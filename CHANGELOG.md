## DART 6

### DART 6.1.0 (2016-XX-XX)

<<<<<<< HEAD
* Collision detection

  * Added distance API: [#744](https://github.com/dartsim/dart/pull/744)
=======
* Dynamics

  * Added `computeLagrangian()` to `MetaSkeleton` and `BodyNode`: [#746](https://github.com/dartsim/dart/pull/746)
>>>>>>> ef41e05b

* Misc improvements and bug fixes

  * Added `virtual Shape::getType()` and deprecated `ShapeType Shape::getShapeType()`: [#724](https://github.com/dartsim/dart/pull/724)

### DART 6.0.1 (2016-XX-XX)

* Collision detection

  * Added support of FCL 0.5.0: [#749](https://github.com/dartsim/dart/pull/749)
  * Added warnings for unsupported shape pairs of DARTCollisionDetector: [#722](https://github.com/dartsim/dart/pull/722)

* Misc improvements and bug fixes

  * Renamed `DEPRECATED` and `FORCEINLINE` to `DART_DEPRECATED` and `DART_FORCEINLINE` to avoid name conflicts: [#742](https://github.com/dartsim/dart/pull/742)
  * Updated copyright: added CMU to copyright holder, moved individual contributors to CONTRIBUTING.md: [#723](https://github.com/dartsim/dart/pull/723)

### DART 6.0.0 (2016-05-10)

* Common data structures

  * Added `Node`, `Aspect`, `State`, and `Properties`: [#713](https://github.com/dartsim/dart/pull/713), [#712](https://github.com/dartsim/dart/issues/712), [#708](https://github.com/dartsim/dart/pull/708), [#707](https://github.com/dartsim/dart/pull/707), [#659](https://github.com/dartsim/dart/pull/659), [#649](https://github.com/dartsim/dart/pull/649), [#645](https://github.com/dartsim/dart/issues/645), [#607](https://github.com/dartsim/dart/pull/607), [#598](https://github.com/dartsim/dart/pull/598), [#591](https://github.com/dartsim/dart/pull/591), [#531](https://github.com/dartsim/dart/pull/531) 
  * Added mathematical constants and user-defined literals for radian, degree, and pi: [#669](https://github.com/dartsim/dart/pull/669), [#314](https://github.com/dartsim/dart/issues/314)
  * Added `ShapeFrame` and `ShapeNode`: [#608](https://github.com/dartsim/dart/pull/608)
  * Added `BoundingBox`: [#547](https://github.com/dartsim/dart/pull/547), [#546](https://github.com/dartsim/dart/issues/546)

* Kinematics

  * Added convenient functions for setting joint limits: [#703](https://github.com/dartsim/dart/pull/703)
  * Added more description on `InverseKinematics::solve()`: [#624](https://github.com/dartsim/dart/pull/624)
  * Added API for utilizing analytical inverse kinematics: [#530](https://github.com/dartsim/dart/pull/530), [#463](https://github.com/dartsim/dart/issues/463)
  * Added color property to `Marker`: [#187](https://github.com/dartsim/dart/issues/187)
  * Improved `Skeleton` to clone `State` as well: [#691](https://github.com/dartsim/dart/pull/691)
  * Improved `ReferentialSkeleton` to be able to add and remove `BodyNode`s and `DegreeOfFreedom`s to/from `Group`s freely: [#557](https://github.com/dartsim/dart/pull/557), [#556](https://github.com/dartsim/dart/issues/556), [#548](https://github.com/dartsim/dart/issues/548)
  * Changed `Marker` into `Node`: [#692](https://github.com/dartsim/dart/pull/692), [#609](https://github.com/dartsim/dart/issues/609)
  * Renamed `Joint::get/setLocal[~]` to `Joint::get/setRelative[~]`: [#715](https://github.com/dartsim/dart/pull/715), [#714](https://github.com/dartsim/dart/issues/714)
  * Renamed `PositionLimited` to `PositionLimitEnforced`: [#447](https://github.com/dartsim/dart/issues/447)
  * Fixed initialization of joint position and velocity: [#691](https://github.com/dartsim/dart/pull/691), [#621](https://github.com/dartsim/dart/pull/621)
  * Fixed `InverseKinematics` when it's used with `FreeJoint` and `BallJoint`: [#683](https://github.com/dartsim/dart/pull/683)
  * Fixed ambiguous overload on `MetaSkeleton::getLinearJacobianDeriv`: [#628](https://github.com/dartsim/dart/pull/628), [#626](https://github.com/dartsim/dart/issues/626)

* Dynamics

  * Added `get/setLCPSolver` functions to `ConstraintSolver`: [#633](https://github.com/dartsim/dart/pull/633)
  * Added `ServoMotorConstraint` as a preliminary implementation for `SERVO` actuator type: [#566](https://github.com/dartsim/dart/pull/566)
  * Improved `ConstraintSolver` to obey C++11 ownership conventions: [#616](https://github.com/dartsim/dart/pull/616)
  * Fixed segfualting of `DantzigLCPSolver` when the constraint dimension is zero: [#634](https://github.com/dartsim/dart/pull/634)
  * Fixed missing implementations in ConstrainedGroup: [#586](https://github.com/dartsim/dart/pull/586)
  * Fixed incorrect applying of joint constraint impulses: [#317](https://github.com/dartsim/dart/issues/317)
  * Deprecated `draw()` functions of dynamics classes: [#654](https://github.com/dartsim/dart/pull/654)

* Collision detection

  * Added `CollisionGroup` and refactored `CollisionDetector` to be more versatile: [#711](https://github.com/dartsim/dart/pull/711), [#704](https://github.com/dartsim/dart/pull/704), [#689](https://github.com/dartsim/dart/pull/689), [#631](https://github.com/dartsim/dart/pull/631), [#642](https://github.com/dartsim/dart/issues/642), [#20](https://github.com/dartsim/dart/issues/20)
  * Improved API for self collision checking options: [#718](https://github.com/dartsim/dart/pull/718), [#702](https://github.com/dartsim/dart/issues/702)
  * Deprecated `BodyNode::isColliding`; collision sets are moved to `CollisionResult`: [#694](https://github.com/dartsim/dart/pull/694), [#670](https://github.com/dartsim/dart/pull/670), [#668](https://github.com/dartsim/dart/pull/668), [#666](https://github.com/dartsim/dart/issues/666)

* Parsers

  * Added back VSK parser: [#602](https://github.com/dartsim/dart/pull/602), [#561](https://github.com/dartsim/dart/pull/561), [#254](https://github.com/dartsim/dart/issues/254)
  * Fixed segfault of `SdfParser` when `nullptr` `ResourceRetriever` is passed: [#663](https://github.com/dartsim/dart/pull/663)

* GUI features

  * Merged `renderer` namespace into `gui` namespace: [#652](https://github.com/dartsim/dart/pull/652), [#589](https://github.com/dartsim/dart/issues/589)
  * Moved `osgDart` under `dart::gui` namespace as `dart::gui::osg`: [#651](https://github.com/dartsim/dart/pull/651)
  * Fixed GlutWindow::screenshot(): [#623](https://github.com/dartsim/dart/pull/623), [#395](https://github.com/dartsim/dart/issues/395)

* Simulation

  * Fixed `World::clone()` didn't clone the collision detector: [#658](https://github.com/dartsim/dart/pull/658)
  * Fixed bug of `World` concurrency: [#577](https://github.com/dartsim/dart/pull/577), [#576](https://github.com/dartsim/dart/issues/576)

* Misc improvements and bug fixes

  * Added `make_unique<T>` that was omitted from C++11: [#639](https://github.com/dartsim/dart/pull/639)
  * Added missing `override` keywords: [#617](https://github.com/dartsim/dart/pull/617), [#535](https://github.com/dartsim/dart/pull/535)
  * Added gcc warning flag `-Wextra`: [#600](https://github.com/dartsim/dart/pull/600)
  * Improved memory management of `constraint` namespace: [#584](https://github.com/dartsim/dart/pull/584), [#583](https://github.com/dartsim/dart/issues/583)
  * Changed the extension of headers from `.h` to `.hpp`: [#709](https://github.com/dartsim/dart/pull/709), [#693](https://github.com/dartsim/dart/pull/693), [#568](https://github.com/dartsim/dart/issues/568)
  * Changed Doxyfile to gnerate tag file: [#690](https://github.com/dartsim/dart/pull/690)
  * Changed the convention to use `std::size_t` over `size_t`: [#681](https://github.com/dartsim/dart/pull/681), [#656](https://github.com/dartsim/dart/issues/656)
  * Changed CMake to configure preprocessors using `#cmakedefine`: [#648](https://github.com/dartsim/dart/pull/648), [#641](https://github.com/dartsim/dart/pull/641)
  * Updated copyright years: [#679](https://github.com/dartsim/dart/pull/679), [#160](https://github.com/dartsim/dart/issues/160)
  * Renamed directory name `apps` to `examples`: [#685](https://github.com/dartsim/dart/pull/685)
  * Fixed warnings of unused variables in release mode: [#646](https://github.com/dartsim/dart/pull/646)
  * Fixed typo of `getNumPluralAddoName` in utility macro: [#615](https://github.com/dartsim/dart/issues/615)
  * Fixed linker error by adding namespace-scope definitions for `constexpr static` members: [#603](https://github.com/dartsim/dart/pull/603)
  * Fixed segfault from nullptr meshes: [#585](https://github.com/dartsim/dart/pull/585)
  * Fixed typo of tutorial with minor improvements: [#573](https://github.com/dartsim/dart/pull/573)
  * Fixed `NameManager<T>::removeEntries(~)` called a function that does not exist: [#564](https://github.com/dartsim/dart/pull/564), [#554](https://github.com/dartsim/dart/issues/554)
  * Fixed missing definitions for various functions: [#558](https://github.com/dartsim/dart/pull/558), [#555](https://github.com/dartsim/dart/issues/555)
  * Fixed const correctness of `BodyNode::getMomentsOfInertia()`: [#541](https://github.com/dartsim/dart/pull/541), [#540](https://github.com/dartsim/dart/issues/540)
  * Fixed `ftel` bug in Linux with an workaround: [#533](https://github.com/dartsim/dart/pull/533)
  * Removed unnecessary `virtual` keyword for overriding functions: [#680](https://github.com/dartsim/dart/pull/680)
  * Removed deprecated APIs in DART 5: [#678](https://github.com/dartsim/dart/pull/678)

* Build and test issues

  * Added CMake target for code coverage testing, and automatic reporting: [#688](https://github.com/dartsim/dart/pull/688), [#687](https://github.com/dartsim/dart/issues/687), [#638](https://github.com/dartsim/dart/pull/638), [#632](https://github.com/dartsim/dart/pull/632)
  * Added missing `liburdfdom-dev` dependency in Ubuntu package: [#574](https://github.com/dartsim/dart/pull/574)
  * Modulized DART libraries: [#706](https://github.com/dartsim/dart/pull/706), [#675](https://github.com/dartsim/dart/pull/675), [#652](https://github.com/dartsim/dart/pull/652), [#477](https://github.com/dartsim/dart/issues/477)
  * Improved Travis-CI script: [#655](https://github.com/dartsim/dart/pull/655)
  * Improved CMake script by splitting tutorials, examples, and tests into separate targets: [#644](https://github.com/dartsim/dart/pull/644)
  * Improved wording of the cmake warning messages for ASSIMP: [#553](https://github.com/dartsim/dart/pull/553)
  * Changed Travis-CI to treat warning as errors using `-Werror` flags: [#682](https://github.com/dartsim/dart/pull/682), [#677](https://github.com/dartsim/dart/issues/677)
  * Changed Travis-CI to test DART with bullet collision detector: [#650](https://github.com/dartsim/dart/pull/650), [#376](https://github.com/dartsim/dart/issues/376)
  * Changed the minimum requirement of Visual Studio version to 2015: [#592](https://github.com/dartsim/dart/issues/592)
  * Changed CMake to build gui::osg examples when `DART_BUILD_EXAMPLES` is on: [#536](https://github.com/dartsim/dart/pull/536)
  * Simplfied Travis-CI tests for general pushes: [#700](https://github.com/dartsim/dart/pull/700)
  * Fixed Eigen memory alignment issue in testCollision.cpp: [#719](https://github.com/dartsim/dart/pull/719)
  * Fixed `BULLET_INCLUDE_DIRS` in `DARTConfig.cmake`: [#697](https://github.com/dartsim/dart/pull/697)
  * Fixed linking with Bullet on OS X El Capitan by supporting for Bullet built with double precision: [#660](https://github.com/dartsim/dart/pull/660), [#657](https://github.com/dartsim/dart/issues/657)
  * Fixed FCL version check logic in the main `CMakeLists.txt`: [#640](https://github.com/dartsim/dart/pull/640)
  * Fixed `find_package(DART)` on optimizer components: [#637](https://github.com/dartsim/dart/pull/637)
  * Fixed linking against `${DART_LIBRARIES}` not working in Ubuntu 14.04: [#630](https://github.com/dartsim/dart/pull/630), [#629](https://github.com/dartsim/dart/issues/629)
  * Fixed Visual Studio 2015 build errors: [#580](https://github.com/dartsim/dart/pull/580)
  * Removed OpenGL dependency from `dart` library: [#667](https://github.com/dartsim/dart/pull/667)
  * Removed version check for Bullet: [#636](https://github.com/dartsim/dart/pull/636), [#625](https://github.com/dartsim/dart/issues/625)


## DART 5

### Version 5.1.1 (2015-11-06)

1. Add bullet dependency to package.xml
    * [Pull request #523](https://github.com/dartsim/dart/pull/523)

1. Improved handling of missing symbols of Assimp package
    * [Pull request #542](https://github.com/dartsim/dart/pull/542)

1. Improved travis-ci build log for Mac
    * [Pull request #529](https://github.com/dartsim/dart/pull/529)

1. Fixed warnings in Function.cpp
    * [Pull request #550](https://github.com/dartsim/dart/pull/550)

1. Fixed build failures on AppVeyor
    * [Pull request #543](https://github.com/dartsim/dart/pull/543)

1. Fixed const qualification of ResourceRetriever
    * [Pull request #534](https://github.com/dartsim/dart/pull/534)
    * [Issue #532](https://github.com/dartsim/dart/issues/532)

1. Fixed aligned memory allocation with Eigen objects
    * [Pull request #527](https://github.com/dartsim/dart/pull/527)

1. Fixed copy safety for various classes
    * [Pull request #526](https://github.com/dartsim/dart/pull/526)
    * [Pull request #539](https://github.com/dartsim/dart/pull/539)
    * [Issue #524](https://github.com/dartsim/dart/issues/524)

### Version 5.1.0 (2015-10-15)

1. Fixed incorrect rotational motion of BallJoint and FreeJoint
    * [Pull request #518](https://github.com/dartsim/dart/pull/518)

1. Removed old documents: dart-tutorial, programmingGuide
    * [Pull request #515](https://github.com/dartsim/dart/pull/515)

1. Fixed aligned memory allocation with Eigen objects
    * [Pull request #513](https://github.com/dartsim/dart/pull/513)

1. Fixed segfault in Linkage::Criteria
    * [Pull request #491](https://github.com/dartsim/dart/pull/491)
    * [Issue #489](https://github.com/dartsim/dart/issues/489)

1. Improved sdf/urdf parser
    * [Pull request #497](https://github.com/dartsim/dart/pull/497)
    * [Pull request #485](https://github.com/dartsim/dart/pull/485)

1. Fixed CMake warnings
    * [Pull request #483](https://github.com/dartsim/dart/pull/483)

1. Fixed build issues on Windows
    * [Pull request #516](https://github.com/dartsim/dart/pull/516)
    * [Pull request #509](https://github.com/dartsim/dart/pull/509)
    * [Pull request #486](https://github.com/dartsim/dart/pull/486)
    * [Pull request #482](https://github.com/dartsim/dart/pull/482)
    * [Issue #487](https://github.com/dartsim/dart/issues/487)

1. Fixed IpoptSolver bugs
    * [Pull request #481](https://github.com/dartsim/dart/pull/481)

1. Added Frame::getTransform(withRespecTo, inCoordinatesOf)
    * [Pull request #475](https://github.com/dartsim/dart/pull/475)
    * [Issue #471](https://github.com/dartsim/dart/issues/471)

1. Improved API documentation -- set the SHOW_USED_FILES tag to NO
    * [Pull request #474](https://github.com/dartsim/dart/pull/474)

1. Added convenience setters for generalized coordinates of FreeJoint
    * [Pull request #470](https://github.com/dartsim/dart/pull/470)
    * [Pull request #507](https://github.com/dartsim/dart/pull/507)

1. Fixed compilation warnings
    * [Pull request #480](https://github.com/dartsim/dart/pull/480)
    * [Pull request #469](https://github.com/dartsim/dart/pull/469)
    * [Issue #418](https://github.com/dartsim/dart/issues/418)

1. Added a mutex to Skeleton
    * [Pull request #466](https://github.com/dartsim/dart/pull/466)

1. Added generic URIs support
    * [Pull request #464](https://github.com/dartsim/dart/pull/464)
    * [Pull request #517](https://github.com/dartsim/dart/pull/517)

1. Added End Effector, Inverse Kinematics, and osgDart
    * [Pull request #461](https://github.com/dartsim/dart/pull/461)
    * [Pull request #495](https://github.com/dartsim/dart/pull/495)
    * [Pull request #502](https://github.com/dartsim/dart/pull/502)
    * [Pull request #506](https://github.com/dartsim/dart/pull/506)
    * [Pull request #514](https://github.com/dartsim/dart/pull/514)
    * [Issue #381](https://github.com/dartsim/dart/issues/381)
    * [Issue #454](https://github.com/dartsim/dart/issues/454)
    * [Issue #478](https://github.com/dartsim/dart/issues/478)

1. Removed outdated packaging scripts
    * [Pull request #456](https://github.com/dartsim/dart/pull/456)

1. Added initial position and initial velocity properties
    * [Pull request #449](https://github.com/dartsim/dart/pull/449)

1. Added a package.xml file for REP-136 support
    * [Pull request #446](https://github.com/dartsim/dart/pull/446)

1. Improved Linkage and Chain Criteria
    * [Pull request #443](https://github.com/dartsim/dart/pull/443)
    * [Issue #437](https://github.com/dartsim/dart/issues/437)

1. Added Joint::isCyclic to mark SO(2) topology
    * [Pull request #441](https://github.com/dartsim/dart/pull/441)

1. Fixed SEGFAULTs in DartLoader
    * [Pull request #439](https://github.com/dartsim/dart/pull/439)

1. Added the SYSTEM flag to include_directories
    * [Pull request #435](https://github.com/dartsim/dart/pull/435)

1. Improved Joint warning
    * [Pull request #430](https://github.com/dartsim/dart/pull/430)

1. Added tutorials (http://dart.readthedocs.org/)
    * [Pull request #504](https://github.com/dartsim/dart/pull/504)
    * [Pull request #484](https://github.com/dartsim/dart/pull/484)
    * [Pull request #423](https://github.com/dartsim/dart/pull/423)
    * [Pull request #511](https://github.com/dartsim/dart/pull/511)

### Version 5.0.2 (2015-09-28)

1. Fixed bug in Jacobian update notifications
    * [Pull request #500](https://github.com/dartsim/dart/pull/500)
    * [Issue #499](https://github.com/dartsim/dart/issues/499)

### Version 5.0.1 (2015-07-28)

1. Improved app indexing for bipedStand and atlasSimbicon
    * [Pull request #417](https://github.com/dartsim/dart/pull/417)

1. Added clipping command when it exceeds the limits
    * [Pull request #419](https://github.com/dartsim/dart/pull/419)

1. Improved CollisionNode's index validity check
    * [Pull request #421](https://github.com/dartsim/dart/pull/421)

1. Standardized warning messages for Joints
    * [Pull request #425](https://github.com/dartsim/dart/pull/425)
    * [Pull request #429](https://github.com/dartsim/dart/pull/429)

1. Fixed bug in SDF parser -- correct child for a joint
    * [Pull request #431](https://github.com/dartsim/dart/pull/431)

1. Fixed SDF parsing for single link model without joint
    * [Pull request #444](https://github.com/dartsim/dart/pull/444)

1. Added missing virtual destructors to Properties in Entity and [Soft]BodyNode
    * [Pull request #458](https://github.com/dartsim/dart/pull/458)

1. Limited maximum required version of Assimp less than 3.0~dfsg-4
    * [Pull request #459](https://github.com/dartsim/dart/pull/459)

1. Fixed SEGFAULTs in DartLoader
    * [Pull request #472](https://github.com/dartsim/dart/pull/472)

### Version 5.0.0 (2015-06-15)

1. Fixed aligned memory allocation with Eigen objects
    * [Pull request #414](https://github.com/dartsim/dart/pull/414)

1. Added some missing API for DegreeOfFreedom
    * [Pull request #408](https://github.com/dartsim/dart/pull/408)

1. Replaced logMaps with Eigen::AngleAxisd
    * [Pull request #407](https://github.com/dartsim/dart/pull/407)

1. Improved FCL collision detector
    * [Pull request #405](https://github.com/dartsim/dart/pull/405)

1. Removed deprecated API and suppressed warnings
    * [Pull request #404](https://github.com/dartsim/dart/pull/404)

1. Added use of OpenGL's multisample anti-aliasing
    * [Pull request #402](https://github.com/dartsim/dart/pull/402)

1. Added computation of differences of generalized coordinates
    * [Pull request #389](https://github.com/dartsim/dart/pull/389)
    * [Issue #290](https://github.com/dartsim/dart/issues/290)

1. Added deprecated and force-linline definitions for clang
    * [Pull request #384](https://github.com/dartsim/dart/pull/384)
    * [Issue #379](https://github.com/dartsim/dart/issues/379)

1. Eradicated memory leaks and maked classes copy-safe and clonable
    * [Pull request #369](https://github.com/dartsim/dart/pull/369)
    * [Pull request #390](https://github.com/dartsim/dart/pull/390)
    * [Pull request #391](https://github.com/dartsim/dart/pull/391)
    * [Pull request #392](https://github.com/dartsim/dart/pull/392)
    * [Pull request #397](https://github.com/dartsim/dart/pull/397)
    * [Pull request #415](https://github.com/dartsim/dart/pull/415)
    * [Issue #280](https://github.com/dartsim/dart/issues/280)
    * [Issue #339](https://github.com/dartsim/dart/issues/339)
    * [Issue #370](https://github.com/dartsim/dart/issues/370)
    * [Issue #383](https://github.com/dartsim/dart/issues/383)

1. Improved PlaneShape constructors
    * [Pull request #366](https://github.com/dartsim/dart/pull/366)
    * [Pull request #377](https://github.com/dartsim/dart/pull/377)
    * [Issue #373](https://github.com/dartsim/dart/issues/373)

1. Added appveyor options for parallel build and detailed log
    * [Pull request #365](https://github.com/dartsim/dart/pull/365)

1. Improved robustness and package handling for URDF parsing
    * [Pull request #364](https://github.com/dartsim/dart/pull/364)

1. Fixed bug in BodyNode::_updateBodyJacobianSpatialDeriv()
    * [Pull request #363](https://github.com/dartsim/dart/pull/363)

1. Added alpha channel and Color functions
    * [Pull request #359](https://github.com/dartsim/dart/pull/359)
    * [Issue #358](https://github.com/dartsim/dart/issues/358)

1. Added Jacobian getters to Skeleton
    * [Pull request #357](https://github.com/dartsim/dart/pull/357)

1. Added ArrowShape for visualizing arrows
    * [Pull request #356](https://github.com/dartsim/dart/pull/356)

1. Fixed matrix dimension bug in operationalSpaceControl app
    * [Pull request #354](https://github.com/dartsim/dart/pull/354)

1. Added build type definitions
    * [Pull request #353](https://github.com/dartsim/dart/pull/353)

1. Added Signal class
    * [Pull request #350](https://github.com/dartsim/dart/pull/350)

1. Added LineSegmentShape for visualizing line segments
    * [Pull request #349](https://github.com/dartsim/dart/pull/349)
    * [Issue #346](https://github.com/dartsim/dart/issues/346)

1. Fixed segfault in SoftSdfParser
    * [Pull request #345](https://github.com/dartsim/dart/pull/345)

1. Added subscriptions for destructions and notifications
    * [Pull request #343](https://github.com/dartsim/dart/pull/343)

1. Added NloptSolver::[get/set]NumMaxEvaluations()
    * [Pull request #342](https://github.com/dartsim/dart/pull/342)

1. Added support of Eigen::VectorXd in parser
    * [Pull request #341](https://github.com/dartsim/dart/pull/341)

1. Added Skeleton::getNumJoints()
    * [Pull request #335](https://github.com/dartsim/dart/pull/335)

1. Fixed bug in DARTCollide for sphere-sphere collision
    * [Pull request #332](https://github.com/dartsim/dart/pull/332)

1. Fixed naming issues for Skeletons in World
    * [Pull request #331](https://github.com/dartsim/dart/pull/331)
    * [Issue #330](https://github.com/dartsim/dart/issues/330)

1. Added PlanarJoint support for URDF loader
    * [Pull request #326](https://github.com/dartsim/dart/pull/326)

1. Fixed rotation of the inertia reference frame for URDF loader
    * [Pull request #326](https://github.com/dartsim/dart/pull/326)
    * [Issue #47](https://github.com/dartsim/dart/issues/47)

1. Fixed bug in loading WorldFile
    * [Pull request #325](https://github.com/dartsim/dart/pull/325)

1. Added plotting of 2D trajectories
    * [Pull request #324](https://github.com/dartsim/dart/pull/324)

1. Removed unsupported axis orders of EulerJoint
    * [Pull request #323](https://github.com/dartsim/dart/pull/323)
    * [Issue #321](https://github.com/dartsim/dart/issues/321)

1. Added convenience functions to help with setting joint positions
    * [Pull request #322](https://github.com/dartsim/dart/pull/322)
    * [Pull request #338](https://github.com/dartsim/dart/pull/338)

1. Added Frame class and auto-updating for forward kinematics
    * [Pull request #319](https://github.com/dartsim/dart/pull/319)
    * [Pull request #344](https://github.com/dartsim/dart/pull/344)
    * [Pull request #367](https://github.com/dartsim/dart/pull/367)
    * [Pull request #380](https://github.com/dartsim/dart/pull/380)
    * [Issue #289](https://github.com/dartsim/dart/issues/289)
    * [Issue #294](https://github.com/dartsim/dart/issues/294)
    * [Issue #305](https://github.com/dartsim/dart/issues/305)

1. Added Travis-CI build test for OSX
    * [Pull request #313](https://github.com/dartsim/dart/pull/313)
    * [Issue #258](https://github.com/dartsim/dart/issues/258)

1. Added specification of minimum dependency version
    * [Pull request #306](https://github.com/dartsim/dart/pull/306)

## DART 4

### Version 4.3.6 (2016-04-16)

1. Fixed duplicate entries in Skeleton::mBodyNodes causing segfault in destructor
    * [Issue #671](https://github.com/dartsim/dart/issues/671)
    * [Pull request #672](https://github.com/dartsim/dart/pull/672)

### Version 4.3.5 (2016-01-09)

1. Fixed incorrect applying of joint constraint impulses (backported from 6.0.0)
    * [Pull request #578](https://github.com/dartsim/dart/pull/578)

### Version 4.3.4 (2015-01-24)

1. Fixed build issue with gtest on Mac
    * [Pull request #315](https://github.com/dartsim/dart/pull/315)

### Version 4.3.3 (2015-01-23)

1. Fixed joint Coulomb friction
    * [Pull request #311](https://github.com/dartsim/dart/pull/311)

### Version 4.3.2 (2015-01-22)

1. Fixed installation -- missing headers (utils/urdf, utils/sdf)

### Version 4.3.1 (2015-01-21)

1. Fixed API incompatibility introduced by dart-4.3.0
    * [Issue #303](https://github.com/dartsim/dart/issues/303)
    * [Pull request #309](https://github.com/dartsim/dart/pull/309)

### Version 4.3.0 (2015-01-19)

1. Added name manager for efficient name look-up and unique naming
    * [Pull request #277](https://github.com/dartsim/dart/pull/277)
1. Added all-inclusive header and namespace headers
    * [Pull request #278](https://github.com/dartsim/dart/pull/278)
1. Added DegreeOfFreedom class for getting/setting data of individual generalized coordinates
    * [Pull request #288](https://github.com/dartsim/dart/pull/288)
1. Added hybrid dynamics
    * [Pull request #298](https://github.com/dartsim/dart/pull/298)
1. Added joint actuator types
    * [Pull request #298](https://github.com/dartsim/dart/pull/298)
1. Added Coulomb joint friction
    * [Pull request #301](https://github.com/dartsim/dart/pull/301)
1. Migrated to C++11
    * [Pull request #268](https://github.com/dartsim/dart/pull/268)
    * [Pull request #299](https://github.com/dartsim/dart/pull/299)
1. Improved readability of CMake output messages
    * [Pull request #272](https://github.com/dartsim/dart/pull/272)
1. Fixed const-correctneess of member functions
    * [Pull request #277](https://github.com/dartsim/dart/pull/277)
1. Added handling use of 'package:/' in URDF
    * [Pull request #273](https://github.com/dartsim/dart/pull/273)
    * [Issue #271](https://github.com/dartsim/dart/issues/271)

### Version 4.2.1 (2015-01-07)

1. Fixed version numbering of shared libraries in debian packages
    * [Pull request #286](https://github.com/dartsim/dart/pull/286)
1. Fixed Jacobian and its derivatives of FreeJoint/BallJoint
    * [Pull request #284](https://github.com/dartsim/dart/pull/284)

### Version 4.2.0 (2014-11-22)

1. Added reset functions for Simulation and Recording class
    * [Pull request #231](https://github.com/dartsim/dart/pull/231)
1. Added operational space control example
    * [Pull request #257](https://github.com/dartsim/dart/pull/257)
1. Fixed misuse of Bullet collision shapes
    * [Pull request #228](https://github.com/dartsim/dart/pull/228)
1. Fixed adjacent body pair check for Bullet collision detector
    * [Pull request #246](https://github.com/dartsim/dart/pull/246)
1. Fixed incorrect computation of constraint impulse for BallJointConstraint and WeldJointContraint
    * [Pull request #247](https://github.com/dartsim/dart/pull/247)
1. Improved generation of soft box shape for soft body
    * [Commit ec31f44](https://github.com/dartsim/dart/commit/ec31f44)

### Version 4.1.1 (2014-07-17)

1. Added ABI check script
    * [Pull request #226](https://github.com/dartsim/dart/pull/226)
    * [Pull request #227](https://github.com/dartsim/dart/pull/227)
1. Fixed build issues on Linux
    * [Pull request #214](https://github.com/dartsim/dart/pull/214)
    * [Pull request #219](https://github.com/dartsim/dart/pull/219)
1. Fixed build issues on Windows
    * [Pull request #215](https://github.com/dartsim/dart/pull/215)
    * [Pull request #217](https://github.com/dartsim/dart/pull/217)
1. Fixed unintended warning messages
    * [Pull request #220](https://github.com/dartsim/dart/pull/220)

### Version 4.1.0 (2014-07-02)

1. Fixed bug in switching collision detectors
    * [Issue #127](https://github.com/dartsim/dart/issues/127)
    * [Pull request #195](https://github.com/dartsim/dart/pull/195)
1. Fixed kinematics and dynamics when a skeleton has multiple parent-less bodies
    * [Pull request #196](https://github.com/dartsim/dart/pull/196)
1. Fixed issue on installing DART 4 alongside DART 3 on Linux
    * [Issue #122](https://github.com/dartsim/dart/issues/122)
    * [Pull request #203](https://github.com/dartsim/dart/pull/203)
1. Fixed warnings on gcc
    * [Pull request #206](https://github.com/dartsim/dart/pull/206)
1. Renamed getDof() to getNumDofs()
    * [Pull request #209](https://github.com/dartsim/dart/pull/209)
1. Added cylinder shape for soft body
    * [Pull request #210](https://github.com/dartsim/dart/pull/210)

### Version 4.0.0 (2014-06-02)

1. Added implicit joint spring force and damping force
1. Added planar joint
1. Added soft body dynamics
1. Added computation of velocity and acceleration of COM
1. Added bullet collision detector
  * [Pull request #156](https://github.com/dartsim/dart/pull/156)
1. Improved performance of forward dynamics algorithm
  * [Pull request #188](https://github.com/dartsim/dart/pull/188)
1. Improved dynamics API for Skeleton and Joint
  * [Pull request #161](https://github.com/dartsim/dart/pull/161)
  * [Pull request #192](https://github.com/dartsim/dart/pull/192)
  * [Pull request #193](https://github.com/dartsim/dart/pull/193)
1. Improved constraint dynamics solver
  * [Pull request #184](https://github.com/dartsim/dart/pull/184)
1. Improved calculation of equations of motion using Featherstone algorithm
  * [Issue #85](https://github.com/dartsim/dart/issues/87)
1. Improved optimizer interface and added nlopt solver
  * [Pull request #152](https://github.com/dartsim/dart/pull/152)
1. Fixed self collision bug
  * [Issue #125](https://github.com/dartsim/dart/issues/125)
1. Fixed incorrect integration of BallJoint and FreeJoint
  * [Issue #122](https://github.com/dartsim/dart/issues/122)
  * [Pull request #168](https://github.com/dartsim/dart/pull/168)

## DART 3

### Version 3.0 (2013-11-04)

1. Removed Transformation classes. Their functionality is now included in joint classes.
1. Added Featherstone algorithm. Can currently only be used without collision handling. The old algortihm is still present and used for that case.
1. Removed kinematics namespace. Functionality is moved to dynamics classes.
1. Added dart root namespace
1. A lot of function and variable renames
1. Added constraint namespace
1. Added "common" namespace

## DART 2

### Version 2.6 (2013-09-07)

1. Clean-up of build system:
  * Renamed DART_INCLUDEDIR to the standard-compliant DART_INCLUDE_DIRS in CMake files. Users need to adapt their CMake files for this change.
  * Users no longer need to call find_package(DARTExt) in the CMake files. A call to find_package(DART) also finds its dependencies now.
  * Allow user to overwrite installation prefix
  * Add possibility to include DART header files as '#include \<dart/dynamics/Skeleton.h\>' in addition to '#include \<dynamics/Skeleton.h\>'
  * Allow out-of-source builds
1. URDF loader:
  * Major clean-up
  * Consider mesh scaling factor

### Version 2.5 (2013-07-16)

1. Replaced robotics::World with simulation::World
1. Removed robotics::Robot
1. Added simulation::SimWindow
1. Some speed-up of Eigen calculations
1. Added abstract trajectory interface
1. ConstraintDynamics handles contact, joint limit and other constraint forces simultaneously
1. Improved Lemke algorithm for solving LCP
1. Renamed skeletonDynamics::getQDotVector() to getPoseVelocity()
1. Added abstract CollisionDetector interface allowing for multiple different collision detector implementations.
1. Created math namespace
1. Added System class as base class to Skeleton and Joint
1. URDF loader: Removed ability to load nonstandard URDF files with an object tag
1. Added support for multiple shapes per BodyNode
1. Made urdfdom a dependency instead of including it in the DART source
1. Added function to CollisionDetector to let user check a specific pair of BodyNodes for collision

### Version 2.4 (2013-03-05)

1. Mass and inertia are no longer stored in Shape but in BodyNode.
1. Different shapes for collision and visualization (not just different meshes)
1. Shapes are no longer centered at the COM but can be transformed independently relative to the link frame.
1. Improved URDF support
  * Support for non-mesh shapes
  * Does not create dummy root nodes anymore
  * Support for continuous joints
  * Support for arbitrary joint axes for revolute joints (but not for prismatic joints) instead of only axis-aligned joint axes
  * Support for relative mesh paths even if the robot and world URDF files are in different directories
  * All supported joint types can be root joints
1. Clean-up of the Robot class
1. Removed Object class
1. More robust build and installation process on Linux<|MERGE_RESOLUTION|>--- conflicted
+++ resolved
@@ -2,15 +2,13 @@
 
 ### DART 6.1.0 (2016-XX-XX)
 
-<<<<<<< HEAD
 * Collision detection
 
   * Added distance API: [#744](https://github.com/dartsim/dart/pull/744)
-=======
+
 * Dynamics
 
   * Added `computeLagrangian()` to `MetaSkeleton` and `BodyNode`: [#746](https://github.com/dartsim/dart/pull/746)
->>>>>>> ef41e05b
 
 * Misc improvements and bug fixes
 
