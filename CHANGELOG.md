## DART 6

<<<<<<< HEAD
### DART 6.3.0 (2017-XX-XX)

* Kinematics

  * Added IkFast support as analytic IK solver: [#887](https://github.com/dartsim/dart/pull/887)
=======
### DART 6.4.0 (201X-XX-XX)

### [DART 6.3.0 (2017-10-04)](https://github.com/dartsim/dart/milestone/36?closed=1)

* Collision detection

  * Added a feature of disabling body node pairs to BodyNodeCollisionFilter: [#911](https://github.com/dartsim/dart/pull/911)

* Kinematics/Dynamics

  * Added setter and getter for WeldJointConstraint::mRelativeTransform: [#910](https://github.com/dartsim/dart/pull/910)

* Parsers

  * Improved SkelParser to read alpha value: [#914](https://github.com/dartsim/dart/pull/914)

* Misc

  * Changed not to use lambda function as an workaround for DART python binding: [#916](https://github.com/dartsim/dart/pull/916)
>>>>>>> b7193d02

### [DART 6.2.1 (2017-08-08)](https://github.com/dartsim/dart/milestone/37?closed=1)

* Collision detection

  * Fixed collision checking between objects from the same body node: [#894](https://github.com/dartsim/dart/pull/894)

* Kinematics/Dynamics

  * Fixed transform of ScrewJoint with thread pitch: [#855](https://github.com/dartsim/dart/pull/855)

* Parsers

  * Fixed incorrect reading of <use_parent_model_frame> from SDF: [#893](https://github.com/dartsim/dart/pull/893)
  * Fixed missing reading of joint friction from URDF: [#891](https://github.com/dartsim/dart/pull/891)

* Testing

  * Fixed testing ODE collision detector on macOS: [#884](https://github.com/dartsim/dart/pull/884)
  * Removed redundant main body for each test source file: [#856](https://github.com/dartsim/dart/pull/856)

* Misc

  * Fixed build of dart-gui-osg that depends on the presence of OSG: [#898](https://github.com/dartsim/dart/pull/898)
  * Fixed build of examples and tutorials on macOS: [#889](https://github.com/dartsim/dart/pull/889)
  * Fixed missing overriding method OdePlane::isPlaceable(): [#886](https://github.com/dartsim/dart/pull/886)
  * Replaced use of enum by static constexpr: [#852](https://github.com/dartsim/dart/pull/852), [#904](https://github.com/dartsim/dart/pull/904)

### [DART 6.2.0 (2017-05-15)](https://github.com/dartsim/dart/milestone/30?closed=1)

* Common

  * Added Factory class and applied it to collision detection creation: [#864](https://github.com/dartsim/dart/pull/864)
  * Added readAll() to Resource and ResourceRetriever: [#875](https://github.com/dartsim/dart/pull/875)

* Math

  * Added accessors for diameters and radii of EllipsoidShape, and deprecated EllipsoidShape::get/setSize(): [#829](https://github.com/dartsim/dart/pull/829)
  * Fixed Lemke LCP solver (#808 for DART 6): [#812](https://github.com/dartsim/dart/pull/812)

* Collision Detection

  * Added support of ODE collision detector: [#861](https://github.com/dartsim/dart/pull/861)
  * Fixed incorrect collision filtering of BulletCollisionDetector: [#859](https://github.com/dartsim/dart/pull/859)

* Simulation

  * Fixed World didn't clear collision results on reset: [#863](https://github.com/dartsim/dart/pull/863)

* Parsers

  * Fixed incorrect creation of resource retriever in SkelParser and SdfParser: [#847](https://github.com/dartsim/dart/pull/847), [#849](https://github.com/dartsim/dart/pull/849)

* GUI

  * Added MotionBlurSimWindow: [#840](https://github.com/dartsim/dart/pull/840)
  * Improved MultiSphereShape rendering in GLUT renderer: [#862](https://github.com/dartsim/dart/pull/862)
  * Fixed incorrect parsing of materials and normal scaling from URDF: [#851](https://github.com/dartsim/dart/pull/851)
  * Fixed the OSG renderer not rendering collision geometries: [#851](https://github.com/dartsim/dart/pull/851)
  * Fixed that GUI was rendering white lines with nvidia drivers: [#805](https://github.com/dartsim/dart/pull/805)

* Misc

  * Added createShared() and createUnique() pattern: [#844](https://github.com/dartsim/dart/pull/844)
  * Added Skeleton::getRootJoint(): [#832](https://github.com/dartsim/dart/pull/832)
  * Added CMake targets for code formatting using clang-format: [#811](https://github.com/dartsim/dart/pull/811), [#817](https://github.com/dartsim/dart/pull/817)
  * Renamed MultiSphereShape to MultiSphereConvexHullShape: [#865](https://github.com/dartsim/dart/pull/865)
  * Modified the member function names pertain to lazy evaluation to be more relevant to their functionalities: [#833](https://github.com/dartsim/dart/pull/833)

* Tutorials & Examples

  * Allowed tutorials and examples to be built out of DART source tree: [#842](https://github.com/dartsim/dart/pull/842)
  * Fixed tutorialDominoes-Finished that didn't work with the latest DART: [#807](https://github.com/dartsim/dart/pull/807)

### DART 6.1.2 (2017-01-13)

* Dynamics

  * Fixed bug of ContactConstraint with kinematic joints: [#809](https://github.com/dartsim/dart/pull/809)

* Misc

  * Fixed that ZeroDofJoint::getIndexInTree was called: [#818](https://github.com/dartsim/dart/pull/818)

### DART 6.1.1 (2016-10-14)

* Build

  * Modified to build DART without SIMD options by default: [#790](https://github.com/dartsim/dart/pull/790)
  * Modified to build external libraries as separately build targets: [#787](https://github.com/dartsim/dart/pull/787)
  * Modified to export CMake target files separately per target: [#786](https://github.com/dartsim/dart/pull/786)

* Misc

  * Updated lodepng up to version 20160501 : [#791](https://github.com/dartsim/dart/pull/791)

### DART 6.1.0 (2016-10-07)

* Collision detection

  * Added distance API: [#744](https://github.com/dartsim/dart/pull/744)
  * Fixed direction of contact normal of BulletCollisionDetector: [#763](https://github.com/dartsim/dart/pull/763)

* Dynamics

  * Added `computeLagrangian()` to `MetaSkeleton` and `BodyNode`: [#746](https://github.com/dartsim/dart/pull/746)
  * Added new shapes: sphere, capsule, cone, and multi-sphere: [#770](https://github.com/dartsim/dart/pull/770), [#769](https://github.com/dartsim/dart/pull/769), [#745](https://github.com/dartsim/dart/pull/745)
  * Changed base class of joint from SingleDofJoint/MultiDofJoint to GenericJoint: [#747](https://github.com/dartsim/dart/pull/747)

* Planning

  * Fixed incorrect linking to flann library: [#761](https://github.com/dartsim/dart/pull/761)

* Parsers

  * Added `sdf` parsing for `fixed` joint and `material` tag of visual shape: [#775](https://github.com/dartsim/dart/pull/775)
  * Added support of urdfdom_headers 1.0: [#766](https://github.com/dartsim/dart/pull/766)

* GUI

  * Added ImGui for 2D graphical interface: [#781](https://github.com/dartsim/dart/pull/781)

* Examples

  * Added osgAtlasSimbicon and osgTinkertoy: [#781](https://github.com/dartsim/dart/pull/781)

* Misc improvements and bug fixes

  * Added `virtual Shape::getType()` and deprecated `ShapeType Shape::getShapeType()`: [#725](https://github.com/dartsim/dart/pull/725)
  * Changed building with SIMD optional: [#765](https://github.com/dartsim/dart/pull/765), [#760](https://github.com/dartsim/dart/pull/760)
  * Fixed minor build and install issues: [#773](https://github.com/dartsim/dart/pull/773), [#772](https://github.com/dartsim/dart/pull/772)
  * Fixed Doxyfile to show missing member functions in API documentation: [#768](https://github.com/dartsim/dart/pull/768)
  * Fixed typo: [#756](https://github.com/dartsim/dart/pull/756), [#755](https://github.com/dartsim/dart/pull/755)

### DART 6.0.1 (2016-06-29)

* Collision detection

  * Added support of FCL 0.5 and tinyxml2 4.0: [#749](https://github.com/dartsim/dart/pull/749)
  * Added warnings for unsupported shape pairs of DARTCollisionDetector: [#722](https://github.com/dartsim/dart/pull/722)

* Dynamics

  * Fixed total mass is not being updated when bodies removed from Skeleton: [#731](https://github.com/dartsim/dart/pull/731)

* Misc improvements and bug fixes

  * Renamed `DEPRECATED` and `FORCEINLINE` to `DART_DEPRECATED` and `DART_FORCEINLINE` to avoid name conflicts: [#742](https://github.com/dartsim/dart/pull/742)
  * Updated copyright: added CMU to copyright holder, moved individual contributors to CONTRIBUTING.md: [#723](https://github.com/dartsim/dart/pull/723)

### DART 6.0.0 (2016-05-10)

* Common data structures

  * Added `Node`, `Aspect`, `State`, and `Properties`: [#713](https://github.com/dartsim/dart/pull/713), [#712](https://github.com/dartsim/dart/issues/712), [#708](https://github.com/dartsim/dart/pull/708), [#707](https://github.com/dartsim/dart/pull/707), [#659](https://github.com/dartsim/dart/pull/659), [#649](https://github.com/dartsim/dart/pull/649), [#645](https://github.com/dartsim/dart/issues/645), [#607](https://github.com/dartsim/dart/pull/607), [#598](https://github.com/dartsim/dart/pull/598), [#591](https://github.com/dartsim/dart/pull/591), [#531](https://github.com/dartsim/dart/pull/531) 
  * Added mathematical constants and user-defined literals for radian, degree, and pi: [#669](https://github.com/dartsim/dart/pull/669), [#314](https://github.com/dartsim/dart/issues/314)
  * Added `ShapeFrame` and `ShapeNode`: [#608](https://github.com/dartsim/dart/pull/608)
  * Added `BoundingBox`: [#547](https://github.com/dartsim/dart/pull/547), [#546](https://github.com/dartsim/dart/issues/546)

* Kinematics

  * Added convenient functions for setting joint limits: [#703](https://github.com/dartsim/dart/pull/703)
  * Added more description on `InverseKinematics::solve()`: [#624](https://github.com/dartsim/dart/pull/624)
  * Added API for utilizing analytical inverse kinematics: [#530](https://github.com/dartsim/dart/pull/530), [#463](https://github.com/dartsim/dart/issues/463)
  * Added color property to `Marker`: [#187](https://github.com/dartsim/dart/issues/187)
  * Improved `Skeleton` to clone `State` as well: [#691](https://github.com/dartsim/dart/pull/691)
  * Improved `ReferentialSkeleton` to be able to add and remove `BodyNode`s and `DegreeOfFreedom`s to/from `Group`s freely: [#557](https://github.com/dartsim/dart/pull/557), [#556](https://github.com/dartsim/dart/issues/556), [#548](https://github.com/dartsim/dart/issues/548)
  * Changed `Marker` into `Node`: [#692](https://github.com/dartsim/dart/pull/692), [#609](https://github.com/dartsim/dart/issues/609)
  * Renamed `Joint::get/setLocal[~]` to `Joint::get/setRelative[~]`: [#715](https://github.com/dartsim/dart/pull/715), [#714](https://github.com/dartsim/dart/issues/714)
  * Renamed `PositionLimited` to `PositionLimitEnforced`: [#447](https://github.com/dartsim/dart/issues/447)
  * Fixed initialization of joint position and velocity: [#691](https://github.com/dartsim/dart/pull/691), [#621](https://github.com/dartsim/dart/pull/621)
  * Fixed `InverseKinematics` when it's used with `FreeJoint` and `BallJoint`: [#683](https://github.com/dartsim/dart/pull/683)
  * Fixed ambiguous overload on `MetaSkeleton::getLinearJacobianDeriv`: [#628](https://github.com/dartsim/dart/pull/628), [#626](https://github.com/dartsim/dart/issues/626)

* Dynamics

  * Added `get/setLCPSolver` functions to `ConstraintSolver`: [#633](https://github.com/dartsim/dart/pull/633)
  * Added `ServoMotorConstraint` as a preliminary implementation for `SERVO` actuator type: [#566](https://github.com/dartsim/dart/pull/566)
  * Improved `ConstraintSolver` to obey C++11 ownership conventions: [#616](https://github.com/dartsim/dart/pull/616)
  * Fixed segfualting of `DantzigLCPSolver` when the constraint dimension is zero: [#634](https://github.com/dartsim/dart/pull/634)
  * Fixed missing implementations in ConstrainedGroup: [#586](https://github.com/dartsim/dart/pull/586)
  * Fixed incorrect applying of joint constraint impulses: [#317](https://github.com/dartsim/dart/issues/317)
  * Deprecated `draw()` functions of dynamics classes: [#654](https://github.com/dartsim/dart/pull/654)

* Collision detection

  * Added `CollisionGroup` and refactored `CollisionDetector` to be more versatile: [#711](https://github.com/dartsim/dart/pull/711), [#704](https://github.com/dartsim/dart/pull/704), [#689](https://github.com/dartsim/dart/pull/689), [#631](https://github.com/dartsim/dart/pull/631), [#642](https://github.com/dartsim/dart/issues/642), [#20](https://github.com/dartsim/dart/issues/20)
  * Improved API for self collision checking options: [#718](https://github.com/dartsim/dart/pull/718), [#702](https://github.com/dartsim/dart/issues/702)
  * Deprecated `BodyNode::isColliding`; collision sets are moved to `CollisionResult`: [#694](https://github.com/dartsim/dart/pull/694), [#670](https://github.com/dartsim/dart/pull/670), [#668](https://github.com/dartsim/dart/pull/668), [#666](https://github.com/dartsim/dart/issues/666)

* Parsers

  * Added back VSK parser: [#602](https://github.com/dartsim/dart/pull/602), [#561](https://github.com/dartsim/dart/pull/561), [#254](https://github.com/dartsim/dart/issues/254)
  * Fixed segfault of `SdfParser` when `nullptr` `ResourceRetriever` is passed: [#663](https://github.com/dartsim/dart/pull/663)

* GUI features

  * Merged `renderer` namespace into `gui` namespace: [#652](https://github.com/dartsim/dart/pull/652), [#589](https://github.com/dartsim/dart/issues/589)
  * Moved `osgDart` under `dart::gui` namespace as `dart::gui::osg`: [#651](https://github.com/dartsim/dart/pull/651)
  * Fixed GlutWindow::screenshot(): [#623](https://github.com/dartsim/dart/pull/623), [#395](https://github.com/dartsim/dart/issues/395)

* Simulation

  * Fixed `World::clone()` didn't clone the collision detector: [#658](https://github.com/dartsim/dart/pull/658)
  * Fixed bug of `World` concurrency: [#577](https://github.com/dartsim/dart/pull/577), [#576](https://github.com/dartsim/dart/issues/576)

* Misc improvements and bug fixes

  * Added `make_unique<T>` that was omitted from C++11: [#639](https://github.com/dartsim/dart/pull/639)
  * Added missing `override` keywords: [#617](https://github.com/dartsim/dart/pull/617), [#535](https://github.com/dartsim/dart/pull/535)
  * Added gcc warning flag `-Wextra`: [#600](https://github.com/dartsim/dart/pull/600)
  * Improved memory management of `constraint` namespace: [#584](https://github.com/dartsim/dart/pull/584), [#583](https://github.com/dartsim/dart/issues/583)
  * Changed the extension of headers from `.h` to `.hpp`: [#709](https://github.com/dartsim/dart/pull/709), [#693](https://github.com/dartsim/dart/pull/693), [#568](https://github.com/dartsim/dart/issues/568)
  * Changed Doxyfile to gnerate tag file: [#690](https://github.com/dartsim/dart/pull/690)
  * Changed the convention to use `std::size_t` over `size_t`: [#681](https://github.com/dartsim/dart/pull/681), [#656](https://github.com/dartsim/dart/issues/656)
  * Changed CMake to configure preprocessors using `#cmakedefine`: [#648](https://github.com/dartsim/dart/pull/648), [#641](https://github.com/dartsim/dart/pull/641)
  * Updated copyright years: [#679](https://github.com/dartsim/dart/pull/679), [#160](https://github.com/dartsim/dart/issues/160)
  * Renamed directory name `apps` to `examples`: [#685](https://github.com/dartsim/dart/pull/685)
  * Fixed warnings of unused variables in release mode: [#646](https://github.com/dartsim/dart/pull/646)
  * Fixed typo of `getNumPluralAddoName` in utility macro: [#615](https://github.com/dartsim/dart/issues/615)
  * Fixed linker error by adding namespace-scope definitions for `constexpr static` members: [#603](https://github.com/dartsim/dart/pull/603)
  * Fixed segfault from nullptr meshes: [#585](https://github.com/dartsim/dart/pull/585)
  * Fixed typo of tutorial with minor improvements: [#573](https://github.com/dartsim/dart/pull/573)
  * Fixed `NameManager<T>::removeEntries(~)` called a function that does not exist: [#564](https://github.com/dartsim/dart/pull/564), [#554](https://github.com/dartsim/dart/issues/554)
  * Fixed missing definitions for various functions: [#558](https://github.com/dartsim/dart/pull/558), [#555](https://github.com/dartsim/dart/issues/555)
  * Fixed const correctness of `BodyNode::getMomentsOfInertia()`: [#541](https://github.com/dartsim/dart/pull/541), [#540](https://github.com/dartsim/dart/issues/540)
  * Fixed `ftel` bug in Linux with an workaround: [#533](https://github.com/dartsim/dart/pull/533)
  * Removed unnecessary `virtual` keyword for overriding functions: [#680](https://github.com/dartsim/dart/pull/680)
  * Removed deprecated APIs in DART 5: [#678](https://github.com/dartsim/dart/pull/678)

* Build and test issues

  * Added CMake target for code coverage testing, and automatic reporting: [#688](https://github.com/dartsim/dart/pull/688), [#687](https://github.com/dartsim/dart/issues/687), [#638](https://github.com/dartsim/dart/pull/638), [#632](https://github.com/dartsim/dart/pull/632)
  * Added missing `liburdfdom-dev` dependency in Ubuntu package: [#574](https://github.com/dartsim/dart/pull/574)
  * Modulized DART libraries: [#706](https://github.com/dartsim/dart/pull/706), [#675](https://github.com/dartsim/dart/pull/675), [#652](https://github.com/dartsim/dart/pull/652), [#477](https://github.com/dartsim/dart/issues/477)
  * Improved Travis-CI script: [#655](https://github.com/dartsim/dart/pull/655)
  * Improved CMake script by splitting tutorials, examples, and tests into separate targets: [#644](https://github.com/dartsim/dart/pull/644)
  * Improved wording of the cmake warning messages for ASSIMP: [#553](https://github.com/dartsim/dart/pull/553)
  * Changed Travis-CI to treat warning as errors using `-Werror` flags: [#682](https://github.com/dartsim/dart/pull/682), [#677](https://github.com/dartsim/dart/issues/677)
  * Changed Travis-CI to test DART with bullet collision detector: [#650](https://github.com/dartsim/dart/pull/650), [#376](https://github.com/dartsim/dart/issues/376)
  * Changed the minimum requirement of Visual Studio version to 2015: [#592](https://github.com/dartsim/dart/issues/592)
  * Changed CMake to build gui::osg examples when `DART_BUILD_EXAMPLES` is on: [#536](https://github.com/dartsim/dart/pull/536)
  * Simplfied Travis-CI tests for general pushes: [#700](https://github.com/dartsim/dart/pull/700)
  * Fixed Eigen memory alignment issue in testCollision.cpp: [#719](https://github.com/dartsim/dart/pull/719)
  * Fixed `BULLET_INCLUDE_DIRS` in `DARTConfig.cmake`: [#697](https://github.com/dartsim/dart/pull/697)
  * Fixed linking with Bullet on OS X El Capitan by supporting for Bullet built with double precision: [#660](https://github.com/dartsim/dart/pull/660), [#657](https://github.com/dartsim/dart/issues/657)
  * Fixed FCL version check logic in the main `CMakeLists.txt`: [#640](https://github.com/dartsim/dart/pull/640)
  * Fixed `find_package(DART)` on optimizer components: [#637](https://github.com/dartsim/dart/pull/637)
  * Fixed linking against `${DART_LIBRARIES}` not working in Ubuntu 14.04: [#630](https://github.com/dartsim/dart/pull/630), [#629](https://github.com/dartsim/dart/issues/629)
  * Fixed Visual Studio 2015 build errors: [#580](https://github.com/dartsim/dart/pull/580)
  * Removed OpenGL dependency from `dart` library: [#667](https://github.com/dartsim/dart/pull/667)
  * Removed version check for Bullet: [#636](https://github.com/dartsim/dart/pull/636), [#625](https://github.com/dartsim/dart/issues/625)

## DART 5

### Version 5.1.6 (2017-08-08)

1. Improved camera movement of OpenGL GUI: smooth zooming and translation 
    * [Pull request #843](https://github.com/dartsim/dart/pull/843)

1. Removed debian meta files from the main DART repository
    * [Pull request #853](https://github.com/dartsim/dart/pull/853)

### Version 5.1.5 (2017-01-20)

1. Fixed Lemke LCP solver for several failing cases
    * [Pull request #808](https://github.com/dartsim/dart/pull/808)

1. Increase minimum required Ipopt version to 3.11.9
    * [Pull request #800](https://github.com/dartsim/dart/pull/800)

1. Added support of urdfdom_headers 1.0 for DART 5.1 (backport of [#766](https://github.com/dartsim/dart/pull/766))
    * [Pull request #799](https://github.com/dartsim/dart/pull/799)

### Version 5.1.4 (2016-10-14)

1. Fixed inconsistent frame rate of GlutWindow
    * [Pull request #794](https://github.com/dartsim/dart/pull/794)

### Version 5.1.3 (2016-10-07)

1. Updated to support Bullet built with double precision (backport of [#660](https://github.com/dartsim/dart/pull/660))
    * [Pull request #777](https://github.com/dartsim/dart/pull/777)

1. Modified to use btGImpactMeshShape instead of btConvexTriangleMeshShape for mesh
    * [Pull request #764](https://github.com/dartsim/dart/pull/764)

1. Updated to support FCL 0.5 and tinyxml 4.0 (backport of [#749](https://github.com/dartsim/dart/pull/749))
    * [Pull request #759](https://github.com/dartsim/dart/pull/759)

### Version 5.1.2 (2016-04-25)

1. Fixed inverse kinematics (backporting)
    * [Pull request #684](https://github.com/dartsim/dart/pull/684)

1. Fixed aligned memory allocation with Eigen objects in loading meshes
    * [Pull request #606](https://github.com/dartsim/dart/pull/606)

1. Fixed incorrect applying joint constraint impulses (backporting)
    * [Pull request #579](https://github.com/dartsim/dart/pull/579)

1. Fixed some build and packaging issues
    * [Pull request #559](https://github.com/dartsim/dart/pull/559)
    * [Pull request #595](https://github.com/dartsim/dart/pull/595)
    * [Pull request #696](https://github.com/dartsim/dart/pull/696)

### Version 5.1.1 (2015-11-06)

1. Add bullet dependency to package.xml
    * [Pull request #523](https://github.com/dartsim/dart/pull/523)

1. Improved handling of missing symbols of Assimp package
    * [Pull request #542](https://github.com/dartsim/dart/pull/542)

1. Improved travis-ci build log for Mac
    * [Pull request #529](https://github.com/dartsim/dart/pull/529)

1. Fixed warnings in Function.cpp
    * [Pull request #550](https://github.com/dartsim/dart/pull/550)

1. Fixed build failures on AppVeyor
    * [Pull request #543](https://github.com/dartsim/dart/pull/543)

1. Fixed const qualification of ResourceRetriever
    * [Pull request #534](https://github.com/dartsim/dart/pull/534)
    * [Issue #532](https://github.com/dartsim/dart/issues/532)

1. Fixed aligned memory allocation with Eigen objects
    * [Pull request #527](https://github.com/dartsim/dart/pull/527)

1. Fixed copy safety for various classes
    * [Pull request #526](https://github.com/dartsim/dart/pull/526)
    * [Pull request #539](https://github.com/dartsim/dart/pull/539)
    * [Issue #524](https://github.com/dartsim/dart/issues/524)

### Version 5.1.0 (2015-10-15)

1. Fixed incorrect rotational motion of BallJoint and FreeJoint
    * [Pull request #518](https://github.com/dartsim/dart/pull/518)

1. Removed old documents: dart-tutorial, programmingGuide
    * [Pull request #515](https://github.com/dartsim/dart/pull/515)

1. Fixed aligned memory allocation with Eigen objects
    * [Pull request #513](https://github.com/dartsim/dart/pull/513)

1. Fixed segfault in Linkage::Criteria
    * [Pull request #491](https://github.com/dartsim/dart/pull/491)
    * [Issue #489](https://github.com/dartsim/dart/issues/489)

1. Improved sdf/urdf parser
    * [Pull request #497](https://github.com/dartsim/dart/pull/497)
    * [Pull request #485](https://github.com/dartsim/dart/pull/485)

1. Fixed CMake warnings
    * [Pull request #483](https://github.com/dartsim/dart/pull/483)

1. Fixed build issues on Windows
    * [Pull request #516](https://github.com/dartsim/dart/pull/516)
    * [Pull request #509](https://github.com/dartsim/dart/pull/509)
    * [Pull request #486](https://github.com/dartsim/dart/pull/486)
    * [Pull request #482](https://github.com/dartsim/dart/pull/482)
    * [Issue #487](https://github.com/dartsim/dart/issues/487)

1. Fixed IpoptSolver bugs
    * [Pull request #481](https://github.com/dartsim/dart/pull/481)

1. Added Frame::getTransform(withRespecTo, inCoordinatesOf)
    * [Pull request #475](https://github.com/dartsim/dart/pull/475)
    * [Issue #471](https://github.com/dartsim/dart/issues/471)

1. Improved API documentation -- set the SHOW_USED_FILES tag to NO
    * [Pull request #474](https://github.com/dartsim/dart/pull/474)

1. Added convenience setters for generalized coordinates of FreeJoint
    * [Pull request #470](https://github.com/dartsim/dart/pull/470)
    * [Pull request #507](https://github.com/dartsim/dart/pull/507)

1. Fixed compilation warnings
    * [Pull request #480](https://github.com/dartsim/dart/pull/480)
    * [Pull request #469](https://github.com/dartsim/dart/pull/469)
    * [Issue #418](https://github.com/dartsim/dart/issues/418)

1. Added a mutex to Skeleton
    * [Pull request #466](https://github.com/dartsim/dart/pull/466)

1. Added generic URIs support
    * [Pull request #464](https://github.com/dartsim/dart/pull/464)
    * [Pull request #517](https://github.com/dartsim/dart/pull/517)

1. Added End Effector, Inverse Kinematics, and osgDart
    * [Pull request #461](https://github.com/dartsim/dart/pull/461)
    * [Pull request #495](https://github.com/dartsim/dart/pull/495)
    * [Pull request #502](https://github.com/dartsim/dart/pull/502)
    * [Pull request #506](https://github.com/dartsim/dart/pull/506)
    * [Pull request #514](https://github.com/dartsim/dart/pull/514)
    * [Issue #381](https://github.com/dartsim/dart/issues/381)
    * [Issue #454](https://github.com/dartsim/dart/issues/454)
    * [Issue #478](https://github.com/dartsim/dart/issues/478)

1. Removed outdated packaging scripts
    * [Pull request #456](https://github.com/dartsim/dart/pull/456)

1. Added initial position and initial velocity properties
    * [Pull request #449](https://github.com/dartsim/dart/pull/449)

1. Added a package.xml file for REP-136 support
    * [Pull request #446](https://github.com/dartsim/dart/pull/446)

1. Improved Linkage and Chain Criteria
    * [Pull request #443](https://github.com/dartsim/dart/pull/443)
    * [Issue #437](https://github.com/dartsim/dart/issues/437)

1. Added Joint::isCyclic to mark SO(2) topology
    * [Pull request #441](https://github.com/dartsim/dart/pull/441)

1. Fixed SEGFAULTs in DartLoader
    * [Pull request #439](https://github.com/dartsim/dart/pull/439)

1. Added the SYSTEM flag to include_directories
    * [Pull request #435](https://github.com/dartsim/dart/pull/435)

1. Improved Joint warning
    * [Pull request #430](https://github.com/dartsim/dart/pull/430)

1. Added tutorials (http://dart.readthedocs.org/)
    * [Pull request #504](https://github.com/dartsim/dart/pull/504)
    * [Pull request #484](https://github.com/dartsim/dart/pull/484)
    * [Pull request #423](https://github.com/dartsim/dart/pull/423)
    * [Pull request #511](https://github.com/dartsim/dart/pull/511)

### Version 5.0.2 (2015-09-28)

1. Fixed bug in Jacobian update notifications
    * [Pull request #500](https://github.com/dartsim/dart/pull/500)
    * [Issue #499](https://github.com/dartsim/dart/issues/499)

### Version 5.0.1 (2015-07-28)

1. Improved app indexing for bipedStand and atlasSimbicon
    * [Pull request #417](https://github.com/dartsim/dart/pull/417)

1. Added clipping command when it exceeds the limits
    * [Pull request #419](https://github.com/dartsim/dart/pull/419)

1. Improved CollisionNode's index validity check
    * [Pull request #421](https://github.com/dartsim/dart/pull/421)

1. Standardized warning messages for Joints
    * [Pull request #425](https://github.com/dartsim/dart/pull/425)
    * [Pull request #429](https://github.com/dartsim/dart/pull/429)

1. Fixed bug in SDF parser -- correct child for a joint
    * [Pull request #431](https://github.com/dartsim/dart/pull/431)

1. Fixed SDF parsing for single link model without joint
    * [Pull request #444](https://github.com/dartsim/dart/pull/444)

1. Added missing virtual destructors to Properties in Entity and [Soft]BodyNode
    * [Pull request #458](https://github.com/dartsim/dart/pull/458)

1. Limited maximum required version of Assimp less than 3.0~dfsg-4
    * [Pull request #459](https://github.com/dartsim/dart/pull/459)

1. Fixed SEGFAULTs in DartLoader
    * [Pull request #472](https://github.com/dartsim/dart/pull/472)

### Version 5.0.0 (2015-06-15)

1. Fixed aligned memory allocation with Eigen objects
    * [Pull request #414](https://github.com/dartsim/dart/pull/414)

1. Added some missing API for DegreeOfFreedom
    * [Pull request #408](https://github.com/dartsim/dart/pull/408)

1. Replaced logMaps with Eigen::AngleAxisd
    * [Pull request #407](https://github.com/dartsim/dart/pull/407)

1. Improved FCL collision detector
    * [Pull request #405](https://github.com/dartsim/dart/pull/405)

1. Removed deprecated API and suppressed warnings
    * [Pull request #404](https://github.com/dartsim/dart/pull/404)

1. Added use of OpenGL's multisample anti-aliasing
    * [Pull request #402](https://github.com/dartsim/dart/pull/402)

1. Added computation of differences of generalized coordinates
    * [Pull request #389](https://github.com/dartsim/dart/pull/389)
    * [Issue #290](https://github.com/dartsim/dart/issues/290)

1. Added deprecated and force-linline definitions for clang
    * [Pull request #384](https://github.com/dartsim/dart/pull/384)
    * [Issue #379](https://github.com/dartsim/dart/issues/379)

1. Eradicated memory leaks and maked classes copy-safe and clonable
    * [Pull request #369](https://github.com/dartsim/dart/pull/369)
    * [Pull request #390](https://github.com/dartsim/dart/pull/390)
    * [Pull request #391](https://github.com/dartsim/dart/pull/391)
    * [Pull request #392](https://github.com/dartsim/dart/pull/392)
    * [Pull request #397](https://github.com/dartsim/dart/pull/397)
    * [Pull request #415](https://github.com/dartsim/dart/pull/415)
    * [Issue #280](https://github.com/dartsim/dart/issues/280)
    * [Issue #339](https://github.com/dartsim/dart/issues/339)
    * [Issue #370](https://github.com/dartsim/dart/issues/370)
    * [Issue #383](https://github.com/dartsim/dart/issues/383)

1. Improved PlaneShape constructors
    * [Pull request #366](https://github.com/dartsim/dart/pull/366)
    * [Pull request #377](https://github.com/dartsim/dart/pull/377)
    * [Issue #373](https://github.com/dartsim/dart/issues/373)

1. Added appveyor options for parallel build and detailed log
    * [Pull request #365](https://github.com/dartsim/dart/pull/365)

1. Improved robustness and package handling for URDF parsing
    * [Pull request #364](https://github.com/dartsim/dart/pull/364)

1. Fixed bug in BodyNode::_updateBodyJacobianSpatialDeriv()
    * [Pull request #363](https://github.com/dartsim/dart/pull/363)

1. Added alpha channel and Color functions
    * [Pull request #359](https://github.com/dartsim/dart/pull/359)
    * [Issue #358](https://github.com/dartsim/dart/issues/358)

1. Added Jacobian getters to Skeleton
    * [Pull request #357](https://github.com/dartsim/dart/pull/357)

1. Added ArrowShape for visualizing arrows
    * [Pull request #356](https://github.com/dartsim/dart/pull/356)

1. Fixed matrix dimension bug in operationalSpaceControl app
    * [Pull request #354](https://github.com/dartsim/dart/pull/354)

1. Added build type definitions
    * [Pull request #353](https://github.com/dartsim/dart/pull/353)

1. Added Signal class
    * [Pull request #350](https://github.com/dartsim/dart/pull/350)

1. Added LineSegmentShape for visualizing line segments
    * [Pull request #349](https://github.com/dartsim/dart/pull/349)
    * [Issue #346](https://github.com/dartsim/dart/issues/346)

1. Fixed segfault in SoftSdfParser
    * [Pull request #345](https://github.com/dartsim/dart/pull/345)

1. Added subscriptions for destructions and notifications
    * [Pull request #343](https://github.com/dartsim/dart/pull/343)

1. Added NloptSolver::[get/set]NumMaxEvaluations()
    * [Pull request #342](https://github.com/dartsim/dart/pull/342)

1. Added support of Eigen::VectorXd in parser
    * [Pull request #341](https://github.com/dartsim/dart/pull/341)

1. Added Skeleton::getNumJoints()
    * [Pull request #335](https://github.com/dartsim/dart/pull/335)

1. Fixed bug in DARTCollide for sphere-sphere collision
    * [Pull request #332](https://github.com/dartsim/dart/pull/332)

1. Fixed naming issues for Skeletons in World
    * [Pull request #331](https://github.com/dartsim/dart/pull/331)
    * [Issue #330](https://github.com/dartsim/dart/issues/330)

1. Added PlanarJoint support for URDF loader
    * [Pull request #326](https://github.com/dartsim/dart/pull/326)

1. Fixed rotation of the inertia reference frame for URDF loader
    * [Pull request #326](https://github.com/dartsim/dart/pull/326)
    * [Issue #47](https://github.com/dartsim/dart/issues/47)

1. Fixed bug in loading WorldFile
    * [Pull request #325](https://github.com/dartsim/dart/pull/325)

1. Added plotting of 2D trajectories
    * [Pull request #324](https://github.com/dartsim/dart/pull/324)

1. Removed unsupported axis orders of EulerJoint
    * [Pull request #323](https://github.com/dartsim/dart/pull/323)
    * [Issue #321](https://github.com/dartsim/dart/issues/321)

1. Added convenience functions to help with setting joint positions
    * [Pull request #322](https://github.com/dartsim/dart/pull/322)
    * [Pull request #338](https://github.com/dartsim/dart/pull/338)

1. Added Frame class and auto-updating for forward kinematics
    * [Pull request #319](https://github.com/dartsim/dart/pull/319)
    * [Pull request #344](https://github.com/dartsim/dart/pull/344)
    * [Pull request #367](https://github.com/dartsim/dart/pull/367)
    * [Pull request #380](https://github.com/dartsim/dart/pull/380)
    * [Issue #289](https://github.com/dartsim/dart/issues/289)
    * [Issue #294](https://github.com/dartsim/dart/issues/294)
    * [Issue #305](https://github.com/dartsim/dart/issues/305)

1. Added Travis-CI build test for OSX
    * [Pull request #313](https://github.com/dartsim/dart/pull/313)
    * [Issue #258](https://github.com/dartsim/dart/issues/258)

1. Added specification of minimum dependency version
    * [Pull request #306](https://github.com/dartsim/dart/pull/306)

## DART 4

### Version 4.3.6 (2016-04-16)

1. Fixed duplicate entries in Skeleton::mBodyNodes causing segfault in destructor
    * [Issue #671](https://github.com/dartsim/dart/issues/671)
    * [Pull request #672](https://github.com/dartsim/dart/pull/672)

### Version 4.3.5 (2016-01-09)

1. Fixed incorrect applying of joint constraint impulses (backported from 6.0.0)
    * [Pull request #578](https://github.com/dartsim/dart/pull/578)

### Version 4.3.4 (2015-01-24)

1. Fixed build issue with gtest on Mac
    * [Pull request #315](https://github.com/dartsim/dart/pull/315)

### Version 4.3.3 (2015-01-23)

1. Fixed joint Coulomb friction
    * [Pull request #311](https://github.com/dartsim/dart/pull/311)

### Version 4.3.2 (2015-01-22)

1. Fixed installation -- missing headers (utils/urdf, utils/sdf)

### Version 4.3.1 (2015-01-21)

1. Fixed API incompatibility introduced by dart-4.3.0
    * [Issue #303](https://github.com/dartsim/dart/issues/303)
    * [Pull request #309](https://github.com/dartsim/dart/pull/309)

### Version 4.3.0 (2015-01-19)

1. Added name manager for efficient name look-up and unique naming
    * [Pull request #277](https://github.com/dartsim/dart/pull/277)
1. Added all-inclusive header and namespace headers
    * [Pull request #278](https://github.com/dartsim/dart/pull/278)
1. Added DegreeOfFreedom class for getting/setting data of individual generalized coordinates
    * [Pull request #288](https://github.com/dartsim/dart/pull/288)
1. Added hybrid dynamics
    * [Pull request #298](https://github.com/dartsim/dart/pull/298)
1. Added joint actuator types
    * [Pull request #298](https://github.com/dartsim/dart/pull/298)
1. Added Coulomb joint friction
    * [Pull request #301](https://github.com/dartsim/dart/pull/301)
1. Migrated to C++11
    * [Pull request #268](https://github.com/dartsim/dart/pull/268)
    * [Pull request #299](https://github.com/dartsim/dart/pull/299)
1. Improved readability of CMake output messages
    * [Pull request #272](https://github.com/dartsim/dart/pull/272)
1. Fixed const-correctneess of member functions
    * [Pull request #277](https://github.com/dartsim/dart/pull/277)
1. Added handling use of 'package:/' in URDF
    * [Pull request #273](https://github.com/dartsim/dart/pull/273)
    * [Issue #271](https://github.com/dartsim/dart/issues/271)

### Version 4.2.1 (2015-01-07)

1. Fixed version numbering of shared libraries in debian packages
    * [Pull request #286](https://github.com/dartsim/dart/pull/286)
1. Fixed Jacobian and its derivatives of FreeJoint/BallJoint
    * [Pull request #284](https://github.com/dartsim/dart/pull/284)

### Version 4.2.0 (2014-11-22)

1. Added reset functions for Simulation and Recording class
    * [Pull request #231](https://github.com/dartsim/dart/pull/231)
1. Added operational space control example
    * [Pull request #257](https://github.com/dartsim/dart/pull/257)
1. Fixed misuse of Bullet collision shapes
    * [Pull request #228](https://github.com/dartsim/dart/pull/228)
1. Fixed adjacent body pair check for Bullet collision detector
    * [Pull request #246](https://github.com/dartsim/dart/pull/246)
1. Fixed incorrect computation of constraint impulse for BallJointConstraint and WeldJointContraint
    * [Pull request #247](https://github.com/dartsim/dart/pull/247)
1. Improved generation of soft box shape for soft body
    * [Commit ec31f44](https://github.com/dartsim/dart/commit/ec31f44)

### Version 4.1.1 (2014-07-17)

1. Added ABI check script
    * [Pull request #226](https://github.com/dartsim/dart/pull/226)
    * [Pull request #227](https://github.com/dartsim/dart/pull/227)
1. Fixed build issues on Linux
    * [Pull request #214](https://github.com/dartsim/dart/pull/214)
    * [Pull request #219](https://github.com/dartsim/dart/pull/219)
1. Fixed build issues on Windows
    * [Pull request #215](https://github.com/dartsim/dart/pull/215)
    * [Pull request #217](https://github.com/dartsim/dart/pull/217)
1. Fixed unintended warning messages
    * [Pull request #220](https://github.com/dartsim/dart/pull/220)

### Version 4.1.0 (2014-07-02)

1. Fixed bug in switching collision detectors
    * [Issue #127](https://github.com/dartsim/dart/issues/127)
    * [Pull request #195](https://github.com/dartsim/dart/pull/195)
1. Fixed kinematics and dynamics when a skeleton has multiple parent-less bodies
    * [Pull request #196](https://github.com/dartsim/dart/pull/196)
1. Fixed issue on installing DART 4 alongside DART 3 on Linux
    * [Issue #122](https://github.com/dartsim/dart/issues/122)
    * [Pull request #203](https://github.com/dartsim/dart/pull/203)
1. Fixed warnings on gcc
    * [Pull request #206](https://github.com/dartsim/dart/pull/206)
1. Renamed getDof() to getNumDofs()
    * [Pull request #209](https://github.com/dartsim/dart/pull/209)
1. Added cylinder shape for soft body
    * [Pull request #210](https://github.com/dartsim/dart/pull/210)

### Version 4.0.0 (2014-06-02)

1. Added implicit joint spring force and damping force
1. Added planar joint
1. Added soft body dynamics
1. Added computation of velocity and acceleration of COM
1. Added bullet collision detector
  * [Pull request #156](https://github.com/dartsim/dart/pull/156)
1. Improved performance of forward dynamics algorithm
  * [Pull request #188](https://github.com/dartsim/dart/pull/188)
1. Improved dynamics API for Skeleton and Joint
  * [Pull request #161](https://github.com/dartsim/dart/pull/161)
  * [Pull request #192](https://github.com/dartsim/dart/pull/192)
  * [Pull request #193](https://github.com/dartsim/dart/pull/193)
1. Improved constraint dynamics solver
  * [Pull request #184](https://github.com/dartsim/dart/pull/184)
1. Improved calculation of equations of motion using Featherstone algorithm
  * [Issue #85](https://github.com/dartsim/dart/issues/87)
1. Improved optimizer interface and added nlopt solver
  * [Pull request #152](https://github.com/dartsim/dart/pull/152)
1. Fixed self collision bug
  * [Issue #125](https://github.com/dartsim/dart/issues/125)
1. Fixed incorrect integration of BallJoint and FreeJoint
  * [Issue #122](https://github.com/dartsim/dart/issues/122)
  * [Pull request #168](https://github.com/dartsim/dart/pull/168)

## DART 3

### Version 3.0 (2013-11-04)

1. Removed Transformation classes. Their functionality is now included in joint classes.
1. Added Featherstone algorithm. Can currently only be used without collision handling. The old algortihm is still present and used for that case.
1. Removed kinematics namespace. Functionality is moved to dynamics classes.
1. Added dart root namespace
1. A lot of function and variable renames
1. Added constraint namespace
1. Added "common" namespace

## DART 2

### Version 2.6 (2013-09-07)

1. Clean-up of build system:
  * Renamed DART_INCLUDEDIR to the standard-compliant DART_INCLUDE_DIRS in CMake files. Users need to adapt their CMake files for this change.
  * Users no longer need to call find_package(DARTExt) in the CMake files. A call to find_package(DART) also finds its dependencies now.
  * Allow user to overwrite installation prefix
  * Add possibility to include DART header files as '#include \<dart/dynamics/Skeleton.h\>' in addition to '#include \<dynamics/Skeleton.h\>'
  * Allow out-of-source builds
1. URDF loader:
  * Major clean-up
  * Consider mesh scaling factor

### Version 2.5 (2013-07-16)

1. Replaced robotics::World with simulation::World
1. Removed robotics::Robot
1. Added simulation::SimWindow
1. Some speed-up of Eigen calculations
1. Added abstract trajectory interface
1. ConstraintDynamics handles contact, joint limit and other constraint forces simultaneously
1. Improved Lemke algorithm for solving LCP
1. Renamed skeletonDynamics::getQDotVector() to getPoseVelocity()
1. Added abstract CollisionDetector interface allowing for multiple different collision detector implementations.
1. Created math namespace
1. Added System class as base class to Skeleton and Joint
1. URDF loader: Removed ability to load nonstandard URDF files with an object tag
1. Added support for multiple shapes per BodyNode
1. Made urdfdom a dependency instead of including it in the DART source
1. Added function to CollisionDetector to let user check a specific pair of BodyNodes for collision

### Version 2.4 (2013-03-05)

1. Mass and inertia are no longer stored in Shape but in BodyNode.
1. Different shapes for collision and visualization (not just different meshes)
1. Shapes are no longer centered at the COM but can be transformed independently relative to the link frame.
1. Improved URDF support
  * Support for non-mesh shapes
  * Does not create dummy root nodes anymore
  * Support for continuous joints
  * Support for arbitrary joint axes for revolute joints (but not for prismatic joints) instead of only axis-aligned joint axes
  * Support for relative mesh paths even if the robot and world URDF files are in different directories
  * All supported joint types can be root joints
1. Clean-up of the Robot class
1. Removed Object class
1. More robust build and installation process on Linux<|MERGE_RESOLUTION|>--- conflicted
+++ resolved
@@ -1,13 +1,10 @@
 ## DART 6
 
-<<<<<<< HEAD
-### DART 6.3.0 (2017-XX-XX)
+### DART 6.4.0 (201X-XX-XX)
 
 * Kinematics
 
   * Added IkFast support as analytic IK solver: [#887](https://github.com/dartsim/dart/pull/887)
-=======
-### DART 6.4.0 (201X-XX-XX)
 
 ### [DART 6.3.0 (2017-10-04)](https://github.com/dartsim/dart/milestone/36?closed=1)
 
@@ -26,7 +23,6 @@
 * Misc
 
   * Changed not to use lambda function as an workaround for DART python binding: [#916](https://github.com/dartsim/dart/pull/916)
->>>>>>> b7193d02
 
 ### [DART 6.2.1 (2017-08-08)](https://github.com/dartsim/dart/milestone/37?closed=1)
 
