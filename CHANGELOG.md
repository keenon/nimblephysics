--- conflicted
+++ resolved
@@ -2,15 +2,13 @@
 
 ### DART 6.4.0 (201X-XX-XX)
 
-<<<<<<< HEAD
 * Kinematics
 
   * Added IkFast support as analytic IK solver: [#887](https://github.com/dartsim/dart/pull/887)
-=======
+
 * License
 
   * Added Personal Robotics Lab and Open Source Robotics Foundation as contributors: [#929](https://github.com/dartsim/dart/pull/929)
->>>>>>> 118b45df
 
 ### [DART 6.3.0 (2017-10-04)](https://github.com/dartsim/dart/milestone/36?closed=1)
 
