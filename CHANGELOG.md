--- conflicted
+++ resolved
@@ -2,15 +2,13 @@
 
 ### DART 6.0.1 (2016-XX-XX)
 
-<<<<<<< HEAD
+* Collision detection
+
+  * Added warnings for unsupported shape pairs of DARTCollisionDetector: [#722](https://github.com/dartsim/dart/pull/722)
+
 * Misc improvements and bug fixes
 
   * Updated copyright: added CMU to copyright holder, moved individual contributors to CONTRIBUTING.md: [#723](https://github.com/dartsim/dart/pull/723)
-=======
-* Collision detection
-
-  * Added warnings for unsupported shape pairs of DARTCollisionDetector: [#722](https://github.com/dartsim/dart/pull/722)
->>>>>>> bb2b1213
 
 ### DART 6.0.0 (2016-05-10)
 
