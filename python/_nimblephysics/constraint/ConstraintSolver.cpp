/*
 * Copyright (c) 2011-2019, The DART development contributors
 * All rights reserved.
 *
 * The list of contributors can be found at:
 *   https://github.com/dartsim/dart/blob/master/LICENSE
 *
 * This file is provided under the following "BSD-style" License:
 *   Redistribution and use in source and binary forms, with or
 *   without modification, are permitted provided that the following
 *   conditions are met:
 *   * Redistributions of source code must retain the above copyright
 *     notice, this list of conditions and the following disclaimer.
 *   * Redistributions in binary form must reproduce the above
 *     copyright notice, this list of conditions and the following
 *     disclaimer in the documentation and/or other materials provided
 *     with the distribution.
 *   THIS SOFTWARE IS PROVIDED BY THE COPYRIGHT HOLDERS AND
 *   CONTRIBUTORS "AS IS" AND ANY EXPRESS OR IMPLIED WARRANTIES,
 *   INCLUDING, BUT NOT LIMITED TO, THE IMPLIED WARRANTIES OF
 *   MERCHANTABILITY AND FITNESS FOR A PARTICULAR PURPOSE ARE
 *   DISCLAIMED. IN NO EVENT SHALL THE COPYRIGHT HOLDER OR
 *   CONTRIBUTORS BE LIABLE FOR ANY DIRECT, INDIRECT, INCIDENTAL,
 *   SPECIAL, EXEMPLARY, OR CONSEQUENTIAL DAMAGES (INCLUDING, BUT NOT
 *   LIMITED TO, PROCUREMENT OF SUBSTITUTE GOODS OR SERVICES; LOSS OF
 *   USE, DATA, OR PROFITS; OR BUSINESS INTERRUPTION) HOWEVER CAUSED
 *   AND ON ANY THEORY OF LIABILITY, WHETHER IN CONTRACT, STRICT
 *   LIABILITY, OR TORT (INCLUDING NEGLIGENCE OR OTHERWISE) ARISING IN
 *   ANY WAY OUT OF THE USE OF THIS SOFTWARE, EVEN IF ADVISED OF THE
 *   POSSIBILITY OF SUCH DAMAGE.
 */

#include <dart/collision/CollisionDetector.hpp>
#include <dart/collision/CollisionGroup.hpp>
#include <dart/constraint/ConstrainedGroup.hpp>
#include <dart/constraint/ConstraintSolver.hpp>
#include <dart/dynamics/Skeleton.hpp>
#include <pybind11/functional.h>
#include <pybind11/pybind11.h>
#include <pybind11/stl.h>

namespace py = pybind11;

namespace dart {
namespace python {

void ConstraintSolver(py::module& m)
{
  ::py::class_<
      dart::constraint::ConstraintSolver,
      std::shared_ptr<dart::constraint::ConstraintSolver>>(
      m, "ConstraintSolver")
      .def(
          "addSkeleton",
          +[](dart::constraint::ConstraintSolver* self,
              const dart::dynamics::SkeletonPtr& skeleton) {
            self->addSkeleton(skeleton);
          },
          ::py::arg("skeleton"))
      .def(
          "addSkeletons",
          +[](dart::constraint::ConstraintSolver* self,
              const std::vector<dart::dynamics::SkeletonPtr>& skeletons) {
            self->addSkeletons(skeletons);
          },
          ::py::arg("skeletons"))
      .def(
          "removeSkeleton",
          +[](dart::constraint::ConstraintSolver* self,
              const dart::dynamics::SkeletonPtr& skeleton) {
            self->removeSkeleton(skeleton);
          },
          ::py::arg("skeleton"))
      .def(
          "removeSkeletons",
          +[](dart::constraint::ConstraintSolver* self,
              const std::vector<dart::dynamics::SkeletonPtr>& skeletons) {
            self->removeSkeletons(skeletons);
          },
          ::py::arg("skeletons"))
      .def(
          "removeAllSkeletons",
          +[](dart::constraint::ConstraintSolver* self) {
            self->removeAllSkeletons();
          })
      .def(
          "addConstraint",
          +[](dart::constraint::ConstraintSolver* self,
              const dart::constraint::ConstraintBasePtr& constraint) {
            self->addConstraint(constraint);
          },
          ::py::arg("constraint"))
      .def(
          "removeConstraint",
          +[](dart::constraint::ConstraintSolver* self,
              const dart::constraint::ConstraintBasePtr& constraint) {
            self->removeConstraint(constraint);
          },
          ::py::arg("constraint"))
      .def(
          "removeAllConstraints",
          +[](dart::constraint::ConstraintSolver* self) {
            self->removeAllConstraints();
          })
      .def(
          "clearLastCollisionResult",
          +[](dart::constraint::ConstraintSolver* self) {
            self->clearLastCollisionResult();
          })
      .def(
          "setTimeStep",
          +[](dart::constraint::ConstraintSolver* self, s_t _timeStep) {
            self->setTimeStep(_timeStep);
          },
          ::py::arg("timeStep"))
      .def(
          "getTimeStep",
          +[](const dart::constraint::ConstraintSolver* self) -> s_t {
            return self->getTimeStep();
          })
      .def(
          "setCollisionDetector",
          +[](dart::constraint::ConstraintSolver* self,
              const std::shared_ptr<dart::collision::CollisionDetector>&
                  collisionDetector) {
            self->setCollisionDetector(collisionDetector);
          },
          ::py::arg("collisionDetector"))
      .def(
          "getCollisionDetector",
          +[](dart::constraint::ConstraintSolver* self)
              -> dart::collision::CollisionDetectorPtr {
            return self->getCollisionDetector();
          })
      .def(
          "getCollisionDetector",
          +[](const dart::constraint::ConstraintSolver* self)
              -> dart::collision::ConstCollisionDetectorPtr {
            return self->getCollisionDetector();
          })
      .def(
          "getCollisionGroup",
          +[](dart::constraint::ConstraintSolver* self)
              -> dart::collision::CollisionGroupPtr {
            return self->getCollisionGroup();
          })
      .def(
          "getCollisionGroup",
          +[](const dart::constraint::ConstraintSolver* self)
              -> dart::collision::ConstCollisionGroupPtr {
            return self->getCollisionGroup();
          })
      .def(
          "getGradientEnabled",
          +[](dart::constraint::ConstraintSolver* self) -> bool {
            return self->getGradientEnabled();
          })
      .def(
          "setGradientEnabled",
          +[](dart::constraint::ConstraintSolver* self, bool enabled) -> void {
            return self->setGradientEnabled(enabled);
          })
      .def(
          "setPenetrationCorrectionEnabled",
          +[](dart::constraint::ConstraintSolver* self, bool enable) -> void {
            return self->setPenetrationCorrectionEnabled(enable);
          })
      .def(
          "setContactClippingDepth",
          +[](dart::constraint::ConstraintSolver* self, s_t depth) -> void {
            return self->setContactClippingDepth(depth);
          })
      .def(
          "updateConstraints",
          +[](dart::constraint::ConstraintSolver* self, bool ignoreFrictionConstraints) {
            self->updateConstraints(ignoreFrictionConstraints);
          },
          ::py::arg("ignoreFrictionConstraints") = false)
      .def(
          "getConstraints",
          +[](dart::constraint::ConstraintSolver* self)
              -> std::vector<constraint::ConstraintBasePtr> {
            return self->getConstraints();
          })
      .def(
          "getConstrainedGroups",
          +[](dart::constraint::ConstraintSolver* self)
              -> std::vector<constraint::ConstrainedGroup> {
            return self->getConstrainedGroups();
          })
      .def(
          "buildConstrainedGroups",
          +[](dart::constraint::ConstraintSolver* self) {
            self->buildConstrainedGroups();
          })
      .def(
          "solveConstrainedGroups",
          +[](dart::constraint::ConstraintSolver* self) {
            self->solveConstrainedGroups();
          })
      .def(
<<<<<<< HEAD
          "runEnforceContactAndJointAndCustomConstraintsFn",
          +[](dart::constraint::ConstraintSolver* self) { 
            self->runEnforceContactAndJointAndCustomConstraintsFn(); 
          })
=======
          "applyConstraintImpulses",
          +[](dart::constraint::ConstraintSolver* self,
              std::vector<dart::constraint::ConstraintBasePtr> constraints,
              std::vector<s_t*> impulses) {
            self->applyConstraintImpulses(constraints, impulses);
          })
      .def(
          "solve",
          +[](dart::constraint::ConstraintSolver* self) { self->solve(); })
>>>>>>> 6cb98c9b
      .def(
          "enforceContactAndJointAndCustomConstraintsWithLcp",
          +[](dart::constraint::ConstraintSolver* self, bool ignoreFrictionConstraints) {
            self->enforceContactAndJointAndCustomConstraintsWithLcp(ignoreFrictionConstraints);
          },
          ::py::arg("ignoreFrictionConstraints") = false)
      .def(
          "enforceContactAndJointAndCustomConstraintsWithFrictionlessLcp",
          +[](dart::constraint::ConstraintSolver* self) {
            self->enforceContactAndJointAndCustomConstraintsWithFrictionlessLcp();
          })
      .def(
          "replaceEnforceContactAndJointAndCustomConstraintsFn",
          &dart::constraint::ConstraintSolver::
              replaceEnforceContactAndJointAndCustomConstraintsFn);
}

} // namespace python
} // namespace dart<|MERGE_RESOLUTION|>--- conflicted
+++ resolved
@@ -172,7 +172,8 @@
           })
       .def(
           "updateConstraints",
-          +[](dart::constraint::ConstraintSolver* self, bool ignoreFrictionConstraints) {
+          +[](dart::constraint::ConstraintSolver* self,
+              bool ignoreFrictionConstraints) {
             self->updateConstraints(ignoreFrictionConstraints);
           },
           ::py::arg("ignoreFrictionConstraints") = false)
@@ -199,12 +200,11 @@
             self->solveConstrainedGroups();
           })
       .def(
-<<<<<<< HEAD
           "runEnforceContactAndJointAndCustomConstraintsFn",
-          +[](dart::constraint::ConstraintSolver* self) { 
-            self->runEnforceContactAndJointAndCustomConstraintsFn(); 
-          })
-=======
+          +[](dart::constraint::ConstraintSolver* self) {
+            self->runEnforceContactAndJointAndCustomConstraintsFn();
+          })
+      .def(
           "applyConstraintImpulses",
           +[](dart::constraint::ConstraintSolver* self,
               std::vector<dart::constraint::ConstraintBasePtr> constraints,
@@ -212,13 +212,11 @@
             self->applyConstraintImpulses(constraints, impulses);
           })
       .def(
-          "solve",
-          +[](dart::constraint::ConstraintSolver* self) { self->solve(); })
->>>>>>> 6cb98c9b
-      .def(
           "enforceContactAndJointAndCustomConstraintsWithLcp",
-          +[](dart::constraint::ConstraintSolver* self, bool ignoreFrictionConstraints) {
-            self->enforceContactAndJointAndCustomConstraintsWithLcp(ignoreFrictionConstraints);
+          +[](dart::constraint::ConstraintSolver* self,
+              bool ignoreFrictionConstraints) {
+            self->enforceContactAndJointAndCustomConstraintsWithLcp(
+                ignoreFrictionConstraints);
           },
           ::py::arg("ignoreFrictionConstraints") = false)
       .def(
