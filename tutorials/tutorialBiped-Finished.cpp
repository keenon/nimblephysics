--- conflicted
+++ resolved
@@ -472,15 +472,8 @@
   world->setGravity(Eigen::Vector3d(0.0, -9.81, 0.0));
 
 #ifdef HAVE_BULLET_COLLISION
-<<<<<<< HEAD
-  //  world->getConstraintSolver()->setCollisionEngine(
-  //          dart::collision::BulletEngine::create());
-    // TODO(JS)
-=======
-  world->getConstraintSolver()->setCollisionDetector(
-      std::unique_ptr<dart::collision::BulletCollisionDetector>(
-          new dart::collision::BulletCollisionDetector()));
->>>>>>> 0ccaaa12
+  world->getConstraintSolver()->setCollisionEngine(
+        dart::collision::BulletEngine::create());
 #endif
   
   world->addSkeleton(floor);
