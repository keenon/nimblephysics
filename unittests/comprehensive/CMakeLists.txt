--- conflicted
+++ resolved
@@ -58,15 +58,4 @@
     target_link_libraries(test_ForwardKinematics dart-utils-urdf)
   endif()
 
-<<<<<<< HEAD
-endif()
-
-dart_format_add(
-  test_ForwardKinematics.cpp
-  test_InverseKinematics.cpp
-  test_MultiObjectiveOptimization.cpp
-  test_Raycast.cpp
-)
-=======
-endif()
->>>>>>> 51bb06e8
+endif()