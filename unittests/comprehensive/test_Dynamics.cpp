--- conflicted
+++ resolved
@@ -680,8 +680,6 @@
 }
 
 //==============================================================================
-<<<<<<< HEAD
-=======
 void compareBodyNodeFkToJacobianRelative(
     const JacobianNode* bn,
     const JacobianNode* relativeTo,
@@ -1530,7 +1528,6 @@
 }
 
 //==============================================================================
->>>>>>> e80d09e8
 void DynamicsTest::compareEquationsOfMotion(const common::Uri& uri)
 {
   using namespace std;
@@ -2127,12 +2124,7 @@
   {
     dynamics::SkeletonPtr skel = myWorld->getSkeleton(i);
 
-<<<<<<< HEAD
     std::size_t dof            = skel->getNumDofs();
-=======
-    std::size_t dof = skel->getNumDofs();
-    //    int nBodyNodes     = skel->getNumBodyNodes();
->>>>>>> e80d09e8
 
     if (dof == 0 || !skel->isMobile())
       continue;
@@ -2222,12 +2214,7 @@
   {
     dynamics::SkeletonPtr skel = myWorld->getSkeleton(i);
 
-<<<<<<< HEAD
     int dof            = skel->getNumDofs();
-=======
-    int dof = skel->getNumDofs();
-    //    int nBodyNodes     = skel->getNumBodyNodes();
->>>>>>> e80d09e8
 
     if (dof == 0 || !skel->isMobile())
       continue;
@@ -2375,17 +2362,10 @@
 //==============================================================================
 TEST_F(DynamicsTest, HybridDynamics)
 {
-<<<<<<< HEAD
   const double tol       = 1e-8;
   const double timeStep  = 1e-3;
 #ifndef NDEBUG // Debug mode
   const std::size_t numFrames = 20;  // 0.02 secs
-=======
-  const double tol = 1e-8;
-  const double timeStep = 1e-3;
-#ifndef NDEBUG                      // Debug mode
-  const std::size_t numFrames = 50; // 0.05 secs
->>>>>>> e80d09e8
 #else
   const std::size_t numFrames = 5e+3; // 5 secs
 #endif // ------- Debug mode
