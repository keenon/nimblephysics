/*
 * Copyright (c) 2011-2019, The DART development contributors
 * All rights reserved.
 *
 * The list of contributors can be found at:
 *   https://github.com/dartsim/dart/blob/master/LICENSE
 *
 * This file is provided under the following "BSD-style" License:
 *   Redistribution and use in source and binary forms, with or
 *   without modification, are permitted provided that the following
 *   conditions are met:
 *   * Redistributions of source code must retain the above copyright
 *     notice, this list of conditions and the following disclaimer.
 *   * Redistributions in binary form must reproduce the above
 *     copyright notice, this list of conditions and the following
 *     disclaimer in the documentation and/or other materials provided
 *     with the distribution.
 *   THIS SOFTWARE IS PROVIDED BY THE COPYRIGHT HOLDERS AND
 *   CONTRIBUTORS "AS IS" AND ANY EXPRESS OR IMPLIED WARRANTIES,
 *   INCLUDING, BUT NOT LIMITED TO, THE IMPLIED WARRANTIES OF
 *   MERCHANTABILITY AND FITNESS FOR A PARTICULAR PURPOSE ARE
 *   DISCLAIMED. IN NO EVENT SHALL THE COPYRIGHT HOLDER OR
 *   CONTRIBUTORS BE LIABLE FOR ANY DIRECT, INDIRECT, INCIDENTAL,
 *   SPECIAL, EXEMPLARY, OR CONSEQUENTIAL DAMAGES (INCLUDING, BUT NOT
 *   LIMITED TO, PROCUREMENT OF SUBSTITUTE GOODS OR SERVICES; LOSS OF
 *   USE, DATA, OR PROFITS; OR BUSINESS INTERRUPTION) HOWEVER CAUSED
 *   AND ON ANY THEORY OF LIABILITY, WHETHER IN CONTRACT, STRICT
 *   LIABILITY, OR TORT (INCLUDING NEGLIGENCE OR OTHERWISE) ARISING IN
 *   ANY WAY OUT OF THE USE OF THIS SOFTWARE, EVEN IF ADVISED OF THE
 *   POSSIBILITY OF SUCH DAMAGE.
 */

#include <osgGA/GUIEventAdapter>

#include "dart/gui/osg/DefaultEventHandler.hpp"
#include "dart/gui/osg/MouseEventHandler.hpp"
#include "dart/gui/osg/Viewer.hpp"
#include "dart/gui/osg/render/ShapeNode.hpp"
#include "dart/gui/osg/ShapeFrameNode.hpp"
#include "dart/gui/osg/Utils.hpp"

#include "dart/dynamics/Entity.hpp"
#include "dart/dynamics/ShapeFrame.hpp"


#include <iostream>

namespace dart {
namespace gui {
namespace osg {

DefaultEventHandler::DefaultEventHandler(Viewer* _viewer)
  : mViewer(_viewer),
    mLastCursorPosition(Eigen::Vector2f::Zero()),
    mLastModKeyMask(0)
{
  mViewer->addInstructionText("Spacebar:     Turn simulation on/off\n");
  mViewer->addInstructionText("Ctrl+H:       Turn headlights on/off\n");

  for(std::size_t i=0; i<NUM_MOUSE_BUTTONS; ++i)
    for(std::size_t j=0; j<BUTTON_NOTHING; ++j)
      mSuppressButtonPicks[i][j] = false;
  mSuppressMovePicks = false;

  clearButtonEvents();
}

//==============================================================================
DefaultEventHandler::~DefaultEventHandler()
{
  // Do nothing
}

//==============================================================================
MouseButtonEvent DefaultEventHandler::getButtonEvent(MouseButton button) const
{
  return mLastButtonEvent[button];
}

//==============================================================================
int DefaultEventHandler::getModKeyMask() const
{
  return mLastModKeyMask;
}

//==============================================================================
float DefaultEventHandler::getWindowCursorX() const
{
  return mLastCursorPosition[0];
}

//==============================================================================
float DefaultEventHandler::getWindowCursorY() const
{
  return mLastCursorPosition[1];
}

//==============================================================================
Eigen::Vector3d DefaultEventHandler::getDeltaCursor(
    const Eigen::Vector3d& _fromPosition,
    ConstraintType _constraint,
    const Eigen::Vector3d& _constraintVector) const
{
  ::osg::Vec3d eye, center, up;
  mViewer->getCamera()->getViewMatrixAsLookAt(eye, center, up);

  Eigen::Vector3d near, far;
  getNearAndFarPointUnderCursor(near, far);
  Eigen::Vector3d v1 = far-near;

  if(LINE_CONSTRAINT == _constraint)
  {
    const Eigen::Vector3d& b1 = near;
    const Eigen::Vector3d& v2 = _constraintVector;
    const Eigen::Vector3d& b2 = _fromPosition;

    double v1_v1 = v1.dot(v1);
    double v2_v2 = v2.dot(v2);
    double v2_v1 = v2.dot(v1);

    double denominator = v1_v1*v2_v2 - v2_v1*v2_v1;
    double s;
    if(fabs(denominator) < 1e-10)
      s = 0;
    else
      s = (v1_v1*(v2.dot(b1)-v2.dot(b2)) + v2_v1*(v1.dot(b2)-v1.dot(b1)))/denominator;

    return v2*s;
  }
  else if(PLANE_CONSTRAINT == _constraint)
  {
    const Eigen::Vector3d& n = _constraintVector;
    double s = n.dot(_fromPosition - near) / n.dot(v1);
    return near - _fromPosition + s*v1;
  }
  else
  {
    Eigen::Vector3d n = osgToEigVec3(center - eye);
    double s = n.dot(_fromPosition - near) / n.dot(v1);
    return near - _fromPosition + s*v1;
  }
}

//==============================================================================
void DefaultEventHandler::getNearAndFarPointUnderCursor(Eigen::Vector3d& near,
                                                        Eigen::Vector3d& far,
                                                        float distance) const
{
  ::osg::Camera* C = mViewer->getCamera();
  ::osg::Matrix VPW = C->getViewMatrix() * C->getProjectionMatrix()
      * C->getViewport()->computeWindowMatrix();
  ::osg::Matrix invVPW;
  invVPW.invert(VPW);

<<<<<<< HEAD
  auto x = getWindowCursorX();
  auto y = getWindowCursorY();
  ::osg::Vec3 osgNear = ::osg::Vec3(x,y,0.0) * invVPW;
  ::osg::Vec3 osgFar = ::osg::Vec3(x,y,distance) * invVPW;
=======
  double x = getWindowCursorX(), y = getWindowCursorY();
  auto osgNear = ::osg::Vec3d(x,y,0.0) * invVPW;
  auto osgFar = ::osg::Vec3d(x,y,distance) * invVPW;
>>>>>>> ca5ca45b

  near = osgToEigVec3(osgNear);
  far = osgToEigVec3(osgFar);
}

//==============================================================================
const std::vector<PickInfo>& DefaultEventHandler::getButtonPicks(
    MouseButton button, MouseButtonEvent event) const
{
  if(BUTTON_NOTHING == event)
    return mMovePicks;

  return mButtonPicks[button][event];
}

//==============================================================================
const std::vector<PickInfo>& DefaultEventHandler::getMovePicks() const
{
  return mMovePicks;
}

//==============================================================================
void DefaultEventHandler::suppressButtonPicks(MouseButton button,
                                              MouseButtonEvent event)
{
  if(BUTTON_NOTHING == event)
    mSuppressMovePicks = true;
  else
    mSuppressButtonPicks[button][event] = true;
}

//==============================================================================
void DefaultEventHandler::suppressMovePicks()
{
  mSuppressMovePicks = true;
}

//==============================================================================
void DefaultEventHandler::activateButtonPicks(MouseButton button,
                                              MouseButtonEvent event)
{
  if(BUTTON_NOTHING == event)
    mSuppressMovePicks = false;
  else
    mSuppressButtonPicks[button][event] = false;
}

//==============================================================================
void DefaultEventHandler::activateMovePicks()
{
  mSuppressMovePicks = false;
}

//==============================================================================
void DefaultEventHandler::pick(std::vector<PickInfo>& infoVector,
                               const ::osgGA::GUIEventAdapter& ea)
{
  ::osgUtil::LineSegmentIntersector::Intersections hlist;

  infoVector.clear();
  if(mViewer->computeIntersections(ea, hlist))
  {
    infoVector.reserve(hlist.size());
    for(const ::osgUtil::LineSegmentIntersector::Intersection& intersect : hlist)
    {
      ::osg::Drawable* drawable = intersect.drawable;
      render::ShapeNode* shape =
          dynamic_cast<render::ShapeNode*>(drawable->getParent(0));
      if(shape)
      {
        PickInfo info;
        info.shape = shape->getShape();
        info.frame = shape->getParentShapeFrameNode()->getShapeFrame();
        info.normal = osgToEigVec3(intersect.getWorldIntersectNormal()).cast<double>();
        info.position = osgToEigVec3(intersect.getWorldIntersectPoint());

        infoVector.push_back(info);
      }
    }
  }
}

//==============================================================================
void DefaultEventHandler::addMouseEventHandler(MouseEventHandler* handler)
{
  mMouseEventHandlers.insert(handler);
  handler->mEventHandler = this;
  handler->addSubject(this);
}

//==============================================================================
const std::set<MouseEventHandler*>&
DefaultEventHandler::getMouseEventHandlers() const
{
  return mMouseEventHandlers;
}

//==============================================================================
static bool wasActive(MouseButtonEvent event)
{
  return ( (event == BUTTON_PUSH) || (event == BUTTON_DRAG) );
}

//==============================================================================
static void assignEventToButtons(
    MouseButtonEvent (&mLastButtonEvent)[NUM_MOUSE_BUTTONS],
    const ::osgGA::GUIEventAdapter& ea)
{
  MouseButtonEvent event = BUTTON_NOTHING;
  if(ea.getEventType() == ::osgGA::GUIEventAdapter::PUSH)
    event = BUTTON_PUSH;
  else if(ea.getEventType() == ::osgGA::GUIEventAdapter::DRAG)
    event = BUTTON_DRAG;
  else if(ea.getEventType() == ::osgGA::GUIEventAdapter::RELEASE)
    event = BUTTON_RELEASE;

  if(BUTTON_RELEASE == event)
  {
    if( (ea.getButtonMask() & ::osgGA::GUIEventAdapter::LEFT_MOUSE_BUTTON) == 0
        && wasActive(mLastButtonEvent[LEFT_MOUSE]) )
      mLastButtonEvent[LEFT_MOUSE] = event;

    if( (ea.getButtonMask() & ::osgGA::GUIEventAdapter::RIGHT_MOUSE_BUTTON) == 0
        && wasActive(mLastButtonEvent[RIGHT_MOUSE]) )
      mLastButtonEvent[RIGHT_MOUSE] = event;

    if( (ea.getButtonMask() & ::osgGA::GUIEventAdapter::MIDDLE_MOUSE_BUTTON) == 0
        && wasActive(mLastButtonEvent[MIDDLE_MOUSE]) )
      mLastButtonEvent[MIDDLE_MOUSE] = event;
  }
  else
  {
    if(ea.getButtonMask() & ::osgGA::GUIEventAdapter::LEFT_MOUSE_BUTTON)
      mLastButtonEvent[LEFT_MOUSE] = event;

    if(ea.getButtonMask() & ::osgGA::GUIEventAdapter::RIGHT_MOUSE_BUTTON)
      mLastButtonEvent[RIGHT_MOUSE] = event;

    if(ea.getButtonMask() & ::osgGA::GUIEventAdapter::MIDDLE_MOUSE_BUTTON)
      mLastButtonEvent[MIDDLE_MOUSE] = event;
  }
}

//==============================================================================
bool DefaultEventHandler::handle(const ::osgGA::GUIEventAdapter& ea,
                                 ::osgGA::GUIActionAdapter&)
{
  mLastModKeyMask = ea.getModKeyMask();

  switch(ea.getEventType())
  {
    case ::osgGA::GUIEventAdapter::PUSH:
    case ::osgGA::GUIEventAdapter::DRAG:
    case ::osgGA::GUIEventAdapter::RELEASE:
    case ::osgGA::GUIEventAdapter::MOVE:
      mLastCursorPosition[0] = ea.getX();
      mLastCursorPosition[1] = ea.getY();

      break;

    default:
      break;
  }

  switch(ea.getEventType())
  {
    case ::osgGA::GUIEventAdapter::KEYDOWN:
    {
      switch(ea.getKey())
      {
        case 8: // ctrl+h
        {
          mViewer->switchHeadlights(!mViewer->checkHeadlights());
          return true;
        }

        case ' ':
        {
          if(mViewer->isAllowingSimulation())
          {
            mViewer->simulate(!mViewer->isSimulating());
            return true;
          }
          break;
        }
      }
      break;
    }

    case ::osgGA::GUIEventAdapter::MOVE:
    {
      if(!mSuppressMovePicks)
        pick(mMovePicks, ea);

      triggerMouseEventHandlers();
      break;
    }

    case ::osgGA::GUIEventAdapter::PUSH:
    case ::osgGA::GUIEventAdapter::DRAG:
    case ::osgGA::GUIEventAdapter::RELEASE:

      assignEventToButtons(mLastButtonEvent, ea);
      eventPick(ea);

      mViewer->updateDragAndDrops();

      triggerMouseEventHandlers();
      break;

    default:
      break;
  }

  return false;
}

//==============================================================================
void DefaultEventHandler::triggerMouseEventHandlers()
{
  for(MouseEventHandler* h : mMouseEventHandlers)
  {
    h->update();
  }
}

//==============================================================================
void DefaultEventHandler::eventPick(const ::osgGA::GUIEventAdapter& ea)
{
  MouseButtonEvent mbe;
  switch(ea.getEventType())
  {
    case ::osgGA::GUIEventAdapter::PUSH:
      mbe = BUTTON_PUSH;
      break;
    case ::osgGA::GUIEventAdapter::DRAG:
      mbe = BUTTON_DRAG;
      break;
    case ::osgGA::GUIEventAdapter::RELEASE:
      mbe = BUTTON_RELEASE;
      break;
    default:
      return;
  }

  if(   ( (ea.getButtonMask() & ::osgGA::GUIEventAdapter::LEFT_MOUSE_BUTTON)
           && !mSuppressButtonPicks[LEFT_MOUSE][mbe])
     || ( (ea.getButtonMask() & ::osgGA::GUIEventAdapter::RIGHT_MOUSE_BUTTON)
           && !mSuppressButtonPicks[RIGHT_MOUSE][mbe])
     || ( (ea.getButtonMask() & ::osgGA::GUIEventAdapter::MIDDLE_MOUSE_BUTTON)
           && !mSuppressButtonPicks[MIDDLE_MOUSE][mbe]))
  {
    pick(mTempPicks, ea);

    if(ea.getButtonMask() & ::osgGA::GUIEventAdapter::LEFT_MOUSE_BUTTON)
      mButtonPicks[LEFT_MOUSE][mbe] = mTempPicks;

    if(ea.getButtonMask() & ::osgGA::GUIEventAdapter::RIGHT_MOUSE_BUTTON)
      mButtonPicks[RIGHT_MOUSE][mbe] = mTempPicks;

    if(ea.getButtonMask() & ::osgGA::GUIEventAdapter::MIDDLE_MOUSE_BUTTON)
      mButtonPicks[MIDDLE_MOUSE][mbe] = mTempPicks;
  }
}

//==============================================================================
void DefaultEventHandler::clearButtonEvents()
{
  for(std::size_t i=0; i<NUM_MOUSE_BUTTONS; ++i)
    mLastButtonEvent[i] = BUTTON_NOTHING;
}

//==============================================================================
void DefaultEventHandler::handleDestructionNotification(
    const dart::common::Subject* _subject)
{
  MouseEventHandler* meh = const_cast<MouseEventHandler*>(
        dynamic_cast<const MouseEventHandler*>(_subject));
  std::set<MouseEventHandler*>::iterator it = mMouseEventHandlers.find(meh);
  if(it != mMouseEventHandlers.end())
    mMouseEventHandlers.erase(it);
}

} // namespace osg
} // namespace gui
} // namespace dart<|MERGE_RESOLUTION|>--- conflicted
+++ resolved
@@ -152,16 +152,10 @@
   ::osg::Matrix invVPW;
   invVPW.invert(VPW);
 
-<<<<<<< HEAD
   auto x = getWindowCursorX();
   auto y = getWindowCursorY();
   ::osg::Vec3 osgNear = ::osg::Vec3(x,y,0.0) * invVPW;
   ::osg::Vec3 osgFar = ::osg::Vec3(x,y,distance) * invVPW;
-=======
-  double x = getWindowCursorX(), y = getWindowCursorY();
-  auto osgNear = ::osg::Vec3d(x,y,0.0) * invVPW;
-  auto osgFar = ::osg::Vec3d(x,y,distance) * invVPW;
->>>>>>> ca5ca45b
 
   near = osgToEigVec3(osgNear);
   far = osgToEigVec3(osgFar);
