--- conflicted
+++ resolved
@@ -47,113 +47,7 @@
 namespace dart {
 namespace gui {
 
-<<<<<<< HEAD
 using SimWindow = ::dart::gui::glut::SimWindow;
-=======
-class GraphWindow;
-
-/// \brief
-class SimWindow : public Win3D {
-public:
-  /// \brief
-  SimWindow();
-
-  /// \brief
-  virtual ~SimWindow();
-
-  /// \brief
-  virtual void timeStepping();
-
-  virtual void drawWorld() const;
-
-  virtual void drawSkeletons() const;
-
-  DART_DEPRECATED(6.0)
-  virtual void drawSkels();
-
-  DART_DEPRECATED(6.0)
-  virtual void drawEntities();
-
-  /// \brief
-  void displayTimer(int _val) override;
-
-  /// \brief
-  void draw() override;
-
-  /// \brief
-  void keyboard(unsigned char _key, int _x, int _y) override;
-
-  /// \brief
-  void setWorld(dart::simulation::WorldPtr _world);
-
-  /// \brief Save world in 'tempWorld.txt'
-  void saveWorld();
-
-  /// \brief Plot _data in a 2D window
-  void plot(Eigen::VectorXd& _data);
-//  bool isSimulating() const { return mSimulating; }
-
-//  void setSimulatingFlag(int _flag) { mSimulating = _flag; }
-
-protected:
-
-  virtual void drawSkeleton(
-      const dynamics::Skeleton* skeleton,
-      const Eigen::Vector4d& color = Eigen::Vector4d::Constant(0.5),
-      bool useDefaultColor = true) const;
-
-  virtual void drawEntity(
-      const dynamics::Entity* entity,
-      const Eigen::Vector4d& color = Eigen::Vector4d::Constant(0.5),
-      bool useDefaultColor = true) const;
-
-  virtual void drawBodyNode(
-      const dynamics::BodyNode* bodyNode,
-      const Eigen::Vector4d& color = Eigen::Vector4d::Constant(0.5),
-      bool useDefaultColor = true,
-      bool recursive = false) const;
-
-  virtual void drawShapeFrame(
-      const dynamics::ShapeFrame* shapeFrame,
-      const Eigen::Vector4d& color = Eigen::Vector4d::Constant(0.5),
-      bool useDefaultColor = true) const;
-
-  virtual void drawShape(
-      const dynamics::Shape* shape,
-      const Eigen::Vector4d& color = Eigen::Vector4d::Constant(0.5)) const;
-
-  virtual void drawPointMasses(
-      const std::vector<dynamics::PointMass*> pointMasses,
-      const Eigen::Vector4d& color = Eigen::Vector4d::Constant(0.5),
-      bool useDefaultColor = true) const;
-
-  virtual void drawMarker(
-      const dynamics::Marker* marker,
-      const Eigen::Vector4d& color = Eigen::Vector4d::Constant(0.5),
-      bool useDefaultColor = true) const;
-
-  /// \brief
-  simulation::WorldPtr mWorld;
-
-  /// \brief
-  int mPlayFrame;
-
-  /// \brief
-  bool mPlay;
-
-  /// \brief
-  bool mSimulating;
-
-  /// If true, render point masses of soft bodies
-  bool mShowPointMasses;
-
-  /// If true, render markers
-  bool mShowMarkers;
-
-  /// \brief Array of graph windows
-  std::vector<GraphWindow*> mGraphWindows;
-};
->>>>>>> 5309abb2
 
 }  // namespace gui
 }  // namespace dart
