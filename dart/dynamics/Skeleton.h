--- conflicted
+++ resolved
@@ -71,7 +71,7 @@
 {
   Joint* joint;
   size_t localIndex;
-} /*DEPRECATED(4.3)*/;
+} DEPRECATED(4.3);
 
 /// class Skeleton
 class Skeleton : public common::Subject
@@ -999,15 +999,9 @@
   /// Add a Joint to to the Joint NameManager
   const std::string& addEntryToJointNameMgr(Joint* _newJoint);
 
-<<<<<<< HEAD
-  /// Add a DegreeOfFreedom to the Dof NameManager
-  const std::string& addEntryToDofNameMgr(DegreeOfFreedom* _newDof);
-
   /// Add an EndEffector to the EndEffector NameManager
   const std::string& addEntryToEndEffectorNameMgr(EndEffector* _ee);
 
-=======
->>>>>>> 6fc059df
   /// Add a SoftBodyNode to the SoftBodyNode NameManager
   void addEntryToSoftBodyNodeNameMgr(SoftBodyNode* _newNode);
 
@@ -1059,22 +1053,10 @@
   dart::common::NameManager<SoftBodyNode*> mNameMgrForSoftBodyNodes;
 
   /// NameManager for tracking Markers
-<<<<<<< HEAD
-  dart::common::NameManager<Marker> mNameMgrForMarkers;
+  dart::common::NameManager<Marker*> mNameMgrForMarkers;
 
   /// NameManager for tracking EndEffectors
   dart::common::NameManager<EndEffector> mNameMgrForEndEffectors;
-
-  /// If the skeleton is not mobile, its dynamic effect is equivalent
-  /// to having infinite mass. If the configuration of an immobile skeleton are
-  /// manually changed, the collision results might not be correct.
-  bool mIsMobile;
-
-  /// Time step for implicit joint damping force.
-  double mTimeStep;
-=======
-  dart::common::NameManager<Marker*> mNameMgrForMarkers;
->>>>>>> 6fc059df
 
   /// Gravity vector.
   Eigen::Vector3d mGravity;
