--- conflicted
+++ resolved
@@ -51,24 +51,8 @@
 namespace dart {
 namespace dynamics {
 
-<<<<<<< HEAD
-class BodyNode;
-class SoftBodyNode;
-class PointMass;
-class Joint;
-class Marker;
-class DegreeOfFreedom;
 class EndEffector;
 
-/// struct GenCoordInfo
-struct GenCoordInfo
-{
-  Joint* joint;
-  size_t localIndex;
-} DEPRECATED(4.3);
-
-=======
->>>>>>> 1d066a27
 /// class Skeleton
 class Skeleton : public MetaSkeleton
 {
@@ -80,8 +64,8 @@
     std::string mName;
 
     /// If the skeleton is not mobile, its dynamic effect is equivalent
-    /// to having infinite mass. If the configuration of an immobile skeleton
-    /// are manually changed, the collision results might not be correct.
+    /// to having infinite mass. If the configuration of an immobile skeleton is
+    /// manually changed, the collision results might not be correct.
     bool mIsMobile;
 
     /// Gravity vector.
@@ -202,27 +186,6 @@
     const typename NodeType::Properties& _bodyProperties =
                                               typename NodeType::Properties());
 
-  /// Create an EndEffector of an arbitrary type (but it must inherit the
-  /// default EndEffector class)
-  template <class EndEffectorType>
-  EndEffectorType* createEndEffector(
-      BodyNode* _parent,
-      const typename EndEffectorType::Properties& _properties =
-                                        typename EndEffectorType::Properties())
-  {
-    if(nullptr == _parent)
-      return nullptr;
-
-    EndEffectorType* ee = new EndEffectorType(_parent, _properties);
-    if(!registerEndEffector(_parent, ee))
-    {
-      delete ee;
-      return nullptr;
-    }
-
-    return ee;
-  }
-
   /// Add a body node
   DEPRECATED(4.5)
   void addBodyNode(BodyNode* _body);
@@ -297,19 +260,11 @@
   /// Get Joint whose name is _name
   Joint* getJoint(const std::string& _name);
 
-<<<<<<< HEAD
-  /// Get const joint whose name is _name
-  const Joint* getJoint(const std::string& _name) const;
-
-  /// Get degree of freedom (aka generalized coordinate) whose index is _idx
-  DegreeOfFreedom* getDof(size_t _idx);
-=======
   /// Get const Joint whose name is _name
   const Joint* getJoint(const std::string& _name) const;
 
   // Documentation inherited
   size_t getIndexOf(const Joint* _joint, bool _warning=true) const override;
->>>>>>> 1d066a27
 
   // Documentation inherited
   size_t getNumDofs() const override;
@@ -326,7 +281,22 @@
   /// Get degree of freedom (aka generalized coordinate) whose name is _name
   const DegreeOfFreedom* getDof(const std::string& _name) const;
 
-<<<<<<< HEAD
+  // Documentation inherited
+  const std::vector<DegreeOfFreedom*>& getDofs() override;
+
+  // Documentation inherited
+  std::vector<const DegreeOfFreedom*> getDofs() const override;
+
+  // Documentation inherited
+  size_t getIndexOf(const DegreeOfFreedom* _dof,
+                    bool _warning=true) const override;
+
+  /// Get the DegreesOfFreedom belonging to a tree in this Skeleton
+  const std::vector<DegreeOfFreedom*>& getTreeDofs(size_t _treeIdx);
+
+  /// Get the DegreesOfFreedom belonging to a tree in this Skeleton
+  const std::vector<const DegreeOfFreedom*>& getTreeDofs(size_t _treeIdx) const;
+
   /// Get the number of EndEffectors on this Skeleton
   size_t getNumEndEffectors() const;
 
@@ -341,23 +311,6 @@
 
   /// Get EndEffector whose name is _name
   const EndEffector* getEndEffector(const std::string &_name) const;
-=======
-  // Documentation inherited
-  const std::vector<DegreeOfFreedom*>& getDofs() override;
-
-  // Documentation inherited
-  std::vector<const DegreeOfFreedom*> getDofs() const override;
-
-  // Documentation inherited
-  size_t getIndexOf(const DegreeOfFreedom* _dof,
-                    bool _warning=true) const override;
-
-  /// Get the DegreesOfFreedom belonging to a tree in this Skeleton
-  const std::vector<DegreeOfFreedom*>& getTreeDofs(size_t _treeIdx);
-
-  /// Get the DegreesOfFreedom belonging to a tree in this Skeleton
-  const std::vector<const DegreeOfFreedom*>& getTreeDofs(size_t _treeIdx) const;
->>>>>>> 1d066a27
 
   /// Get marker whose name is _name
   Marker* getMarker(const std::string& _name);
@@ -901,10 +854,9 @@
   /// Remove a Joint from the Skeleton. Internal use only.
   void unregisterJoint(Joint* _oldJoint);
 
-<<<<<<< HEAD
   /// Register an EndEffector with the Skeleton. Internal use only.
   bool registerEndEffector(BodyNode* _parent, EndEffector* _newEndEffector);
-=======
+
   /// Move a subtree of BodyNodes from this Skeleton to another Skeleton
   bool moveBodyNodeTree(Joint* _parentJoint, BodyNode* _bodyNode,
                         std::shared_ptr<Skeleton> _newSkeleton,
@@ -948,7 +900,6 @@
 
   /// Take in and register a subtree of BodyNodes
   void receiveBodyNodeTree(const std::vector<BodyNode*>& _tree);
->>>>>>> 1d066a27
 
   /// Notify that the articulated inertia and everything that depends on it
   /// needs to be updated
@@ -1044,10 +995,10 @@
 //  virtual void updateDampingForceVector();
 
   /// Add a BodyNode to the BodyNode NameManager
-  void addEntryToBodyNodeNameMgr(BodyNode* _newNode);
+  const std::string& addEntryToBodyNodeNameMgr(BodyNode* _newNode);
 
   /// Add a Joint to to the Joint NameManager
-  void addEntryToJointNameMgr(Joint* _newJoint);
+  const std::string& addEntryToJointNameMgr(Joint* _newJoint);
 
   /// Add an EndEffector to the EndEffector NameManager
   void addEntryToEndEffectorNameMgr(EndEffector* _ee);
@@ -1093,13 +1044,9 @@
   /// NameManager for tracking Markers
   dart::common::NameManager<Marker*> mNameMgrForMarkers;
 
-<<<<<<< HEAD
   /// NameManager for tracking EndEffectors
   dart::common::NameManager<EndEffector*> mNameMgrForEndEffectors;
 
-  /// Total mass.
-  double mTotalMass;
-=======
   struct DirtyFlags
   {
     /// Default constructor
@@ -1107,7 +1054,6 @@
 
     /// Dirty flag for articulated body inertia
     bool mArticulatedInertia;
->>>>>>> 1d066a27
 
     /// Dirty flag for the mass matrix.
     bool mMassMatrix;
