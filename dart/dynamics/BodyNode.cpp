--- conflicted
+++ resolved
@@ -898,20 +898,13 @@
 EndEffector* BodyNode::createEndEffector(
     const EndEffector::Properties& _properties)
 {
-<<<<<<< HEAD
   return createNode<EndEffector>(_properties);
-=======
-  EndEffector* ee = new EndEffector(this, _properties);
-  getSkeleton()->registerEndEffector(ee);
-
-  return ee;
->>>>>>> 7a7b543a
 }
 
 //==============================================================================
 EndEffector* BodyNode::createEndEffector(const std::string& _name)
 {
-  typename EndEffector::Properties properties;
+  EndEffector::Properties properties;
   properties.mName = _name;
 
   return createNode<EndEffector>(properties);
