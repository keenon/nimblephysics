/*
 * Copyright (c) 2013-2015, Georgia Tech Research Corporation
 * All rights reserved.
 *
 * Author(s): Jeongseok Lee <jslee02@gmail.com>
 *
 * Georgia Tech Graphics Lab and Humanoid Robotics Lab
 *
 * Directed by Prof. C. Karen Liu and Prof. Mike Stilman
 * <karenliu@cc.gatech.edu> <mstilman@cc.gatech.edu>
 *
 * This file is provided under the following "BSD-style" License:
 *   Redistribution and use in source and binary forms, with or
 *   without modification, are permitted provided that the following
 *   conditions are met:
 *   * Redistributions of source code must retain the above copyright
 *     notice, this list of conditions and the following disclaimer.
 *   * Redistributions in binary form must reproduce the above
 *     copyright notice, this list of conditions and the following
 *     disclaimer in the documentation and/or other materials provided
 *     with the distribution.
 *   THIS SOFTWARE IS PROVIDED BY THE COPYRIGHT HOLDERS AND
 *   CONTRIBUTORS "AS IS" AND ANY EXPRESS OR IMPLIED WARRANTIES,
 *   INCLUDING, BUT NOT LIMITED TO, THE IMPLIED WARRANTIES OF
 *   MERCHANTABILITY AND FITNESS FOR A PARTICULAR PURPOSE ARE
 *   DISCLAIMED. IN NO EVENT SHALL THE COPYRIGHT HOLDER OR
 *   CONTRIBUTORS BE LIABLE FOR ANY DIRECT, INDIRECT, INCIDENTAL,
 *   SPECIAL, EXEMPLARY, OR CONSEQUENTIAL DAMAGES (INCLUDING, BUT NOT
 *   LIMITED TO, PROCUREMENT OF SUBSTITUTE GOODS OR SERVICES; LOSS OF
 *   USE, DATA, OR PROFITS; OR BUSINESS INTERRUPTION) HOWEVER CAUSED
 *   AND ON ANY THEORY OF LIABILITY, WHETHER IN CONTRACT, STRICT
 *   LIABILITY, OR TORT (INCLUDING NEGLIGENCE OR OTHERWISE) ARISING IN
 *   ANY WAY OUT OF THE USE OF THIS SOFTWARE, EVEN IF ADVISED OF THE
 *   POSSIBILITY OF SUCH DAMAGE.
 */

#include "dart/dynamics/EulerJoint.h"

#include <string>

#include "dart/common/Console.h"
#include "dart/math/Helpers.h"
#include "dart/math/Geometry.h"
#include "dart/dynamics/DegreeOfFreedom.h"

namespace dart {
namespace dynamics {

//==============================================================================
EulerJoint::UniqueProperties::UniqueProperties(AxisOrder _axisOrder)
  : mAxisOrder(_axisOrder)
{
  // Do nothing
}

//==============================================================================
EulerJoint::Properties::Properties(
    const MultiDofJoint<3>::Properties& _multiDofProperties,
    const EulerJoint::UniqueProperties& _eulerJointProperties)
  : MultiDofJoint<3>::Properties(_multiDofProperties),
    EulerJoint::UniqueProperties(_eulerJointProperties)
{
  // Do nothing
}

//==============================================================================
EulerJoint::~EulerJoint()
{
}

//==============================================================================
void EulerJoint::setProperties(const Properties& _properties)
{
  MultiDofJoint<3>::setProperties(
        static_cast<const MultiDofJoint<3>::Properties&>(_properties));
  setProperties(static_cast<const UniqueProperties&>(_properties));
}

//==============================================================================
void EulerJoint::setProperties(const UniqueProperties& _properties)
{
  setAxisOrder(_properties.mAxisOrder);
}

//==============================================================================
EulerJoint::Properties EulerJoint::getEulerJointProperties() const
{
  return EulerJoint::Properties(getMultiDofJointProperties(), mEulerP);
}

//==============================================================================
void EulerJoint::copy(const EulerJoint& _otherJoint)
{
  if(this == &_otherJoint)
    return;

  setProperties(_otherJoint.getEulerJointProperties());
}

//==============================================================================
void EulerJoint::copy(const EulerJoint* _otherJoint)
{
  if(nullptr == _otherJoint)
    return;

  copy(*_otherJoint);
}

//==============================================================================
EulerJoint& EulerJoint::operator=(const EulerJoint& _otherJoint)
{
  copy(_otherJoint);
  return *this;
}

//==============================================================================
void EulerJoint::setAxisOrder(EulerJoint::AxisOrder _order, bool _renameDofs)
{
  mEulerP.mAxisOrder = _order;
  if (_renameDofs)
    updateDegreeOfFreedomNames();
  notifyPositionUpdate();
}

//==============================================================================
EulerJoint::AxisOrder EulerJoint::getAxisOrder() const
{
  return mEulerP.mAxisOrder;
}

//==============================================================================
Eigen::Isometry3d EulerJoint::convertToTransform(
    const Eigen::Vector3d& _positions, AxisOrder _ordering)
{
  return Eigen::Isometry3d(convertToRotation(_positions, _ordering));
}

//==============================================================================
Eigen::Isometry3d EulerJoint::convertToTransform(
    const Eigen::Vector3d &_positions) const
{
  return convertToTransform(_positions, mEulerP.mAxisOrder);
}

//==============================================================================
Eigen::Matrix3d EulerJoint::convertToRotation(
    const Eigen::Vector3d& _positions, AxisOrder _ordering)
{
  switch (_ordering)
  {
    case AO_XYZ:
      return math::eulerXYZToMatrix(_positions);
    case AO_ZYX:
      return math::eulerZYXToMatrix(_positions);
    default:
    {
      dterr << "[EulerJoint::convertToRotation] Invalid AxisOrder specified ("
            << _ordering << ")\n";
      return Eigen::Matrix3d::Identity();
    }
  }
}

//==============================================================================
Eigen::Matrix3d EulerJoint::convertToRotation(const Eigen::Vector3d& _positions)
                                                                           const
{
  return convertToRotation(_positions, mEulerP.mAxisOrder);
}

//==============================================================================
EulerJoint::EulerJoint(const Properties& _properties)
  : MultiDofJoint<3>(_properties)
{
  setProperties(_properties);
  updateDegreeOfFreedomNames();
}

//==============================================================================
Joint* EulerJoint::clone() const
{
  return new EulerJoint(getEulerJointProperties());
}

//==============================================================================
Eigen::Matrix<double, 6, 3> EulerJoint::getLocalJacobianStatic(
    const Eigen::Vector3d& _positions) const
{
<<<<<<< HEAD
  std::vector<std::string> affixes;
  switch (mEulerP.mAxisOrder)
  {
    case AO_ZYX:
      affixes.push_back("_z");
      affixes.push_back("_y");
      affixes.push_back("_x");
      break;
    case AO_XYZ:
      affixes.push_back("_x");
      affixes.push_back("_y");
      affixes.push_back("_z");
      break;
    default:
      dterr << "Unsupported axis order in EulerJoint named '" << mJointP.mName
            << "' (" << mEulerP.mAxisOrder << ")\n";
  }

  if (affixes.size() == 3)
  {
    for (size_t i = 0; i < 3; ++i)
    {
      if(!mDofs[i]->isNamePreserved())
        mDofs[i]->setName(mJointP.mName + affixes[i], false);
    }
  }
}

//==============================================================================
void EulerJoint::updateLocalTransform() const
{
  mT = mJointP.mT_ParentBodyToJoint * convertToTransform(getPositionsStatic())
       * mJointP.mT_ChildBodyToJoint.inverse();

  assert(math::verifyTransform(mT));
}

//==============================================================================
void EulerJoint::updateLocalJacobian(bool) const
{
  // double q0 = mPositions[0];
  const Eigen::Vector3d& positions = getPositionsStatic();
  double q1 = positions[1];
  double q2 = positions[2];
=======
  Eigen::Matrix<double, 6, 3> J;

  // double q0 = _positions[0];
  const double q1 = _positions[1];
  const double q2 = _positions[2];
>>>>>>> d1ec56ce

  // double c0 = cos(q0);
  double c1 = cos(q1);
  double c2 = cos(q2);

  // double s0 = sin(q0);
  double s1 = sin(q1);
  double s2 = sin(q2);

  Eigen::Vector6d J0 = Eigen::Vector6d::Zero();
  Eigen::Vector6d J1 = Eigen::Vector6d::Zero();
  Eigen::Vector6d J2 = Eigen::Vector6d::Zero();

  switch (mEulerP.mAxisOrder)
  {
    case AO_XYZ:
    {
      //------------------------------------------------------------------------
      // S = [    c1*c2, s2,  0
      //       -(c1*s2), c2,  0
      //             s1,  0,  1
      //              0,  0,  0
      //              0,  0,  0
      //              0,  0,  0 ];
      //------------------------------------------------------------------------
      J0 << c1*c2, -(c1*s2),  s1, 0.0, 0.0, 0.0;
      J1 <<    s2,       c2, 0.0, 0.0, 0.0, 0.0;
      J2 <<   0.0,      0.0, 1.0, 0.0, 0.0, 0.0;

#ifndef NDEBUG
      if (fabs(getPositionsStatic()[1]) == DART_PI * 0.5)
        std::cout << "Singular configuration in ZYX-euler joint ["
<<<<<<< HEAD
                  << mJointP.mName << "]. ("
                  << positions[0] << ", "
                  << positions[1] << ", "
                  << positions[2] << ")"
=======
                  << mName << "]. ("
                  << _positions[0] << ", "
                  << _positions[1] << ", "
                  << _positions[2] << ")"
>>>>>>> d1ec56ce
                  << std::endl;
#endif

      break;
    }
    case AO_ZYX:
    {
      //------------------------------------------------------------------------
      // S = [   -s1,    0,   1
      //       s2*c1,   c2,   0
      //       c1*c2,  -s2,   0
      //           0,    0,   0
      //           0,    0,   0
      //           0,    0,   0 ];
      //------------------------------------------------------------------------
      J0 << -s1, s2*c1, c1*c2, 0.0, 0.0, 0.0;
      J1 << 0.0,    c2,   -s2, 0.0, 0.0, 0.0;
      J2 << 1.0,   0.0,   0.0, 0.0, 0.0, 0.0;

#ifndef NDEBUG
      if (fabs(_positions[1]) == DART_PI * 0.5)
        std::cout << "Singular configuration in ZYX-euler joint ["
<<<<<<< HEAD
                  << mJointP.mName << "]. ("
                  << positions[0] << ", "
                  << positions[1] << ", "
                  << positions[2] << ")"
=======
                  << mName << "]. ("
                  << _positions[0] << ", "
                  << _positions[1] << ", "
                  << _positions[2] << ")"
>>>>>>> d1ec56ce
                  << std::endl;
#endif

      break;
    }
    default:
    {
      dterr << "Undefined Euler axis order\n";
      break;
    }
  }

<<<<<<< HEAD
  mJacobian.col(0) = math::AdT(mJointP.mT_ChildBodyToJoint, J0);
  mJacobian.col(1) = math::AdT(mJointP.mT_ChildBodyToJoint, J1);
  mJacobian.col(2) = math::AdT(mJointP.mT_ChildBodyToJoint, J2);
=======
  J.col(0) = math::AdT(mT_ChildBodyToJoint, J0);
  J.col(1) = math::AdT(mT_ChildBodyToJoint, J1);
  J.col(2) = math::AdT(mT_ChildBodyToJoint, J2);
>>>>>>> d1ec56ce

  assert(!math::isNan(J));

#ifndef NDEBUG
  Eigen::MatrixXd JTJ = J.transpose() * J;
  Eigen::FullPivLU<Eigen::MatrixXd> luJTJ(JTJ);
  //    Eigen::FullPivLU<Eigen::MatrixXd> luS(mS);
  double det = luJTJ.determinant();
  if (det < 1e-5)
  {
    std::cout << "ill-conditioned Jacobian in joint [" << mJointP.mName << "]."
              << " The determinant of the Jacobian is (" << det << ")."
              << std::endl;
    std::cout << "rank is (" << luJTJ.rank() << ")." << std::endl;
    std::cout << "det is (" << luJTJ.determinant() << ")." << std::endl;
    //        std::cout << "mS: \n" << mS << std::endl;
  }
#endif

  return J;
}

//==============================================================================
void EulerJoint::updateDegreeOfFreedomNames()
{
  std::vector<std::string> affixes;
  switch (mAxisOrder)
  {
    case AO_ZYX:
      affixes.push_back("_z");
      affixes.push_back("_y");
      affixes.push_back("_x");
      break;
    case AO_XYZ:
      affixes.push_back("_x");
      affixes.push_back("_y");
      affixes.push_back("_z");
      break;
    default:
      dterr << "Unsupported axis order in EulerJoint named '" << mName
            << "' (" << mAxisOrder << ")\n";
  }

  if (affixes.size() == 3)
  {
    for (size_t i = 0; i < 3; ++i)
    {
      if(!mDofs[i]->isNamePreserved())
        mDofs[i]->setName(mName + affixes[i], false);
    }
  }
}

//==============================================================================
void EulerJoint::updateLocalTransform() const
{
  mT = mT_ParentBodyToJoint * convertToTransform(getPositionsStatic())
       * mT_ChildBodyToJoint.inverse();

  assert(math::verifyTransform(mT));
}

//==============================================================================
void EulerJoint::updateLocalJacobian(bool) const
{
  mJacobian = getLocalJacobianStatic(getPositionsStatic());
}

//==============================================================================
void EulerJoint::updateLocalJacobianTimeDeriv() const
{
  // double q0 = mPositions[0];
  const Eigen::Vector3d& positions = getPositionsStatic();
  double q1 = positions[1];
  double q2 = positions[2];

  // double dq0 = mVelocities[0];
  const Eigen::Vector3d& velocities = getVelocitiesStatic();
  double dq1 = velocities[1];
  double dq2 = velocities[2];

  // double c0 = cos(q0);
  double c1 = cos(q1);
  double c2 = cos(q2);

  // double s0 = sin(q0);
  double s1 = sin(q1);
  double s2 = sin(q2);

  Eigen::Vector6d dJ0 = Eigen::Vector6d::Zero();
  Eigen::Vector6d dJ1 = Eigen::Vector6d::Zero();
  Eigen::Vector6d dJ2 = Eigen::Vector6d::Zero();

  switch (mEulerP.mAxisOrder)
  {
    case AO_XYZ:
    {
      //------------------------------------------------------------------------
      // dS = [  -(dq1*c2*s1) - dq2*c1*s2,    dq2*c2,  0
      //         -(dq2*c1*c2) + dq1*s1*s2, -(dq2*s2),  0
      //                           dq1*c1,         0,  0
      //                                0,         0,  0
      //                                0,         0,  0
      //                                0,         0,  0 ];
      //------------------------------------------------------------------------
      dJ0 << -(dq1*c2*s1) - dq2*c1*s2, -(dq2*c1*c2) + dq1*s1*s2, dq1*c1,
             0, 0, 0;
      dJ1 << dq2*c2,                -(dq2*s2),    0.0, 0.0, 0.0, 0.0;
      dJ2.setConstant(0.0);

      break;
    }
    case AO_ZYX:
    {
      //------------------------------------------------------------------------
      // dS = [               -c1*dq1,        0,   0
      //          c2*c1*dq2-s2*s1*dq1,  -s2*dq2,   0
      //         -s1*c2*dq1-c1*s2*dq2,  -c2*dq2,   0
      //                            0,        0,   0
      //                            0,        0,   0
      //                            0,        0,   0 ];
      //------------------------------------------------------------------------
      dJ0 << -c1*dq1, c2*c1*dq2 - s2*s1*dq1, -s1*c2*dq1 - c1*s2*dq2,
             0.0, 0.0, 0.0;
      dJ1 <<     0.0,               -s2*dq2,                -c2*dq2,
             0.0, 0.0, 0.0;
      dJ2.setConstant(0.0);
      break;
    }
    default:
    {
      dterr << "Undefined Euler axis order\n";
      break;
    }
  }

  mJacobianDeriv.col(0) = math::AdT(mJointP.mT_ChildBodyToJoint, dJ0);
  mJacobianDeriv.col(1) = math::AdT(mJointP.mT_ChildBodyToJoint, dJ1);
  mJacobianDeriv.col(2) = math::AdT(mJointP.mT_ChildBodyToJoint, dJ2);

  assert(!math::isNan(mJacobianDeriv));
}

}  // namespace dynamics
}  // namespace dart<|MERGE_RESOLUTION|>--- conflicted
+++ resolved
@@ -169,75 +169,14 @@
 }
 
 //==============================================================================
-EulerJoint::EulerJoint(const Properties& _properties)
-  : MultiDofJoint<3>(_properties)
-{
-  setProperties(_properties);
-  updateDegreeOfFreedomNames();
-}
-
-//==============================================================================
-Joint* EulerJoint::clone() const
-{
-  return new EulerJoint(getEulerJointProperties());
-}
-
-//==============================================================================
 Eigen::Matrix<double, 6, 3> EulerJoint::getLocalJacobianStatic(
     const Eigen::Vector3d& _positions) const
 {
-<<<<<<< HEAD
-  std::vector<std::string> affixes;
-  switch (mEulerP.mAxisOrder)
-  {
-    case AO_ZYX:
-      affixes.push_back("_z");
-      affixes.push_back("_y");
-      affixes.push_back("_x");
-      break;
-    case AO_XYZ:
-      affixes.push_back("_x");
-      affixes.push_back("_y");
-      affixes.push_back("_z");
-      break;
-    default:
-      dterr << "Unsupported axis order in EulerJoint named '" << mJointP.mName
-            << "' (" << mEulerP.mAxisOrder << ")\n";
-  }
-
-  if (affixes.size() == 3)
-  {
-    for (size_t i = 0; i < 3; ++i)
-    {
-      if(!mDofs[i]->isNamePreserved())
-        mDofs[i]->setName(mJointP.mName + affixes[i], false);
-    }
-  }
-}
-
-//==============================================================================
-void EulerJoint::updateLocalTransform() const
-{
-  mT = mJointP.mT_ParentBodyToJoint * convertToTransform(getPositionsStatic())
-       * mJointP.mT_ChildBodyToJoint.inverse();
-
-  assert(math::verifyTransform(mT));
-}
-
-//==============================================================================
-void EulerJoint::updateLocalJacobian(bool) const
-{
-  // double q0 = mPositions[0];
-  const Eigen::Vector3d& positions = getPositionsStatic();
-  double q1 = positions[1];
-  double q2 = positions[2];
-=======
   Eigen::Matrix<double, 6, 3> J;
 
   // double q0 = _positions[0];
   const double q1 = _positions[1];
   const double q2 = _positions[2];
->>>>>>> d1ec56ce
 
   // double c0 = cos(q0);
   double c1 = cos(q1);
@@ -270,17 +209,10 @@
 #ifndef NDEBUG
       if (fabs(getPositionsStatic()[1]) == DART_PI * 0.5)
         std::cout << "Singular configuration in ZYX-euler joint ["
-<<<<<<< HEAD
                   << mJointP.mName << "]. ("
-                  << positions[0] << ", "
-                  << positions[1] << ", "
-                  << positions[2] << ")"
-=======
-                  << mName << "]. ("
                   << _positions[0] << ", "
                   << _positions[1] << ", "
                   << _positions[2] << ")"
->>>>>>> d1ec56ce
                   << std::endl;
 #endif
 
@@ -303,17 +235,10 @@
 #ifndef NDEBUG
       if (fabs(_positions[1]) == DART_PI * 0.5)
         std::cout << "Singular configuration in ZYX-euler joint ["
-<<<<<<< HEAD
                   << mJointP.mName << "]. ("
-                  << positions[0] << ", "
-                  << positions[1] << ", "
-                  << positions[2] << ")"
-=======
-                  << mName << "]. ("
                   << _positions[0] << ", "
                   << _positions[1] << ", "
                   << _positions[2] << ")"
->>>>>>> d1ec56ce
                   << std::endl;
 #endif
 
@@ -326,15 +251,9 @@
     }
   }
 
-<<<<<<< HEAD
-  mJacobian.col(0) = math::AdT(mJointP.mT_ChildBodyToJoint, J0);
-  mJacobian.col(1) = math::AdT(mJointP.mT_ChildBodyToJoint, J1);
-  mJacobian.col(2) = math::AdT(mJointP.mT_ChildBodyToJoint, J2);
-=======
-  J.col(0) = math::AdT(mT_ChildBodyToJoint, J0);
-  J.col(1) = math::AdT(mT_ChildBodyToJoint, J1);
-  J.col(2) = math::AdT(mT_ChildBodyToJoint, J2);
->>>>>>> d1ec56ce
+  J.col(0) = math::AdT(mJointP.mT_ChildBodyToJoint, J0);
+  J.col(1) = math::AdT(mJointP.mT_ChildBodyToJoint, J1);
+  J.col(2) = math::AdT(mJointP.mT_ChildBodyToJoint, J2);
 
   assert(!math::isNan(J));
 
@@ -358,10 +277,24 @@
 }
 
 //==============================================================================
+EulerJoint::EulerJoint(const Properties& _properties)
+  : MultiDofJoint<3>(_properties)
+{
+  setProperties(_properties);
+  updateDegreeOfFreedomNames();
+}
+
+//==============================================================================
+Joint* EulerJoint::clone() const
+{
+  return new EulerJoint(getEulerJointProperties());
+}
+
+//==============================================================================
 void EulerJoint::updateDegreeOfFreedomNames()
 {
   std::vector<std::string> affixes;
-  switch (mAxisOrder)
+  switch (mEulerP.mAxisOrder)
   {
     case AO_ZYX:
       affixes.push_back("_z");
@@ -374,8 +307,8 @@
       affixes.push_back("_z");
       break;
     default:
-      dterr << "Unsupported axis order in EulerJoint named '" << mName
-            << "' (" << mAxisOrder << ")\n";
+      dterr << "Unsupported axis order in EulerJoint named '" << mJointP.mName
+            << "' (" << mEulerP.mAxisOrder << ")\n";
   }
 
   if (affixes.size() == 3)
@@ -383,7 +316,7 @@
     for (size_t i = 0; i < 3; ++i)
     {
       if(!mDofs[i]->isNamePreserved())
-        mDofs[i]->setName(mName + affixes[i], false);
+        mDofs[i]->setName(mJointP.mName + affixes[i], false);
     }
   }
 }
@@ -391,8 +324,8 @@
 //==============================================================================
 void EulerJoint::updateLocalTransform() const
 {
-  mT = mT_ParentBodyToJoint * convertToTransform(getPositionsStatic())
-       * mT_ChildBodyToJoint.inverse();
+  mT = mJointP.mT_ParentBodyToJoint * convertToTransform(getPositionsStatic())
+       * mJointP.mT_ChildBodyToJoint.inverse();
 
   assert(math::verifyTransform(mT));
 }
