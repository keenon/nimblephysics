--- conflicted
+++ resolved
@@ -326,17 +326,10 @@
   //----------------------------------------------------------------------------
 
   // Documentation inherited
-<<<<<<< HEAD
-  void setVelocityChange(size_t _index, double _velocityChange) override;
-
-  // Documentation inherited
-  double getVelocityChange(size_t _index) const override;
-=======
   void setVelocityChange(std::size_t _index, double _velocityChange) override;
 
   // Documentation inherited
   double getVelocityChange(std::size_t _index) const override;
->>>>>>> 5aeb3d00
 
   // Documentation inherited
   void resetVelocityChanges() override;
@@ -346,17 +339,10 @@
   //----------------------------------------------------------------------------
 
   // Documentation inherited
-<<<<<<< HEAD
-  void setConstraintImpulse(size_t _index, double _impulse) override;
-
-  // Documentation inherited
-  double getConstraintImpulse(size_t _index) const override;
-=======
   void setConstraintImpulse(std::size_t _index, double _impulse) override;
 
   // Documentation inherited
   double getConstraintImpulse(std::size_t _index) const override;
->>>>>>> 5aeb3d00
 
   // Documentation inherited
   void resetConstraintImpulses() override;
@@ -383,30 +369,6 @@
   //----------------------------------------------------------------------------
 
   // Documentation inherited
-<<<<<<< HEAD
-  void setSpringStiffness(size_t _index, double _k) override;
-
-  // Documentation inherited
-  double getSpringStiffness(size_t _index) const override;
-
-  // Documentation inherited
-  void setRestPosition(size_t _index, double _q0) override;
-
-  // Documentation inherited
-  double getRestPosition(size_t _index) const override;
-
-  // Documentation inherited
-  void setDampingCoefficient(size_t _index, double _d) override;
-
-  // Documentation inherited
-  double getDampingCoefficient(size_t _index) const override;
-
-  // Documentation inherited
-  void setCoulombFriction(size_t _index, double _friction) override;
-
-  // Documentation inherited
-  double getCoulombFriction(size_t _index) const override;
-=======
   void setSpringStiffness(std::size_t _index, double _k) override;
 
   // Documentation inherited
@@ -429,7 +391,6 @@
 
   // Documentation inherited
   double getCoulombFriction(std::size_t _index) const override;
->>>>>>> 5aeb3d00
 
   /// \}
 
