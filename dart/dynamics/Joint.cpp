/*
 * Copyright (c) 2011-2015, Georgia Tech Research Corporation
 * All rights reserved.
 *
 * Author(s): Sehoon Ha <sehoon.ha@gmail.com>,
 *            Jeongseok Lee <jslee02@gmail.com>
 *
 * Georgia Tech Graphics Lab and Humanoid Robotics Lab
 *
 * Directed by Prof. C. Karen Liu and Prof. Mike Stilman
 * <karenliu@cc.gatech.edu> <mstilman@cc.gatech.edu>
 *
 * This file is provided under the following "BSD-style" License:
 *   Redistribution and use in source and binary forms, with or
 *   without modification, are permitted provided that the following
 *   conditions are met:
 *   * Redistributions of source code must retain the above copyright
 *     notice, this list of conditions and the following disclaimer.
 *   * Redistributions in binary form must reproduce the above
 *     copyright notice, this list of conditions and the following
 *     disclaimer in the documentation and/or other materials provided
 *     with the distribution.
 *   THIS SOFTWARE IS PROVIDED BY THE COPYRIGHT HOLDERS AND
 *   CONTRIBUTORS "AS IS" AND ANY EXPRESS OR IMPLIED WARRANTIES,
 *   INCLUDING, BUT NOT LIMITED TO, THE IMPLIED WARRANTIES OF
 *   MERCHANTABILITY AND FITNESS FOR A PARTICULAR PURPOSE ARE
 *   DISCLAIMED. IN NO EVENT SHALL THE COPYRIGHT HOLDER OR
 *   CONTRIBUTORS BE LIABLE FOR ANY DIRECT, INDIRECT, INCIDENTAL,
 *   SPECIAL, EXEMPLARY, OR CONSEQUENTIAL DAMAGES (INCLUDING, BUT NOT
 *   LIMITED TO, PROCUREMENT OF SUBSTITUTE GOODS OR SERVICES; LOSS OF
 *   USE, DATA, OR PROFITS; OR BUSINESS INTERRUPTION) HOWEVER CAUSED
 *   AND ON ANY THEORY OF LIABILITY, WHETHER IN CONTRACT, STRICT
 *   LIABILITY, OR TORT (INCLUDING NEGLIGENCE OR OTHERWISE) ARISING IN
 *   ANY WAY OUT OF THE USE OF THIS SOFTWARE, EVEN IF ADVISED OF THE
 *   POSSIBILITY OF SUCH DAMAGE.
 */

#include "dart/dynamics/Joint.h"

#include <string>

#include "dart/common/Console.h"
#include "dart/math/Helpers.h"
#include "dart/renderer/RenderInterface.h"
#include "dart/dynamics/BodyNode.h"
#include "dart/dynamics/DegreeOfFreedom.h"
#include "dart/dynamics/Skeleton.h"

namespace dart {
namespace dynamics {

//==============================================================================
const Joint::ActuatorType Joint::DefaultActuatorType = Joint::FORCE;

//==============================================================================
Joint::Joint(const std::string& _name)
  : mName(_name),
    mActuatorType(FORCE),
    mChildBodyNode(NULL),
    mSkeleton(NULL),
    mT_ParentBodyToJoint(Eigen::Isometry3d::Identity()),
    mT_ChildBodyToJoint(Eigen::Isometry3d::Identity()),
    mT(Eigen::Isometry3d::Identity()),
    mSpatialVelocity(Eigen::Vector6d::Zero()),
    mIsPositionLimited(true)
{
}

//==============================================================================
Joint::~Joint()
{
}

//==============================================================================
<<<<<<< HEAD
const std::string& Joint::setName(const std::string& _name, bool _renameDofs)
{
  if (mName == _name)
  {
    if (_renameDofs)
      updateDegreeOfFreedomNames();
=======
const std::string& Joint::setName(const std::string& _name)
{

  if(mName == _name)
>>>>>>> a3949564
    return mName;
  }

  if (mSkeleton)
  {
    mSkeleton->mNameMgrForJoints.removeName(mName);
    mName = _name;
    mSkeleton->addEntryToJointNameMgr(this);
  }
  else
  {
    mName = _name;
  }

  if (_renameDofs)
    updateDegreeOfFreedomNames();

  return mName;
}

//==============================================================================
const std::string& Joint::getName() const
{
  return mName;
}

//==============================================================================
<<<<<<< HEAD
=======
void Joint::setActuatorType(Joint::ActuatorType _actuatorType)
{
  mActuatorType = _actuatorType;
}

//==============================================================================
Joint::ActuatorType Joint::getActuatorType() const
{
  return mActuatorType;
}

//==============================================================================
bool Joint::isKinematic() const
{
  switch (mActuatorType)
  {
    case FORCE:
    case PASSIVE:
    case SERVO:
      return false;
    case ACCELERATION:
    case VELOCITY:
    case LOCKED:
      return true;
    default:
    {
      dterr << "Unsupported actuator type." << std::endl;
      return false;
    }
  }
}

//==============================================================================
bool Joint::isDynamic() const
{
  return !isKinematic();
}

//==============================================================================
>>>>>>> a3949564
BodyNode* Joint::getChildBodyNode()
{
  return mChildBodyNode;
}

//==============================================================================
const BodyNode* Joint::getChildBodyNode() const
{
  return mChildBodyNode;
}

//==============================================================================
BodyNode* Joint::getParentBodyNode()
{
  if (mChildBodyNode)
    return mChildBodyNode->getParentBodyNode();

  return NULL;
}

//==============================================================================
const BodyNode* Joint::getParentBodyNode() const
{
  return const_cast<Joint*>(this)->getParentBodyNode();
}

//==============================================================================
Skeleton* Joint::getSkeleton()
{
  return mSkeleton;
}

//==============================================================================
const Skeleton* Joint::getSkeleton() const
{
  return mSkeleton;
}

//==============================================================================
const Eigen::Isometry3d& Joint::getLocalTransform() const
{
  return mT;
}

//==============================================================================
//bool Joint::contains(const GenCoord* _genCoord) const {
//  return find(mGenCoords.begin(), mGenCoords.end(), _genCoord) !=
//      mGenCoords.end() ? true : false;
//}

//==============================================================================
//int Joint::getGenCoordLocalIndex(int _dofSkelIndex) const
//{
//  for (unsigned int i = 0; i < mGenCoords.size(); i++)
//    if (mGenCoords[i]->getIndexInSkeleton() == _dofSkelIndex)
//      return i;
//  return -1;
//}

//==============================================================================
void Joint::setPositionLimited(bool _isPositionLimited)
{
  mIsPositionLimited = _isPositionLimited;
}

//==============================================================================
bool Joint::isPositionLimited() const
{
  return mIsPositionLimited;
}

//==============================================================================
void Joint::setTransformFromParentBodyNode(const Eigen::Isometry3d& _T)
{
  assert(math::verifyTransform(_T));
  mT_ParentBodyToJoint = _T;
}

//==============================================================================
void Joint::setTransformFromChildBodyNode(const Eigen::Isometry3d& _T)
{
  assert(math::verifyTransform(_T));
  mT_ChildBodyToJoint = _T;
}

//==============================================================================
const Eigen::Isometry3d&Joint::getTransformFromParentBodyNode() const
{
  return mT_ParentBodyToJoint;
}

//==============================================================================
const Eigen::Isometry3d&Joint::getTransformFromChildBodyNode() const
{
  return mT_ChildBodyToJoint;
}

//==============================================================================
void Joint::applyGLTransform(renderer::RenderInterface* _ri)
{
  _ri->transform(mT);
}

//==============================================================================
void Joint::init(Skeleton* _skel)
{
  mSkeleton = _skel;
}

//==============================================================================
DegreeOfFreedom* Joint::createDofPointer(const std::string &_name,
                                         size_t _indexInJoint)
{
  return new DegreeOfFreedom(this, _name, _indexInJoint);
}

//==============================================================================
//Eigen::VectorXd Joint::getDampingForces() const
//{
//  int numDofs = getNumDofs();
//  Eigen::VectorXd dampingForce(numDofs);

//  for (int i = 0; i < numDofs; ++i)
//    dampingForce(i) = -mDampingCoefficient[i] * getGenCoord(i)->getVel();

//  return dampingForce;
//}

//==============================================================================
//Eigen::VectorXd Joint::getSpringForces(double _timeStep) const
//{
//  int dof = getNumDofs();
//  Eigen::VectorXd springForce(dof);
//  for (int i = 0; i < dof; ++i)
//  {
//    springForce(i) =
//        -mSpringStiffness[i] * (getGenCoord(i)->getPos()
//                                + getGenCoord(i)->getVel() * _timeStep
//                                - mRestPosition[i]);
//  }
//  assert(!math::isNan(springForce));
//  return springForce;
//}

}  // namespace dynamics
}  // namespace dart<|MERGE_RESOLUTION|>--- conflicted
+++ resolved
@@ -72,19 +72,12 @@
 }
 
 //==============================================================================
-<<<<<<< HEAD
 const std::string& Joint::setName(const std::string& _name, bool _renameDofs)
 {
   if (mName == _name)
   {
     if (_renameDofs)
       updateDegreeOfFreedomNames();
-=======
-const std::string& Joint::setName(const std::string& _name)
-{
-
-  if(mName == _name)
->>>>>>> a3949564
     return mName;
   }
 
@@ -112,8 +105,6 @@
 }
 
 //==============================================================================
-<<<<<<< HEAD
-=======
 void Joint::setActuatorType(Joint::ActuatorType _actuatorType)
 {
   mActuatorType = _actuatorType;
@@ -153,7 +144,6 @@
 }
 
 //==============================================================================
->>>>>>> a3949564
 BodyNode* Joint::getChildBodyNode()
 {
   return mChildBodyNode;
