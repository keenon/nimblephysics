/*
 * Copyright (c) 2011-2015, Georgia Tech Research Corporation
 * All rights reserved.
 *
 * Author(s): Sehoon Ha <sehoon.ha@gmail.com>,
 *            Jeongseok Lee <jslee02@gmail.com>
 *
 * Georgia Tech Graphics Lab and Humanoid Robotics Lab
 *
 * Directed by Prof. C. Karen Liu and Prof. Mike Stilman
 * <karenliu@cc.gatech.edu> <mstilman@cc.gatech.edu>
 *
 * This file is provided under the following "BSD-style" License:
 *   Redistribution and use in source and binary forms, with or
 *   without modification, are permitted provided that the following
 *   conditions are met:
 *   * Redistributions of source code must retain the above copyright
 *     notice, this list of conditions and the following disclaimer.
 *   * Redistributions in binary form must reproduce the above
 *     copyright notice, this list of conditions and the following
 *     disclaimer in the documentation and/or other materials provided
 *     with the distribution.
 *   THIS SOFTWARE IS PROVIDED BY THE COPYRIGHT HOLDERS AND
 *   CONTRIBUTORS "AS IS" AND ANY EXPRESS OR IMPLIED WARRANTIES,
 *   INCLUDING, BUT NOT LIMITED TO, THE IMPLIED WARRANTIES OF
 *   MERCHANTABILITY AND FITNESS FOR A PARTICULAR PURPOSE ARE
 *   DISCLAIMED. IN NO EVENT SHALL THE COPYRIGHT HOLDER OR
 *   CONTRIBUTORS BE LIABLE FOR ANY DIRECT, INDIRECT, INCIDENTAL,
 *   SPECIAL, EXEMPLARY, OR CONSEQUENTIAL DAMAGES (INCLUDING, BUT NOT
 *   LIMITED TO, PROCUREMENT OF SUBSTITUTE GOODS OR SERVICES; LOSS OF
 *   USE, DATA, OR PROFITS; OR BUSINESS INTERRUPTION) HOWEVER CAUSED
 *   AND ON ANY THEORY OF LIABILITY, WHETHER IN CONTRACT, STRICT
 *   LIABILITY, OR TORT (INCLUDING NEGLIGENCE OR OTHERWISE) ARISING IN
 *   ANY WAY OUT OF THE USE OF THIS SOFTWARE, EVEN IF ADVISED OF THE
 *   POSSIBILITY OF SUCH DAMAGE.
 */

#ifndef DART_DYNAMICS_BODYNODE_H_
#define DART_DYNAMICS_BODYNODE_H_

#include <string>
#include <vector>
#include <typeindex>
#include <unordered_set>

#include <Eigen/Dense>
#include <Eigen/StdVector>

#include "dart/config.h"
#include "dart/common/Signal.h"
#include "dart/math/Geometry.h"
#include "dart/dynamics/Node.h"
#include "dart/dynamics/EndEffector.h"
#include "dart/dynamics/Frame.h"
#include "dart/dynamics/Inertia.h"
#include "dart/dynamics/Skeleton.h"
#include "dart/dynamics/Marker.h"
#include "dart/dynamics/SmartPointer.h"
#include "dart/dynamics/TemplatedJacobianNode.h"
#include "dart/dynamics/EndEffector.h"

const double DART_DEFAULT_FRICTION_COEFF = 1.0;
const double DART_DEFAULT_RESTITUTION_COEFF = 0.0;

namespace dart {
namespace renderer {
class RenderInterface;
}  // namespace renderer
}  // namespace dart

namespace dart {
namespace dynamics {

class GenCoord;
class Skeleton;
class Joint;
class DegreeOfFreedom;
class Shape;
class Marker;

/// BodyNode class represents a single node of the skeleton.
///
/// BodyNode is a basic element of the skeleton. BodyNodes are hierarchically
/// connected and have a set of core functions for calculating derivatives.
///
/// BodyNode inherits Frame, and a parent Frame of a BodyNode is the parent
/// BodyNode of the BodyNode.
class BodyNode :
    public SkeletonRefCountingBase,
    public TemplatedJacobianNode<BodyNode>
{
public:

  using ColShapeAddedSignal
      = common::Signal<void(const BodyNode*, ConstShapePtr _newColShape)>;

  using ColShapeRemovedSignal = ColShapeAddedSignal;

  using StructuralChangeSignal
      = common::Signal<void(const BodyNode*)>;

  using NodeMap = std::map<std::type_index, std::vector<Node*> >;

  using NodeCleanerSet = std::unordered_set<NodeCleanerPtr>;

  struct UniqueProperties
  {
    /// Inertia information for the BodyNode
    Inertia mInertia;

    /// Array of collision shapes
    std::vector<ShapePtr> mColShapes;

    /// Indicates whether this node is collidable;
    bool mIsCollidable;

    /// Coefficient of friction
    double mFrictionCoeff;

    /// Coefficient of restitution
    double mRestitutionCoeff;

    /// Gravity will be applied if true
    bool mGravityMode;

    /// Properties of the Markers belonging to this BodyNode
    std::vector<Marker::Properties> mMarkerProperties;

    /// Constructor
    UniqueProperties(
        const Inertia& _inertia = Inertia(),
        const std::vector<ShapePtr>& _collisionShapes = std::vector<ShapePtr>(),
        bool _isCollidable = true,
        double _frictionCoeff = DART_DEFAULT_FRICTION_COEFF,
        double _restitutionCoeff = DART_DEFAULT_RESTITUTION_COEFF,
        bool _gravityMode = true);

    virtual ~UniqueProperties() = default;

    // To get byte-aligned Eigen vectors
    EIGEN_MAKE_ALIGNED_OPERATOR_NEW
  };

  /// Composition of Entity and BodyNode properties
  struct Properties : Entity::Properties, UniqueProperties
  {
    /// Composed constructor
    Properties(
        const Entity::Properties& _entityProperties = Entity::Properties("BodyNode"),
        const UniqueProperties& _bodyNodeProperties = UniqueProperties());

    virtual ~Properties() = default;
  };

  using NodePropertiesVector = common::ExtensibleVector< std::unique_ptr<Node::Properties> >;
  using NodePropertiesMap = std::map< std::type_index, std::unique_ptr<NodePropertiesVector> >;
  using NodeProperties = common::ExtensibleMapHolder<NodePropertiesMap>;
  using AddonProperties = common::AddonManager::Properties;

  struct ExtendedProperties : Properties
  {
    /// Composed constructor
    ExtendedProperties(
        const Properties& standardProperties = Entity::Properties("BodyNode"),
        const NodeProperties& nodeProperties = NodeProperties(),
        const AddonProperties& addonProperties = AddonProperties());

    /// Composed move constructor
    ExtendedProperties(
        Properties&& standardProperties,
        NodeProperties&& nodeProperties,
        AddonProperties&& addonProperties);

    NodeProperties mNodeProperties;
    AddonProperties mAddonProperties;
  };

  /// Destructor
  virtual ~BodyNode();

  /// Set the ExtendedProperties of this BodyNode
  void setProperties(const ExtendedProperties& _properties);

  /// Set the Properties of the attached Nodes
  void setProperties(const NodeProperties& _properties);

  /// Same as setAddonProperties()
  void setProperties(const AddonProperties& _properties);

  /// Set the Properties of this BodyNode
  void setProperties(const Properties& _properties);

  /// Set the UniqueProperties of this BodyNode
  void setProperties(const UniqueProperties& _properties);

  /// Get the Properties of this BodyNode
  Properties getBodyNodeProperties() const;

  /// Get the the Properties of the Nodes attached to this BodyNode
  NodeProperties getAttachedNodeProperties() const;

  /// The the full extended Properties of this BodyNode, including the
  /// Properties of its Addons, its attached Nodes, and the BodyNode itself.
  ExtendedProperties getExtendedProperties() const;

  /// Copy the Properties of another BodyNode
  void copy(const BodyNode& _otherBodyNode);

  /// Copy the Properties of another BodyNode
  void copy(const BodyNode* _otherBodyNode);

  /// Same as copy(const BodyNode&)
  BodyNode& operator=(const BodyNode& _otherBodyNode);

  /// Give this BodyNode a copy of each Node from otherBodyNode
  void duplicateNodes(const BodyNode* otherBodyNode);

  /// Make the Nodes of this BodyNode match the Nodes of otherBodyNode. All
  /// existing Nodes in this BodyNode will be removed.
  void matchNodes(const BodyNode* otherBodyNode);

  /// Set name. If the name is already taken, this will return an altered
  /// version which will be used by the Skeleton
  const std::string& setName(const std::string& _name) override;

  /// Set whether gravity affects this body
  /// \param[in] _gravityMode True to enable gravity
  void setGravityMode(bool _gravityMode);

  /// Return true if gravity mode is enabled
  bool getGravityMode() const;

  /// Return true if this body can collide with others bodies
  bool isCollidable() const;

  /// Set whether this body node will collide with others in the world
  /// \param[in] _isCollidable True to enable collisions
  void setCollidable(bool _isCollidable);

  /// Set the mass of the bodynode
  void setMass(double _mass);

  /// Return the mass of the bodynode
  double getMass() const;

  /// Set moment of inertia defined around the center of mass
  ///
  /// Principal moments of inertia (_Ixx, _Iyy, _Izz) must be positive or zero
  /// values.
  void setMomentOfInertia(
      double _Ixx, double _Iyy, double _Izz,
      double _Ixy = 0.0, double _Ixz = 0.0, double _Iyz = 0.0);

  /// Return moment of inertia defined around the center of mass
  void getMomentOfInertia(
      double& _Ixx, double& _Iyy, double& _Izz,
      double& _Ixy, double& _Ixz, double& _Iyz);

  /// Return spatial inertia
  const Eigen::Matrix6d& getSpatialInertia() const;

  /// Set the inertia data for this BodyNode
  void setInertia(const Inertia& _inertia);

  /// Get the inertia data for this BodyNode
  const Inertia& getInertia() const;

  /// Return the articulated body inertia
  const math::Inertia& getArticulatedInertia() const;

  /// Return the articulated body inertia for implicit joint damping and spring
  /// forces
  const math::Inertia& getArticulatedInertiaImplicit() const;

  /// Set center of mass expressed in body frame
  void setLocalCOM(const Eigen::Vector3d& _com);

  /// Return center of mass expressed in body frame
  const Eigen::Vector3d& getLocalCOM() const;

  /// Return the center of mass with respect to an arbitrary Frame
  Eigen::Vector3d getCOM(const Frame* _withRespectTo = Frame::World()) const;

  /// Return the linear velocity of the center of mass, expressed in terms of
  /// arbitrary Frames
  Eigen::Vector3d getCOMLinearVelocity(
                          const Frame* _relativeTo = Frame::World(),
                          const Frame* _inCoordinatesOf = Frame::World()) const;

  /// Return the spatial velocity of the center of mass, expressed in
  /// coordinates of this Frame and relative to the World Frame
  Eigen::Vector6d getCOMSpatialVelocity() const;

  /// Return the spatial velocity of the center of mass, expressed in terms of
  /// arbitrary Frames
  Eigen::Vector6d getCOMSpatialVelocity(const Frame* _relativeTo,
                                        const Frame* _inCoordinatesOf) const;

  /// Return the linear acceleration of the center of mass, expressed in terms
  /// of arbitary Frames
  Eigen::Vector3d getCOMLinearAcceleration(
                          const Frame* _relativeTo = Frame::World(),
                          const Frame* _inCoordinatesOf = Frame::World()) const;

  /// Return the acceleration of the center of mass expressed in coordinates of
  /// this BodyNode Frame and relative to the World Frame
  Eigen::Vector6d getCOMSpatialAcceleration() const;

  /// Return the spatial acceleration of the center of mass, expressed in terms
  /// of arbitrary Frames
  Eigen::Vector6d getCOMSpatialAcceleration(const Frame* _relativeTo,
                                            const Frame* _inCoordinatesOf) const;

  /// Set coefficient of friction in range of [0, ~]
  void setFrictionCoeff(double _coeff);

  /// Return frictional coefficient.
  double getFrictionCoeff() const;

  /// Set coefficient of restitution in range of [0, 1]
  void setRestitutionCoeff(double _coeff);

  /// Return coefficient of restitution
  double getRestitutionCoeff() const;

  //--------------------------------------------------------------------------
  // Structural Properties
  //--------------------------------------------------------------------------

  /// Add a collision Shape into the BodyNode
  void addCollisionShape(ShapePtr _shape);

  /// Remove a collision Shape from this BodyNode
  void removeCollisionShape(ShapePtr _shape);

  /// Remove all collision Shapes from this BodyNode
  void removeAllCollisionShapes();

  /// Return the number of collision shapes
  size_t getNumCollisionShapes() const;

  /// Return _index-th collision shape
  ShapePtr getCollisionShape(size_t _index);

  /// Return (const) _index-th collision shape
  ConstShapePtr getCollisionShape(size_t _index) const;

  /// Return the index of this BodyNode within its Skeleton
  size_t getIndexInSkeleton() const;

  /// Return the index of this BodyNode within its tree
  size_t getIndexInTree() const;

  /// Return the index of the tree that this BodyNode belongs to
  size_t getTreeIndex() const;

  /// Remove this BodyNode and all of its children (recursively) from their
  /// Skeleton. If a BodyNodePtr that references this BodyNode (or any of its
  /// children) still exists, the subtree will be moved into a new Skeleton
  /// with the given name. If the returned SkeletonPtr goes unused and no
  /// relevant BodyNodePtrs are held anywhere, then this BodyNode and all its
  /// children will be deleted.
  ///
  /// Note that this function is actually the same as split(), but given a
  /// different name for semantic reasons.
  SkeletonPtr remove(const std::string& _name = "temporary");

  /// Remove this BodyNode and all of its children (recursively) from their
  /// current parent BodyNode, and move them to another parent BodyNode. The new
  /// parent BodyNode can either be in a new Skeleton or the current one. If you
  /// pass in a nullptr, this BodyNode will become a new root BodyNode for its
  /// current Skeleton.
  ///
  /// Using this function will result in changes to the indexing of
  /// (potentially) all BodyNodes and Joints in the current Skeleton, even if
  /// the BodyNodes are kept within the same Skeleton.
  bool moveTo(BodyNode* _newParent);

  /// This is a version of moveTo(BodyNode*) that allows you to explicitly move
  /// this BodyNode into a different Skeleton. The key difference for this
  /// version of the function is that you can make this BodyNode a root node in
  /// a different Skeleton, which is not something that can be done by the other
  /// version.
  bool moveTo(const SkeletonPtr& _newSkeleton, BodyNode* _newParent);

#ifdef _WIN32
  template <typename JointType>
  static typename JointType::Properties createJointProperties()
  {
    return typename JointType::Properties();
  }

  template <typename NodeType>
  static typename NodeType::Properties createBodyNodeProperties()
  {
    return typename NodeType::Properties();
  }
#endif
  // TODO: Workaround for MSVC bug on template function specialization with
  // default argument. Please see #487 for detail

  /// A version of moveTo(BodyNode*) that also changes the Joint type of the
  /// parent Joint of this BodyNode. This function returns the pointer to the
  /// newly created Joint. The original parent Joint will be deleted.
  ///
  /// This function can be used to change the Joint type of the parent Joint of
  /// this BodyNode, but note that the indexing of the BodyNodes and Joints in
  /// this Skeleton will still be changed, even if only the Joint type is
  /// changed.
  template <class JointType>
  JointType* moveTo(BodyNode* _newParent,
#ifdef _WIN32
      const typename JointType::Properties& _joint
          = BodyNode::createJointProperties<JointType>());
#else
      const typename JointType::Properties& _joint
          = typename JointType::Properties());
#endif
  // TODO: Workaround for MSVC bug on template function specialization with
  // default argument. Please see #487 for detail

  /// A version of moveTo(SkeletonPtr, BodyNode*) that also changes the Joint
  /// type of the parent Joint of this BodyNode. This function returns the
  /// pointer to the newly created Joint. The original Joint will be deleted.
  template <class JointType>
  JointType* moveTo(const SkeletonPtr& _newSkeleton, BodyNode* _newParent,
#ifdef _WIN32
      const typename JointType::Properties& _joint
          = BodyNode::createJointProperties<JointType>());
#else
      const typename JointType::Properties& _joint
          = typename JointType::Properties());
#endif
  // TODO: Workaround for MSVC bug on template function specialization with
  // default argument. Please see #487 for detail

  /// Remove this BodyNode and all of its children (recursively) from their
  /// current Skeleton and move them into a newly created Skeleton. The newly
  /// created Skeleton will have the same Skeleton::Properties as the current
  /// Skeleton, except it will use the specified name. The return value is a
  /// shared_ptr to the newly created Skeleton.
  ///
  /// Note that the parent Joint of this BodyNode will remain the same. If you
  /// want to change the Joint type of this BodyNode's parent Joint (for
  /// example, make it a FreeJoint), then use the templated split<JointType>()
  /// function.
  SkeletonPtr split(const std::string& _skeletonName);

  /// A version of split(const std::string&) that also changes the Joint type of
  /// the parent Joint of this BodyNode.
  template <class JointType>
  SkeletonPtr split(const std::string& _skeletonName,
#ifdef _WIN32
      const typename JointType::Properties& _joint
          = BodyNode::createJointProperties<JointType>());
#else
      const typename JointType::Properties& _joint
          = typename JointType::Properties());
#endif
  // TODO: Workaround for MSVC bug on template function specialization with
  // default argument. Please see #487 for detail

  /// Change the Joint type of this BodyNode's parent Joint.
  ///
  /// Note that this function will change the indexing of (potentially) all
  /// BodyNodes and Joints in the Skeleton.
  template <class JointType>
  JointType* changeParentJointType(
#ifdef _WIN32
      const typename JointType::Properties& _joint
          = BodyNode::createJointProperties<JointType>());
#else
      const typename JointType::Properties& _joint
          = typename JointType::Properties());
#endif
  // TODO: Workaround for MSVC bug on template function specialization with
  // default argument. Please see #487 for detail

  /// Create clones of this BodyNode and all of its children recursively (unless
  /// _recursive is set to false) and attach the clones to the specified
  /// BodyNode. The specified BodyNode can be in this Skeleton or a different
  /// Skeleton. Passing in nullptr will set the copy as a root node of the
  /// current Skeleton.
  ///
  /// The return value is a pair of pointers to the root of the newly created
  /// BodyNode tree.
  std::pair<Joint*, BodyNode*> copyTo(BodyNode* _newParent,
                                      bool _recursive=true);

  /// Create clones of this BodyNode and all of its children recursively (unless
  /// recursive is set to false) and attach the clones to the specified BodyNode
  /// of the specified Skeleton.
  ///
  /// The key differences between this function and the copyTo(BodyNode*)
  /// version is that this one allows the copied BodyNode to be const and allows
  /// you to copy it as a root node of another Skeleton.
  ///
  /// The return value is a pair of pointers to the root of the newly created
  /// BodyNode tree.
  std::pair<Joint*, BodyNode*> copyTo(const SkeletonPtr& _newSkeleton,
                                      BodyNode* _newParent,
                                      bool _recursive=true) const;

  /// A version of copyTo(BodyNode*) that also changes the Joint type of the
  /// parent Joint of this BodyNode.
  template <class JointType>
  std::pair<JointType*, BodyNode*> copyTo(
      BodyNode* _newParent,
#ifdef _WIN32
      const typename JointType::Properties& _joint
          = BodyNode::createJointProperties<JointType>(),
#else
      const typename JointType::Properties& _joint
          = typename JointType::Properties(),
#endif
      bool _recursive = true);
  // TODO: Workaround for MSVC bug on template function specialization with
  // default argument. Please see #487 for detail

  /// A version of copyTo(Skeleton*,BodyNode*) that also changes the Joint type
  /// of the parent Joint of this BodyNode.
  template <class JointType>
  std::pair<JointType*, BodyNode*> copyTo(
      const SkeletonPtr& _newSkeleton, BodyNode* _newParent,
#ifdef _WIN32
      const typename JointType::Properties& _joint
          = BodyNode::createJointProperties<JointType>(),
#else
      const typename JointType::Properties& _joint
          = typename JointType::Properties(),
#endif
      bool _recursive = true) const;
  // TODO: Workaround for MSVC bug on template function specialization with
  // default argument. Please see #487 for detail

  /// Create clones of this BodyNode and all of its children (recursively) and
  /// create a new Skeleton with the specified name to attach them to. The
  /// Skeleton::Properties of the current Skeleton will also be copied into the
  /// new Skeleton that gets created.
  SkeletonPtr copyAs(const std::string& _skeletonName,
                     bool _recursive=true) const;

  /// A version of copyAs(const std::string&) that also changes the Joint type
  /// of the root BodyNode.
  template <class JointType>
  SkeletonPtr copyAs(
      const std::string& _skeletonName,
#ifdef _WIN32
      const typename JointType::Properties& _joint
          = BodyNode::createJointProperties<JointType>(),
#else
      const typename JointType::Properties& _joint
          = typename JointType::Properties(),
#endif
      bool _recursive=true) const;
  // TODO: Workaround for MSVC bug on template function specialization with
  // default argument. Please see #487 for detail

  // Documentation inherited
  SkeletonPtr getSkeleton() override;

  // Documentation inherited
  ConstSkeletonPtr getSkeleton() const override;

  /// Return the parent Joint of this BodyNode
  Joint* getParentJoint();

  /// Return the (const) parent Joint of this BodyNode
  const Joint* getParentJoint() const;

  /// Return the parent BodyNdoe of this BodyNode
  BodyNode* getParentBodyNode();

  /// Return the (const) parent BodyNode of this BodyNode
  const BodyNode* getParentBodyNode() const;

  /// Create a Joint and BodyNode pair as a child of this BodyNode
  template <class JointType, class NodeType = BodyNode>
  std::pair<JointType*, NodeType*> createChildJointAndBodyNodePair(
#ifdef _WIN32
      const typename JointType::Properties& _jointProperties
          = BodyNode::createJointProperties<JointType>(),
      const typename NodeType::Properties& _bodyProperties
          = BodyNode::createBodyNodeProperties<NodeType>());
#else
      const typename JointType::Properties& _jointProperties
          = typename JointType::Properties(),
      const typename NodeType::Properties& _bodyProperties
          = typename NodeType::Properties());
#endif
  // TODO: Workaround for MSVC bug on template function specialization with
  // default argument. Please see #487 for detail

  /// Return the number of child BodyNodes
  size_t getNumChildBodyNodes() const;

  /// Return the _index-th child BodyNode of this BodyNode
  BodyNode* getChildBodyNode(size_t _index);

  /// Return the (const) _index-th child BodyNode of this BodyNode
  const BodyNode* getChildBodyNode(size_t _index) const;

  /// Return the number of child Joints
  size_t getNumChildJoints() const;

  /// Return the _index-th child Joint of this BodyNode
  Joint* getChildJoint(size_t _index);

  /// Return the (const) _index-th child Joint of this BodyNode
  const Joint* getChildJoint(size_t _index) const;

  /// Get the number of Nodes corresponding to the specified type
  template <class NodeType>
  size_t getNumNodes() const;

  /// Get the Node of the specified type and the specified index
  template <class NodeType>
  NodeType* getNode(size_t index);

  /// Get the Node of the specified type and the specified index
  template <class NodeType>
  const NodeType* getNode(size_t index) const;

  /// Create some Node type and attach it to this BodyNode.
  template <class NodeType, typename ...Args>
  NodeType* createNode(Args&&... args);

  DART_SPECIALIZE_NODE_INTERNAL( EndEffector )

  /// Create an EndEffector attached to this BodyNode
<<<<<<< HEAD
  EndEffector* createEndEffector(
      const typename EndEffector::Properties& _properties);

  /// Create an EndEffector with the specified name
  EndEffector* createEndEffector(const std::string& _name = "EndEffector");

  /// Create an EndEffector with the specified name
  EndEffector* createEndEffector(const char* _name);
=======
  EndEffector* createEndEffector(const EndEffector::Properties& _properties);

  /// Create an EndEffector with the specified name
  EndEffector* createEndEffector(const std::string& _name = "EndEffector");
>>>>>>> 085dee2a

  /// Add a marker into the bodynode
  void addMarker(Marker* _marker);

  /// Return the number of markers of the bodynode
  size_t getNumMarkers() const;

  /// Return _index-th marker of the bodynode
  Marker* getMarker(size_t _index);

  /// Return (const) _index-th marker of the bodynode
  const Marker* getMarker(size_t _index) const;

  // Documentation inherited
  bool dependsOn(size_t _genCoordIndex) const override;

  // Documentation inherited
  size_t getNumDependentGenCoords() const override;

  // Documentation inherited
  size_t getDependentGenCoordIndex(size_t _arrayIndex) const override;

  // Documentation inherited
  const std::vector<size_t>& getDependentGenCoordIndices() const override;

  // Documentation inherited
  size_t getNumDependentDofs() const override;

  // Documentation inherited
  DegreeOfFreedom* getDependentDof(size_t _index) override;

  // Documentation inherited
  const DegreeOfFreedom* getDependentDof(size_t _index) const override;

  // Documentation inherited
  const std::vector<DegreeOfFreedom*>& getDependentDofs() override;

  // Documentation inherited
  const std::vector<const DegreeOfFreedom*>& getDependentDofs() const override;

  // Documentation inherited
  const std::vector<const DegreeOfFreedom*> getChainDofs() const override;

  //--------------------------------------------------------------------------
  // Properties updated by dynamics (kinematics)
  //--------------------------------------------------------------------------

  /// Get the transform of this BodyNode with respect to its parent BodyNode,
  /// which is also its parent Frame.
  const Eigen::Isometry3d& getRelativeTransform() const override;

  // Documentation inherited
  const Eigen::Vector6d& getRelativeSpatialVelocity() const override;

  // Documentation inherited
  const Eigen::Vector6d& getRelativeSpatialAcceleration() const override;

  // Documentation inherited
  const Eigen::Vector6d& getPrimaryRelativeAcceleration() const override;

  /// Return the partial acceleration of this body
  const Eigen::Vector6d& getPartialAcceleration() const override;

  /// Return the generalized Jacobian targeting the origin of this BodyNode. The
  /// Jacobian is expressed in the Frame of this BodyNode.
  const math::Jacobian& getJacobian() const override;

  // Prevent the inherited getJacobian functions from being shadowed
  using TemplatedJacobianNode<BodyNode>::getJacobian;

  /// Return the generalized Jacobian targeting the origin of this BodyNode. The
  /// Jacobian is expressed in the World Frame.
  const math::Jacobian& getWorldJacobian() const;

  // Prevent the inherited getWorldJacobian functions from being shadowed
  using TemplatedJacobianNode<BodyNode>::getWorldJacobian;

  /// Return the spatial time derivative of the generalized Jacobian targeting
  /// the origin of this BodyNode. The Jacobian is expressed in this BodyNode's
  /// coordinate Frame.
  ///
  /// NOTE: Since this is a spatial time derivative, it should be used with
  /// spatial vectors. If you are using classical linear and angular
  /// acceleration vectors, then use getJacobianClassicDeriv(),
  /// getLinearJacobianDeriv(), or getAngularJacobianDeriv() instead.
  const math::Jacobian& getJacobianSpatialDeriv() const override;

  // Prevent the inherited getJacobianSpatialDeriv functions from being shadowed
  using TemplatedJacobianNode<BodyNode>::getJacobianSpatialDeriv;

  /// Return the classical time derivative of the generalized Jacobian targeting
  /// the origin of this BodyNode. The Jacobian is expressed in the World
  /// coordinate Frame.
  ///
  /// NOTE: Since this is a classical time derivative, it should be used with
  /// classical linear and angular vectors. If you are using spatial vectors,
  /// use getJacobianSpatialDeriv() instead.
  const math::Jacobian& getJacobianClassicDeriv() const override;

  // Prevent the inherited getJacobianClassicDeriv functions from being shadowed
  using TemplatedJacobianNode<BodyNode>::getJacobianClassicDeriv;

  /// Return the velocity change due to the constraint impulse
  const Eigen::Vector6d& getBodyVelocityChange() const;

  /// Set whether this body node is colliding with others. This is called by
  /// collision detector.
  /// \param[in] True if this body node is colliding.
  void setColliding(bool _isColliding);

  /// Return whether this body node is colliding with others
  /// \return True if this body node is colliding.
  bool isColliding();

  /// Add applying linear Cartesian forces to this node
  ///
  /// A force is defined by a point of application and a force vector. The
  /// last two parameters specify frames of the first two parameters.
  /// Coordinate transformations are applied when needed. The point of
  /// application and the force in local coordinates are stored in mContacts.
  /// When conversion is needed, make sure the transformations are avaialble.
  void addExtForce(const Eigen::Vector3d& _force,
                   const Eigen::Vector3d& _offset = Eigen::Vector3d::Zero(),
                   bool _isForceLocal = false,
                   bool _isOffsetLocal = true);

  /// Set Applying linear Cartesian forces to this node.
  void setExtForce(const Eigen::Vector3d& _force,
                   const Eigen::Vector3d& _offset = Eigen::Vector3d::Zero(),
                   bool _isForceLocal = false,
                   bool _isOffsetLocal = true);

  /// Add applying Cartesian torque to the node.
  ///
  /// The torque in local coordinates is accumulated in mExtTorqueBody.
  void addExtTorque(const Eigen::Vector3d& _torque, bool _isLocal = false);

  /// Set applying Cartesian torque to the node.
  ///
  /// The torque in local coordinates is accumulated in mExtTorqueBody.
  void setExtTorque(const Eigen::Vector3d& _torque, bool _isLocal = false);

  /// Clean up structures that store external forces: mContacts, mFext,
  /// mExtForceBody and mExtTorqueBody.
  ///
  /// Called by Skeleton::clearExternalForces.
  virtual void clearExternalForces();

  /// Clear out the generalized forces of the parent Joint and any other forces
  /// related to this BodyNode that are internal to the Skeleton. For example,
  /// the point mass forces for SoftBodyNodes.
  virtual void clearInternalForces();

  ///
  const Eigen::Vector6d& getExternalForceLocal() const;

  ///
  Eigen::Vector6d getExternalForceGlobal() const;

  /// Get spatial body force transmitted from the parent joint.
  ///
  /// The spatial body force is transmitted to this BodyNode from the parent
  /// body through the connecting joint. It is expressed in this BodyNode's
  /// frame.
  const Eigen::Vector6d& getBodyForce() const;

  //----------------------------------------------------------------------------
  // Constraints
  //   - Following functions are managed by constraint solver.
  //----------------------------------------------------------------------------

  /// Return true if the body can react to force or constraint impulse.
  ///
  /// A body node is reactive if the skeleton is mobile and the number of
  /// dependent generalized coordinates is non zero.
  bool isReactive() const;

  /// Set constraint impulse
  /// \param[in] _constImp Spatial constraint impulse w.r.t. body frame
  void setConstraintImpulse(const Eigen::Vector6d& _constImp);

  /// Add constraint impulse
  /// \param[in] _constImp Spatial constraint impulse w.r.t. body frame
  void addConstraintImpulse(const Eigen::Vector6d& _constImp);

  /// Add constraint impulse
  void addConstraintImpulse(const Eigen::Vector3d& _constImp,
                            const Eigen::Vector3d& _offset,
                            bool _isImpulseLocal = false,
                            bool _isOffsetLocal = true);

  /// Clear constraint impulse
  virtual void clearConstraintImpulse();

  /// Return constraint impulse
  const Eigen::Vector6d& getConstraintImpulse() const;

  //----------------------------------------------------------------------------
  // Energies
  //----------------------------------------------------------------------------

  /// Return kinetic energy.
  virtual double getKineticEnergy() const;

  /// Return potential energy.
  virtual double getPotentialEnergy(const Eigen::Vector3d& _gravity) const;

  /// Return linear momentum.
  Eigen::Vector3d getLinearMomentum() const;

  /// Return angular momentum.
  Eigen::Vector3d getAngularMomentum(
      const Eigen::Vector3d& _pivot = Eigen::Vector3d::Zero());

  //----------------------------------------------------------------------------
  // Rendering
  //----------------------------------------------------------------------------

  /// Render the markers
  void drawMarkers(renderer::RenderInterface* _ri = nullptr,
                   const Eigen::Vector4d& _color = Eigen::Vector4d::Ones(),
                   bool _useDefaultColor = true) const;

  //----------------------------------------------------------------------------
  // Notifications
  //----------------------------------------------------------------------------

  // Documentation inherited
  void notifyTransformUpdate() override;

  // Documentation inherited
  void notifyVelocityUpdate() override;

  // Documentation inherited
  void notifyAccelerationUpdate() override;

  /// Notify the Skeleton that the tree of this BodyNode needs an articulated
  /// inertia update
  void notifyArticulatedInertiaUpdate();

  /// Tell the Skeleton that the external forces need to be updated
  void notifyExternalForcesUpdate();

  /// Tell the Skeleton that the coriolis forces need to be update
  void notifyCoriolisUpdate();

  //----------------------------------------------------------------------------
  // Friendship
  //----------------------------------------------------------------------------

  friend class Skeleton;
  friend class Joint;
  friend class EndEffector;
  friend class SoftBodyNode;
  friend class PointMass;
  friend class Node;

protected:

  /// Constructor called by Skeleton class
  BodyNode(BodyNode* _parentBodyNode, Joint* _parentJoint,
           const Properties& _properties);

  /// Create a clone of this BodyNode. This may only be called by the Skeleton
  /// class.
  virtual BodyNode* clone(BodyNode* _parentBodyNode, Joint* _parentJoint,
                          bool cloneNodes) const;

  /// This is needed in order to inherit the Node class, but it does nothing
  Node* cloneNode(BodyNode* bn) const override final;

  /// Initialize the vector members with proper sizes.
  virtual void init(const SkeletonPtr& _skeleton);

  /// Add a child bodynode into the bodynode
  void addChildBodyNode(BodyNode* _body);

  //----------------------------------------------------------------------------
  /// \{ \name Recursive dynamics routines
  //----------------------------------------------------------------------------

  /// Separate generic child Entities from child BodyNodes for more efficient
  /// update notices
  void processNewEntity(Entity* _newChildEntity) override;

  /// Remove this Entity from mChildBodyNodes or mNonBodyNodeEntities
  void processRemovedEntity(Entity* _oldChildEntity) override;

  /// Update transformation
  virtual void updateTransform();

  /// Update spatial body velocity.
  virtual void updateVelocity();

  /// Update partial spatial body acceleration due to parent joint's velocity.
  virtual void updatePartialAcceleration() const;

  /// Update articulated body inertia for forward dynamics.
  /// \param[in] _timeStep Rquired for implicit joint stiffness and damping.
  virtual void updateArtInertia(double _timeStep) const;

  /// Update bias force associated with the articulated body inertia for forward
  /// dynamics.
  /// \param[in] _gravity Vector of gravitational acceleration
  /// \param[in] _timeStep Rquired for implicit joint stiffness and damping.
  virtual void updateBiasForce(const Eigen::Vector3d& _gravity,
                               double _timeStep);

  /// Update bias impulse associated with the articulated body inertia for
  /// impulse-based forward dynamics.
  virtual void updateBiasImpulse();

  /// Update spatial body acceleration with the partial spatial body
  /// acceleration for inverse dynamics.
  virtual void updateAccelerationID();

  /// Update spatial body acceleration for forward dynamics.
  virtual void updateAccelerationFD();

  /// Update spatical body velocity change for impluse-based forward dynamics.
  virtual void updateVelocityChangeFD();

  /// Update spatial body force for inverse dynamics.
  ///
  /// The spatial body force is transmitted to this BodyNode from the parent
  /// body through the connecting joint. It is expressed in this BodyNode's
  /// frame.
  virtual void updateTransmittedForceID(const Eigen::Vector3d& _gravity,
                                        bool _withExternalForces = false);

  /// Update spatial body force for forward dynamics.
  ///
  /// The spatial body force is transmitted to this BodyNode from the parent
  /// body through the connecting joint. It is expressed in this BodyNode's
  /// frame.
  virtual void updateTransmittedForceFD();

  /// Update spatial body force for impulse-based forward dynamics.
  ///
  /// The spatial body impulse is transmitted to this BodyNode from the parent
  /// body through the connecting joint. It is expressed in this BodyNode's
  /// frame.
  virtual void updateTransmittedImpulse();
  // TODO: Rename to updateTransmittedImpulseFD if impulse-based inverse
  // dynamics is implemented.

  /// Update the joint force for inverse dynamics.
  virtual void updateJointForceID(double _timeStep,
                                  double _withDampingForces,
                                  double _withSpringForces);

  /// Update the joint force for forward dynamics.
  virtual void updateJointForceFD(double _timeStep,
                                  double _withDampingForces,
                                  double _withSpringForces);

  /// Update the joint impulse for forward dynamics.
  virtual void updateJointImpulseFD();

  /// Update constrained terms due to the constraint impulses for foward
  /// dynamics.
  virtual void updateConstrainedTerms(double _timeStep);

  /// \}

  //----------------------------------------------------------------------------
  /// \{ \name Equations of motion related routines
  //----------------------------------------------------------------------------

  ///
  virtual void updateMassMatrix();
  virtual void aggregateMassMatrix(Eigen::MatrixXd& _MCol, size_t _col);
  virtual void aggregateAugMassMatrix(Eigen::MatrixXd& _MCol, size_t _col,
                                      double _timeStep);

  ///
  virtual void updateInvMassMatrix();
  virtual void updateInvAugMassMatrix();
  virtual void aggregateInvMassMatrix(Eigen::MatrixXd& _InvMCol, size_t _col);
  virtual void aggregateInvAugMassMatrix(Eigen::MatrixXd& _InvMCol, size_t _col,
                                         double _timeStep);

  ///
  virtual void aggregateCoriolisForceVector(Eigen::VectorXd& _C);

  ///
  virtual void aggregateGravityForceVector(Eigen::VectorXd& _g,
                                           const Eigen::Vector3d& _gravity);

  ///
  virtual void updateCombinedVector();
  virtual void aggregateCombinedVector(Eigen::VectorXd& _Cg,
                                       const Eigen::Vector3d& _gravity);

  /// Aggregate the external forces mFext in the generalized coordinates
  /// recursively
  virtual void aggregateExternalForces(Eigen::VectorXd& _Fext);

  ///
  virtual void aggregateSpatialToGeneralized(Eigen::VectorXd& _generalized,
                                             const Eigen::Vector6d& _spatial);

  /// Update body Jacobian. getJacobian() calls this function if
  /// mIsBodyJacobianDirty is true.
  void updateBodyJacobian() const;

  /// Update the World Jacobian. The commonality of using the World Jacobian
  /// makes it worth caching.
  void updateWorldJacobian() const;

  /// Update spatial time derivative of body Jacobian.
  /// getJacobianSpatialTimeDeriv() calls this function if
  /// mIsBodyJacobianSpatialDerivDirty is true.
  void updateBodyJacobianSpatialDeriv() const;

  /// Update classic time derivative of body Jacobian.
  /// getJacobianClassicDeriv() calls this function if
  /// mIsWorldJacobianClassicDerivDirty is true.
  void updateWorldJacobianClassicDeriv() const;

  /// \}

protected:

  //--------------------------------------------------------------------------
  // General properties
  //--------------------------------------------------------------------------

  /// A unique ID of this node globally.
  int mID;

  /// Counts the number of nodes globally.
  static size_t msBodyNodeCount;

  /// BodyNode-specific properties
  UniqueProperties mBodyP;

  /// Whether the node is currently in collision with another node.
  bool mIsColliding;

  //--------------------------------------------------------------------------
  // Structural Properties
  //--------------------------------------------------------------------------

  /// Index of this BodyNode's tree
  size_t mTreeIndex;

  /// Parent joint
  Joint* mParentJoint;

  /// Parent body node
  BodyNode* mParentBodyNode;

  /// Array of child body nodes
  std::vector<BodyNode*> mChildBodyNodes;

  /// Array of child Entities that are not BodyNodes. Organizing them separately
  /// allows some performance optimizations.
  std::set<Entity*> mNonBodyNodeEntities;

  /// List of markers associated
  std::vector<Marker*> mMarkers;

  /// Map that retrieves the Nodes of a specified type
  NodeMap mNodeMap;

  /// A set for storing the Node cleaners
  NodeCleanerSet mNodeCleaners;

  /// A increasingly sorted list of dependent dof indices.
  std::vector<size_t> mDependentGenCoordIndices;

  /// A version of mDependentGenCoordIndices that holds DegreeOfFreedom pointers
  /// instead of indices
  std::vector<DegreeOfFreedom*> mDependentDofs;

  /// Same as mDependentDofs, but holds const pointers
  std::vector<const DegreeOfFreedom*> mConstDependentDofs;

  //--------------------------------------------------------------------------
  // Dynamical Properties
  //--------------------------------------------------------------------------

  /// Body Jacobian
  ///
  /// Do not use directly! Use getJacobian() to access this quantity
  mutable math::Jacobian mBodyJacobian;

  /// Cached World Jacobian
  ///
  /// Do not use directly! Use getJacobian() to access this quantity
  mutable math::Jacobian mWorldJacobian;

  /// Spatial time derivative of body Jacobian.
  ///
  /// Do not use directly! Use getJacobianSpatialDeriv() to access this quantity
  mutable math::Jacobian mBodyJacobianSpatialDeriv;

  /// Classic time derivative of Body Jacobian
  ///
  /// Do not use directly! Use getJacobianClassicDeriv() to access this quantity
  mutable math::Jacobian mWorldJacobianClassicDeriv;

  /// Partial spatial body acceleration due to parent joint's velocity
  ///
  /// Do not use directly! Use getPartialAcceleration() to access this quantity
  mutable Eigen::Vector6d mPartialAcceleration;
  // TODO(JS): Rename with more informative name

  /// Is the partial acceleration vector dirty
  mutable bool mIsPartialAccelerationDirty;

  /// Transmitted wrench from parent to the bodynode expressed in body-fixed
  /// frame
  Eigen::Vector6d mF;

  /// External spatial force
  Eigen::Vector6d mFext;

  /// Spatial gravity force
  Eigen::Vector6d mFgravity;

  /// Articulated body inertia
  ///
  /// Do not use directly! Use getArticulatedInertia() to access this quantity
  mutable math::Inertia mArtInertia;

  /// Articulated body inertia for implicit joint damping and spring forces
  ///
  /// DO not use directly! Use getArticulatedInertiaImplicit() to access this
  mutable math::Inertia mArtInertiaImplicit;

  /// Bias force
  Eigen::Vector6d mBiasForce;

  /// Cache data for combined vector of the system.
  Eigen::Vector6d mCg_dV;
  Eigen::Vector6d mCg_F;

  /// Cache data for gravity force vector of the system.
  Eigen::Vector6d mG_F;

  /// Cache data for external force vector of the system.
  Eigen::Vector6d mFext_F;

  /// Cache data for mass matrix of the system.
  Eigen::Vector6d mM_dV;
  Eigen::Vector6d mM_F;

  /// Cache data for inverse mass matrix of the system.
  Eigen::Vector6d mInvM_c;
  Eigen::Vector6d mInvM_U;

  /// Cache data for arbitrary spatial value
  Eigen::Vector6d mArbitrarySpatial;

  //------------------------- Impulse-based Dyanmics ---------------------------
  /// Velocity change due to to external impulsive force exerted on
  ///        bodies of the parent skeleton.
  Eigen::Vector6d mDelV;

  /// Impulsive bias force due to external impulsive force exerted on
  ///        bodies of the parent skeleton.
  Eigen::Vector6d mBiasImpulse;

  /// Constraint impulse: contact impulse, dynamic joint impulse
  Eigen::Vector6d mConstraintImpulse;

  // TODO(JS): rename with more informative one
  /// Generalized impulsive body force w.r.t. body frame.
  Eigen::Vector6d mImpF;

  /// Collision shape added signal
  ColShapeAddedSignal mColShapeAddedSignal;

  /// Collision shape removed signal
  ColShapeRemovedSignal mColShapeRemovedSignal;

  /// Structural change signal
  StructuralChangeSignal mStructuralChangeSignal;

public:
  // To get byte-aligned Eigen vectors
  EIGEN_MAKE_ALIGNED_OPERATOR_NEW

  //----------------------------------------------------------------------------
  /// \{ \name Slot registers
  //----------------------------------------------------------------------------

  /// Slot register for collision shape added signal
  common::SlotRegister<ColShapeAddedSignal> onColShapeAdded;

  /// Slot register for collision shape removed signal
  common::SlotRegister<ColShapeRemovedSignal> onColShapeRemoved;

  /// Raised when (1) parent BodyNode is changed, (2) moved between Skeletons,
  /// (3) parent Joint is changed
  mutable common::SlotRegister<StructuralChangeSignal> onStructuralChange;

  /// \}

private:

  /// Hold onto a reference to this BodyNode's own Cleaner to make sure that it
  /// never gets destroyed.
  std::shared_ptr<NodeCleaner> mSelfCleaner;

};

DART_SPECIALIZE_NODE_EXTERNAL( BodyNode, EndEffector )

}  // namespace dynamics
}  // namespace dart

#include "dart/dynamics/detail/BodyNode.h"

#endif  // DART_DYNAMICS_BODYNODE_H_<|MERGE_RESOLUTION|>--- conflicted
+++ resolved
@@ -42,6 +42,7 @@
 #include <vector>
 #include <typeindex>
 #include <unordered_set>
+#include <unordered_map>
 
 #include <Eigen/Dense>
 #include <Eigen/StdVector>
@@ -57,7 +58,6 @@
 #include "dart/dynamics/Marker.h"
 #include "dart/dynamics/SmartPointer.h"
 #include "dart/dynamics/TemplatedJacobianNode.h"
-#include "dart/dynamics/EndEffector.h"
 
 const double DART_DEFAULT_FRICTION_COEFF = 1.0;
 const double DART_DEFAULT_RESTITUTION_COEFF = 0.0;
@@ -628,21 +628,13 @@
   DART_SPECIALIZE_NODE_INTERNAL( EndEffector )
 
   /// Create an EndEffector attached to this BodyNode
-<<<<<<< HEAD
-  EndEffector* createEndEffector(
-      const typename EndEffector::Properties& _properties);
+  EndEffector* createEndEffector(const EndEffector::Properties& _properties);
 
   /// Create an EndEffector with the specified name
   EndEffector* createEndEffector(const std::string& _name = "EndEffector");
 
   /// Create an EndEffector with the specified name
   EndEffector* createEndEffector(const char* _name);
-=======
-  EndEffector* createEndEffector(const EndEffector::Properties& _properties);
-
-  /// Create an EndEffector with the specified name
-  EndEffector* createEndEffector(const std::string& _name = "EndEffector");
->>>>>>> 085dee2a
 
   /// Add a marker into the bodynode
   void addMarker(Marker* _marker);
@@ -1087,6 +1079,12 @@
   // Structural Properties
   //--------------------------------------------------------------------------
 
+  /// Index of this BodyNode in its Skeleton
+  size_t mIndexInSkeleton;
+
+  /// Index of this BodyNode in its Tree
+  size_t mIndexInTree;
+
   /// Index of this BodyNode's tree
   size_t mTreeIndex;
 
