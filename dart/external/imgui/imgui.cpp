<<<<<<< HEAD
// dear imgui, v1.70
=======
// dear imgui, v1.71
>>>>>>> ae7f426a
// (main code and documentation)

// Call and read ImGui::ShowDemoWindow() in imgui_demo.cpp for demo code.
// Newcomers, read 'Programmer guide' below for notes on how to setup Dear ImGui in your codebase.
// Get latest version at https://github.com/ocornut/imgui
// Releases change-log at https://github.com/ocornut/imgui/releases
// Technical Support for Getting Started https://discourse.dearimgui.org/c/getting-started
// Gallery (please post your screenshots/video there!): https://github.com/ocornut/imgui/issues/1269

// Developed by Omar Cornut and every direct or indirect contributors to the GitHub.
// See LICENSE.txt for copyright and licensing details (standard MIT License).
// This library is free but I need your support to sustain development and maintenance.
// Businesses: you can support continued maintenance and development via support contracts or sponsoring, see docs/README.
// Individuals: you can support continued maintenance and development via donations or Patreon https://www.patreon.com/imgui.

// It is recommended that you don't modify imgui.cpp! It will become difficult for you to update the library.
// Note that 'ImGui::' being a namespace, you can add functions into the namespace from your own source files, without
// modifying imgui.h or imgui.cpp. You may include imgui_internal.h to access internal data structures, but it doesn't
// come with any guarantee of forward compatibility. Discussing your changes on the GitHub Issue Tracker may lead you
// to a better solution or official support for them.

/*

Index of this file:

DOCUMENTATION

- MISSION STATEMENT
- END-USER GUIDE
- PROGRAMMER GUIDE (read me!)
  - Read first.
  - How to update to a newer version of Dear ImGui.
  - Getting started with integrating Dear ImGui in your code/engine.
  - This is how a simple application may look like (2 variations).
  - This is how a simple rendering function may look like.
  - Using gamepad/keyboard navigation controls.
- API BREAKING CHANGES (read me when you update!)
- FREQUENTLY ASKED QUESTIONS (FAQ), TIPS
  - Where is the documentation?
  - Which version should I get?
  - Who uses Dear ImGui?
  - Why the odd dual naming, "Dear ImGui" vs "ImGui"?
  - How can I tell whether to dispatch mouse/keyboard to imgui or to my application?
  - How can I display an image? What is ImTextureID, how does it works?
  - Why are multiple widgets reacting when I interact with a single one? How can I have
    multiple widgets with the same label or with an empty label? A primer on labels and the ID Stack...
  - How can I use my own math types instead of ImVec2/ImVec4?
  - How can I load a different font than the default?
  - How can I easily use icons in my application?
  - How can I load multiple fonts?
  - How can I display and input non-latin characters such as Chinese, Japanese, Korean, Cyrillic?
  - How can I interact with standard C++ types (such as std::string and std::vector)?
  - How can I use the drawing facilities without a Dear ImGui window? (using ImDrawList API)
  - How can I use Dear ImGui on a platform that doesn't have a mouse or a keyboard? (input share, remoting, gamepad)
  - I integrated Dear ImGui in my engine and the text or lines are blurry..
  - I integrated Dear ImGui in my engine and some elements are clipping or disappearing when I move windows around..
  - How can I help?

CODE
(search for "[SECTION]" in the code to find them)

// [SECTION] FORWARD DECLARATIONS
// [SECTION] CONTEXT AND MEMORY ALLOCATORS
// [SECTION] MAIN USER FACING STRUCTURES (ImGuiStyle, ImGuiIO)
// [SECTION] MISC HELPERS/UTILITIES (Maths, String, Format, Hash, File functions)
// [SECTION] MISC HELPERS/UTILITIES (ImText* functions)
// [SECTION] MISC HELPERS/UTILITIES (Color functions)
// [SECTION] ImGuiStorage
// [SECTION] ImGuiTextFilter
// [SECTION] ImGuiTextBuffer
// [SECTION] ImGuiListClipper
// [SECTION] RENDER HELPERS
// [SECTION] MAIN CODE (most of the code! lots of stuff, needs tidying up!)
// [SECTION] TOOLTIPS
// [SECTION] POPUPS
// [SECTION] KEYBOARD/GAMEPAD NAVIGATION
// [SECTION] COLUMNS
// [SECTION] DRAG AND DROP
// [SECTION] LOGGING/CAPTURING
// [SECTION] SETTINGS
// [SECTION] PLATFORM DEPENDENT HELPERS
// [SECTION] METRICS/DEBUG WINDOW

*/

//-----------------------------------------------------------------------------
// DOCUMENTATION
//-----------------------------------------------------------------------------

/*

 MISSION STATEMENT
 =================

 - Easy to use to create code-driven and data-driven tools.
 - Easy to use to create ad hoc short-lived tools and long-lived, more elaborate tools.
 - Easy to hack and improve.
 - Minimize screen real-estate usage.
 - Minimize setup and maintenance.
 - Minimize state storage on user side.
 - Portable, minimize dependencies, run on target (consoles, phones, etc.).
 - Efficient runtime and memory consumption (NB- we do allocate when "growing" content e.g. creating a window,.
   opening a tree node for the first time, etc. but a typical frame should not allocate anything).

 Designed for developers and content-creators, not the typical end-user! Some of the weaknesses includes:
 - Doesn't look fancy, doesn't animate.
 - Limited layout features, intricate layouts are typically crafted in code.


 END-USER GUIDE
 ==============

 - Double-click on title bar to collapse window.
 - Click upper right corner to close a window, available when 'bool* p_open' is passed to ImGui::Begin().
 - Click and drag on lower right corner to resize window (double-click to auto fit window to its contents).
 - Click and drag on any empty space to move window.
 - TAB/SHIFT+TAB to cycle through keyboard editable fields.
 - CTRL+Click on a slider or drag box to input value as text.
 - Use mouse wheel to scroll.
 - Text editor:
   - Hold SHIFT or use mouse to select text.
   - CTRL+Left/Right to word jump.
   - CTRL+Shift+Left/Right to select words.
   - CTRL+A our Double-Click to select all.
   - CTRL+X,CTRL+C,CTRL+V to use OS clipboard/
   - CTRL+Z,CTRL+Y to undo/redo.
   - ESCAPE to revert text to its original value.
   - You can apply arithmetic operators +,*,/ on numerical values. Use +- to subtract (because - would set a negative value!)
   - Controls are automatically adjusted for OSX to match standard OSX text editing operations.
 - General Keyboard controls: enable with ImGuiConfigFlags_NavEnableKeyboard.
 - General Gamepad controls: enable with ImGuiConfigFlags_NavEnableGamepad. See suggested mappings in imgui.h ImGuiNavInput_ + download PNG/PSD at http://goo.gl/9LgVZW


 PROGRAMMER GUIDE
 ================

 READ FIRST:

 - Read the FAQ below this section!
 - Your code creates the UI, if your code doesn't run the UI is gone! The UI can be highly dynamic, there are no construction
   or destruction steps, less superfluous data retention on your side, less state duplication, less state synchronization, less bugs.
 - Call and read ImGui::ShowDemoWindow() for demo code demonstrating most features.
 - The library is designed to be built from sources. Avoid pre-compiled binaries and packaged versions. See imconfig.h to configure your build.
 - Dear ImGui is an implementation of the IMGUI paradigm (immediate-mode graphical user interface, a term coined by Casey Muratori).
   You can learn about IMGUI principles at http://www.johno.se/book/imgui.html, http://mollyrocket.com/861 & more links docs/README.md.
 - Dear ImGui is a "single pass" rasterizing implementation of the IMGUI paradigm, aimed at ease of use and high-performances.
   For every application frame your UI code will be called only once. This is in contrast to e.g. Unity's own implementation of an IMGUI,
   where the UI code is called multiple times ("multiple passes") from a single entry point. There are pros and cons to both approaches.
 - Our origin are on the top-left. In axis aligned bounding boxes, Min = top-left, Max = bottom-right.
 - This codebase is also optimized to yield decent performances with typical "Debug" builds settings.
 - Please make sure you have asserts enabled (IM_ASSERT redirects to assert() by default, but can be redirected).
   If you get an assert, read the messages and comments around the assert.
 - C++: this is a very C-ish codebase: we don't rely on C++11, we don't include any C++ headers, and ImGui:: is a namespace.
 - C++: ImVec2/ImVec4 do not expose math operators by default, because it is expected that you use your own math types.
   See FAQ "How can I use my own math types instead of ImVec2/ImVec4?" for details about setting up imconfig.h for that.
   However, imgui_internal.h can optionally export math operators for ImVec2/ImVec4, which we use in this codebase.
 - C++: pay attention that ImVector<> manipulates plain-old-data and does not honor construction/destruction (avoid using it in your code!).

 HOW TO UPDATE TO A NEWER VERSION OF DEAR IMGUI:

 - Overwrite all the sources files except for imconfig.h (if you have made modification to your copy of imconfig.h)
 - Or maintain your own branch where you have imconfig.h modified.
 - Read the "API BREAKING CHANGES" section (below). This is where we list occasional API breaking changes.
   If a function/type has been renamed / or marked obsolete, try to fix the name in your code before it is permanently removed
   from the public API. If you have a problem with a missing function/symbols, search for its name in the code, there will
   likely be a comment about it. Please report any issue to the GitHub page!
 - Try to keep your copy of dear imgui reasonably up to date.

 GETTING STARTED WITH INTEGRATING DEAR IMGUI IN YOUR CODE/ENGINE:

 - Run and study the examples and demo in imgui_demo.cpp to get acquainted with the library.
 - Add the Dear ImGui source files to your projects or using your preferred build system.
   It is recommended you build and statically link the .cpp files as part of your project and not as shared library (DLL).
 - You can later customize the imconfig.h file to tweak some compile-time behavior, such as integrating Dear ImGui types with your own maths types.
 - When using Dear ImGui, your programming IDE is your friend: follow the declaration of variables, functions and types to find comments about them.
 - Dear ImGui never touches or knows about your GPU state. The only function that knows about GPU is the draw function that you provide.
   Effectively it means you can create widgets at any time in your code, regardless of considerations of being in "update" vs "render"
   phases of your own application. All rendering informatioe are stored into command-lists that you will retrieve after calling ImGui::Render().
 - Refer to the bindings and demo applications in the examples/ folder for instruction on how to setup your code.
 - If you are running over a standard OS with a common graphics API, you should be able to use unmodified imgui_impl_*** files from the examples/ folder.

 HOW A SIMPLE APPLICATION MAY LOOK LIKE:
 EXHIBIT 1: USING THE EXAMPLE BINDINGS (imgui_impl_XXX.cpp files from the examples/ folder).

     // Application init: create a dear imgui context, setup some options, load fonts
     ImGui::CreateContext();
     ImGuiIO& io = ImGui::GetIO();
     // TODO: Set optional io.ConfigFlags values, e.g. 'io.ConfigFlags |= ImGuiConfigFlags_NavEnableKeyboard' to enable keyboard controls.
     // TODO: Fill optional fields of the io structure later.
     // TODO: Load TTF/OTF fonts if you don't want to use the default font.

     // Initialize helper Platform and Renderer bindings (here we are using imgui_impl_win32 and imgui_impl_dx11)
     ImGui_ImplWin32_Init(hwnd);
     ImGui_ImplDX11_Init(g_pd3dDevice, g_pd3dDeviceContext);

     // Application main loop
     while (true)
     {
         // Feed inputs to dear imgui, start new frame
         ImGui_ImplDX11_NewFrame();
         ImGui_ImplWin32_NewFrame();
         ImGui::NewFrame();

         // Any application code here
         ImGui::Text("Hello, world!");

         // Render dear imgui into screen
         ImGui::Render();
         ImGui_ImplDX11_RenderDrawData(ImGui::GetDrawData());
         g_pSwapChain->Present(1, 0);
     }

     // Shutdown
     ImGui_ImplDX11_Shutdown();
     ImGui_ImplWin32_Shutdown();
     ImGui::DestroyContext();

 HOW A SIMPLE APPLICATION MAY LOOK LIKE:
 EXHIBIT 2: IMPLEMENTING CUSTOM BINDING / CUSTOM ENGINE.

     // Application init: create a dear imgui context, setup some options, load fonts
     ImGui::CreateContext();
     ImGuiIO& io = ImGui::GetIO();
     // TODO: Set optional io.ConfigFlags values, e.g. 'io.ConfigFlags |= ImGuiConfigFlags_NavEnableKeyboard' to enable keyboard controls.
     // TODO: Fill optional fields of the io structure later.
     // TODO: Load TTF/OTF fonts if you don't want to use the default font.

     // Build and load the texture atlas into a texture
     // (In the examples/ app this is usually done within the ImGui_ImplXXX_Init() function from one of the demo Renderer)
     int width, height;
     unsigned char* pixels = NULL;
     io.Fonts->GetTexDataAsRGBA32(&pixels, &width, &height);

     // At this point you've got the texture data and you need to upload that your your graphic system:
     // After we have created the texture, store its pointer/identifier (_in whichever format your engine uses_) in 'io.Fonts->TexID'.
     // This will be passed back to your via the renderer. Basically ImTextureID == void*. Read FAQ below for details about ImTextureID.
     MyTexture* texture = MyEngine::CreateTextureFromMemoryPixels(pixels, width, height, TEXTURE_TYPE_RGBA32)
     io.Fonts->TexID = (void*)texture;

     // Application main loop
     while (true)
     {
        // Setup low-level inputs, e.g. on Win32: calling GetKeyboardState(), or write to those fields from your Windows message handlers, etc.
        // (In the examples/ app this is usually done within the ImGui_ImplXXX_NewFrame() function from one of the demo Platform bindings)
        io.DeltaTime = 1.0f/60.0f;              // set the time elapsed since the previous frame (in seconds)
        io.DisplaySize.x = 1920.0f;             // set the current display width
        io.DisplaySize.y = 1280.0f;             // set the current display height here
        io.MousePos = my_mouse_pos;             // set the mouse position
        io.MouseDown[0] = my_mouse_buttons[0];  // set the mouse button states
        io.MouseDown[1] = my_mouse_buttons[1];

        // Call NewFrame(), after this point you can use ImGui::* functions anytime
        // (So you want to try calling NewFrame() as early as you can in your mainloop to be able to use Dear ImGui everywhere)
        ImGui::NewFrame();

        // Most of your application code here
        ImGui::Text("Hello, world!");
        MyGameUpdate(); // may use any Dear ImGui functions, e.g. ImGui::Begin("My window"); ImGui::Text("Hello, world!"); ImGui::End();
        MyGameRender(); // may use any Dear ImGui functions as well!

        // Render dear imgui, swap buffers
        // (You want to try calling EndFrame/Render as late as you can, to be able to use Dear ImGui in your own game rendering code)
        ImGui::EndFrame();
        ImGui::Render();
        ImDrawData* draw_data = ImGui::GetDrawData();
        MyImGuiRenderFunction(draw_data);
        SwapBuffers();
     }

     // Shutdown
     ImGui::DestroyContext();

 HOW A SIMPLE RENDERING FUNCTION MAY LOOK LIKE:

    void void MyImGuiRenderFunction(ImDrawData* draw_data)
    {
       // TODO: Setup render state: alpha-blending enabled, no face culling, no depth testing, scissor enabled
       // TODO: Setup viewport covering draw_data->DisplayPos to draw_data->DisplayPos + draw_data->DisplaySize
       // TODO: Setup orthographic projection matrix cover draw_data->DisplayPos to draw_data->DisplayPos + draw_data->DisplaySize
       // TODO: Setup shader: vertex { float2 pos, float2 uv, u32 color }, fragment shader sample color from 1 texture, multiply by vertex color.
       for (int n = 0; n < draw_data->CmdListsCount; n++)
       {
          const ImDrawList* cmd_list = draw_data->CmdLists[n];
          const ImDrawVert* vtx_buffer = cmd_list->VtxBuffer.Data;  // vertex buffer generated by Dear ImGui
          const ImDrawIdx* idx_buffer = cmd_list->IdxBuffer.Data;   // index buffer generated by Dear ImGui
          for (int cmd_i = 0; cmd_i < cmd_list->CmdBuffer.Size; cmd_i++)
          {
             const ImDrawCmd* pcmd = &cmd_list->CmdBuffer[cmd_i];
             if (pcmd->UserCallback)
             {
                 pcmd->UserCallback(cmd_list, pcmd);
             }
             else
             {
                 // The texture for the draw call is specified by pcmd->TextureId.
                 // The vast majority of draw calls will use the Dear ImGui texture atlas, which value you have set yourself during initialization.
                 MyEngineBindTexture((MyTexture*)pcmd->TextureId);

                 // We are using scissoring to clip some objects. All low-level graphics API should supports it.
                 // - If your engine doesn't support scissoring yet, you may ignore this at first. You will get some small glitches
                 //   (some elements visible outside their bounds) but you can fix that once everything else works!
                 // - Clipping coordinates are provided in imgui coordinates space (from draw_data->DisplayPos to draw_data->DisplayPos + draw_data->DisplaySize)
                 //   In a single viewport application, draw_data->DisplayPos will always be (0,0) and draw_data->DisplaySize will always be == io.DisplaySize.
                 //   However, in the interest of supporting multi-viewport applications in the future (see 'viewport' branch on github),
                 //   always subtract draw_data->DisplayPos from clipping bounds to convert them to your viewport space.
                 // - Note that pcmd->ClipRect contains Min+Max bounds. Some graphics API may use Min+Max, other may use Min+Size (size being Max-Min)
                 ImVec2 pos = draw_data->DisplayPos;
                 MyEngineScissor((int)(pcmd->ClipRect.x - pos.x), (int)(pcmd->ClipRect.y - pos.y), (int)(pcmd->ClipRect.z - pos.x), (int)(pcmd->ClipRect.w - pos.y));

                 // Render 'pcmd->ElemCount/3' indexed triangles.
                 // By default the indices ImDrawIdx are 16-bits, you can change them to 32-bits in imconfig.h if your engine doesn't support 16-bits indices.
                 MyEngineDrawIndexedTriangles(pcmd->ElemCount, sizeof(ImDrawIdx) == 2 ? GL_UNSIGNED_SHORT : GL_UNSIGNED_INT, idx_buffer, vtx_buffer);
             }
             idx_buffer += pcmd->ElemCount;
          }
       }
    }

 - The examples/ folders contains many actual implementation of the pseudo-codes above.
 - When calling NewFrame(), the 'io.WantCaptureMouse', 'io.WantCaptureKeyboard' and 'io.WantTextInput' flags are updated.
   They tell you if Dear ImGui intends to use your inputs. When a flag is set you want to hide the corresponding inputs from the
   rest of your application. In every cases you need to pass on the inputs to Dear ImGui. Refer to the FAQ for more information.
 - Please read the FAQ below!. Amusingly, it is called a FAQ because people frequently run into the same issues!

 USING GAMEPAD/KEYBOARD NAVIGATION CONTROLS

 - The gamepad/keyboard navigation is fairly functional and keeps being improved.
 - Gamepad support is particularly useful to use dear imgui on a console system (e.g. PS4, Switch, XB1) without a mouse!
 - You can ask questions and report issues at https://github.com/ocornut/imgui/issues/787
 - The initial focus was to support game controllers, but keyboard is becoming increasingly and decently usable.
 - Gamepad:
    - Set io.ConfigFlags |= ImGuiConfigFlags_NavEnableGamepad to enable.
    - Backend: Set io.BackendFlags |= ImGuiBackendFlags_HasGamepad + fill the io.NavInputs[] fields before calling NewFrame().
      Note that io.NavInputs[] is cleared by EndFrame().
    - See 'enum ImGuiNavInput_' in imgui.h for a description of inputs. For each entry of io.NavInputs[], set the following values:
         0.0f= not held. 1.0f= fully held. Pass intermediate 0.0f..1.0f values for analog triggers/sticks.
    - We uses a simple >0.0f test for activation testing, and won't attempt to test for a dead-zone.
      Your code will probably need to transform your raw inputs (such as e.g. remapping your 0.2..0.9 raw input range to 0.0..1.0 imgui range, etc.).
    - You can download PNG/PSD files depicting the gamepad controls for common controllers at: http://goo.gl/9LgVZW.
    - If you need to share inputs between your game and the imgui parts, the easiest approach is to go all-or-nothing, with a buttons combo
      to toggle the target. Please reach out if you think the game vs navigation input sharing could be improved.
 - Keyboard:
    - Set io.ConfigFlags |= ImGuiConfigFlags_NavEnableKeyboard to enable.
      NewFrame() will automatically fill io.NavInputs[] based on your io.KeysDown[] + io.KeyMap[] arrays.
    - When keyboard navigation is active (io.NavActive + ImGuiConfigFlags_NavEnableKeyboard), the io.WantCaptureKeyboard flag
      will be set. For more advanced uses, you may want to read from:
       - io.NavActive: true when a window is focused and it doesn't have the ImGuiWindowFlags_NoNavInputs flag set.
       - io.NavVisible: true when the navigation cursor is visible (and usually goes false when mouse is used).
       - or query focus information with e.g. IsWindowFocused(ImGuiFocusedFlags_AnyWindow), IsItemFocused() etc. functions.
      Please reach out if you think the game vs navigation input sharing could be improved.
 - Mouse:
    - PS4 users: Consider emulating a mouse cursor with DualShock4 touch pad or a spare analog stick as a mouse-emulation fallback.
    - Consoles/Tablet/Phone users: Consider using a Synergy 1.x server (on your PC) + uSynergy.c (on your console/tablet/phone app) to share your PC mouse/keyboard.
    - On a TV/console system where readability may be lower or mouse inputs may be awkward, you may want to set the ImGuiConfigFlags_NavEnableSetMousePos flag.
      Enabling ImGuiConfigFlags_NavEnableSetMousePos + ImGuiBackendFlags_HasSetMousePos instructs dear imgui to move your mouse cursor along with navigation movements.
      When enabled, the NewFrame() function may alter 'io.MousePos' and set 'io.WantSetMousePos' to notify you that it wants the mouse cursor to be moved.
      When that happens your back-end NEEDS to move the OS or underlying mouse cursor on the next frame. Some of the binding in examples/ do that.
      (If you set the NavEnableSetMousePos flag but don't honor 'io.WantSetMousePos' properly, imgui will misbehave as it will see your mouse as moving back and forth!)
      (In a setup when you may not have easy control over the mouse cursor, e.g. uSynergy.c doesn't expose moving remote mouse cursor, you may want
       to set a boolean to ignore your other external mouse positions until the external source is moved again.)


 API BREAKING CHANGES
 ====================

 Occasionally introducing changes that are breaking the API. We try to make the breakage minor and easy to fix.
 Below is a change-log of API breaking changes only. If you are using one of the functions listed, expect to have to fix some code.
 When you are not sure about a old symbol or function name, try using the Search/Find function of your IDE to look for comments or references in all imgui files.
 You can read releases logs https://github.com/ocornut/imgui/releases for more details.

<<<<<<< HEAD
=======
 - 2019/06/07 (1.71) - rendering of child window outer decorations (bg color, border, scrollbars) is now performed as part of the parent window. If you have
                       overlapping child windows in a same parent, and relied on their relative z-order to be mapped to their submission order, this will affect your rendering.
                       This optimization is disabled if the parent window has no visual output, because it appears to be the most common situation leading to the creation of overlapping child windows.
                       Please reach out if you are affected.
 - 2019/05/13 (1.71) - renamed SetNextTreeNodeOpen() to SetNextItemOpen(). Kept inline redirection function (will obsolete).
 - 2019/05/11 (1.71) - changed io.AddInputCharacter(unsigned short c) signature to io.AddInputCharacter(unsigned int c).
>>>>>>> ae7f426a
 - 2019/04/29 (1.70) - improved ImDrawList thick strokes (>1.0f) preserving correct thickness up to 90 degrees angles (e.g. rectangles). If you have custom rendering using thick lines, they will appear thicker now.
 - 2019/04/29 (1.70) - removed GetContentRegionAvailWidth(), use GetContentRegionAvail().x instead. Kept inline redirection function (will obsolete).
 - 2019/03/04 (1.69) - renamed GetOverlayDrawList() to GetForegroundDrawList(). Kept redirection function (will obsolete).
 - 2019/02/26 (1.69) - renamed ImGuiColorEditFlags_RGB/ImGuiColorEditFlags_HSV/ImGuiColorEditFlags_HEX to ImGuiColorEditFlags_DisplayRGB/ImGuiColorEditFlags_DisplayHSV/ImGuiColorEditFlags_DisplayHex. Kept redirection enums (will obsolete).
 - 2019/02/14 (1.68) - made it illegal/assert when io.DisplayTime == 0.0f (with an exception for the first frame). If for some reason your time step calculation gives you a zero value, replace it with a dummy small value!
 - 2019/02/01 (1.68) - removed io.DisplayVisibleMin/DisplayVisibleMax (which were marked obsolete and removed from viewport/docking branch already).
 - 2019/01/06 (1.67) - renamed io.InputCharacters[], marked internal as was always intended. Please don't access directly, and use AddInputCharacter() instead!
 - 2019/01/06 (1.67) - renamed ImFontAtlas::GlyphRangesBuilder to ImFontGlyphRangesBuilder. Keep redirection typedef (will obsolete).
 - 2018/12/20 (1.67) - made it illegal to call Begin("") with an empty string. This somehow half-worked before but had various undesirable side-effects.
 - 2018/12/10 (1.67) - renamed io.ConfigResizeWindowsFromEdges to io.ConfigWindowsResizeFromEdges as we are doing a large pass on configuration flags.
 - 2018/10/12 (1.66) - renamed misc/stl/imgui_stl.* to misc/cpp/imgui_stdlib.* in prevision for other C++ helper files.
 - 2018/09/28 (1.66) - renamed SetScrollHere() to SetScrollHereY(). Kept redirection function (will obsolete).
 - 2018/09/06 (1.65) - renamed stb_truetype.h to imstb_truetype.h, stb_textedit.h to imstb_textedit.h, and stb_rect_pack.h to imstb_rectpack.h.
                       If you were conveniently using the imgui copy of those STB headers in your project you will have to update your include paths.
 - 2018/09/05 (1.65) - renamed io.OptCursorBlink/io.ConfigCursorBlink to io.ConfigInputTextCursorBlink. (#1427)
 - 2018/08/31 (1.64) - added imgui_widgets.cpp file, extracted and moved widgets code out of imgui.cpp into imgui_widgets.cpp. Re-ordered some of the code remaining in imgui.cpp.
                       NONE OF THE FUNCTIONS HAVE CHANGED. THE CODE IS SEMANTICALLY 100% IDENTICAL, BUT _EVERY_ FUNCTION HAS BEEN MOVED.
                       Because of this, any local modifications to imgui.cpp will likely conflict when you update. Read docs/CHANGELOG.txt for suggestions.
 - 2018/08/22 (1.63) - renamed IsItemDeactivatedAfterChange() to IsItemDeactivatedAfterEdit() for consistency with new IsItemEdited() API. Kept redirection function (will obsolete soonish as IsItemDeactivatedAfterChange() is very recent).
 - 2018/08/21 (1.63) - renamed ImGuiTextEditCallback to ImGuiInputTextCallback, ImGuiTextEditCallbackData to ImGuiInputTextCallbackData for consistency. Kept redirection types (will obsolete).
 - 2018/08/21 (1.63) - removed ImGuiInputTextCallbackData::ReadOnly since it is a duplication of (ImGuiInputTextCallbackData::Flags & ImGuiInputTextFlags_ReadOnly).
 - 2018/08/01 (1.63) - removed per-window ImGuiWindowFlags_ResizeFromAnySide beta flag in favor of a global io.ConfigResizeWindowsFromEdges [update 1.67 renamed to ConfigWindowsResizeFromEdges] to enable the feature.
 - 2018/08/01 (1.63) - renamed io.OptCursorBlink to io.ConfigCursorBlink [-> io.ConfigInputTextCursorBlink in 1.65], io.OptMacOSXBehaviors to ConfigMacOSXBehaviors for consistency.
 - 2018/07/22 (1.63) - changed ImGui::GetTime() return value from float to double to avoid accumulating floating point imprecisions over time.
 - 2018/07/08 (1.63) - style: renamed ImGuiCol_ModalWindowDarkening to ImGuiCol_ModalWindowDimBg for consistency with other features. Kept redirection enum (will obsolete).
 - 2018/06/08 (1.62) - examples: the imgui_impl_xxx files have been split to separate platform (Win32, Glfw, SDL2, etc.) from renderer (DX11, OpenGL, Vulkan,  etc.).
                       old bindings will still work as is, however prefer using the separated bindings as they will be updated to support multi-viewports.
                       when adopting new bindings follow the main.cpp code of your preferred examples/ folder to know which functions to call.
                       in particular, note that old bindings called ImGui::NewFrame() at the end of their ImGui_ImplXXXX_NewFrame() function.
 - 2018/06/06 (1.62) - renamed GetGlyphRangesChinese() to GetGlyphRangesChineseFull() to distinguish other variants and discourage using the full set.
 - 2018/06/06 (1.62) - TreeNodeEx()/TreeNodeBehavior(): the ImGuiTreeNodeFlags_CollapsingHeader helper now include the ImGuiTreeNodeFlags_NoTreePushOnOpen flag. See Changelog for details.
 - 2018/05/03 (1.61) - DragInt(): the default compile-time format string has been changed from "%.0f" to "%d", as we are not using integers internally any more.
                       If you used DragInt() with custom format strings, make sure you change them to use %d or an integer-compatible format.
                       To honor backward-compatibility, the DragInt() code will currently parse and modify format strings to replace %*f with %d, giving time to users to upgrade their code.
                       If you have IMGUI_DISABLE_OBSOLETE_FUNCTIONS enabled, the code will instead assert! You may run a reg-exp search on your codebase for e.g. "DragInt.*%f" to help you find them.
 - 2018/04/28 (1.61) - obsoleted InputFloat() functions taking an optional "int decimal_precision" in favor of an equivalent and more flexible "const char* format",
                       consistent with other functions. Kept redirection functions (will obsolete).
 - 2018/04/09 (1.61) - IM_DELETE() helper function added in 1.60 doesn't clear the input _pointer_ reference, more consistent with expectation and allows passing r-value.
 - 2018/03/20 (1.60) - renamed io.WantMoveMouse to io.WantSetMousePos for consistency and ease of understanding (was added in 1.52, _not_ used by core and only honored by some binding ahead of merging the Nav branch).
 - 2018/03/12 (1.60) - removed ImGuiCol_CloseButton, ImGuiCol_CloseButtonActive, ImGuiCol_CloseButtonHovered as the closing cross uses regular button colors now.
 - 2018/03/08 (1.60) - changed ImFont::DisplayOffset.y to default to 0 instead of +1. Fixed rounding of Ascent/Descent to match TrueType renderer. If you were adding or subtracting to ImFont::DisplayOffset check if your fonts are correctly aligned vertically.
 - 2018/03/03 (1.60) - renamed ImGuiStyleVar_Count_ to ImGuiStyleVar_COUNT and ImGuiMouseCursor_Count_ to ImGuiMouseCursor_COUNT for consistency with other public enums.
 - 2018/02/18 (1.60) - BeginDragDropSource(): temporarily removed the optional mouse_button=0 parameter because it is not really usable in many situations at the moment.
 - 2018/02/16 (1.60) - obsoleted the io.RenderDrawListsFn callback, you can call your graphics engine render function after ImGui::Render(). Use ImGui::GetDrawData() to retrieve the ImDrawData* to display.
 - 2018/02/07 (1.60) - reorganized context handling to be more explicit,
                       - YOU NOW NEED TO CALL ImGui::CreateContext() AT THE BEGINNING OF YOUR APP, AND CALL ImGui::DestroyContext() AT THE END.
                       - removed Shutdown() function, as DestroyContext() serve this purpose.
                       - you may pass a ImFontAtlas* pointer to CreateContext() to share a font atlas between contexts. Otherwise CreateContext() will create its own font atlas instance.
                       - removed allocator parameters from CreateContext(), they are now setup with SetAllocatorFunctions(), and shared by all contexts.
                       - removed the default global context and font atlas instance, which were confusing for users of DLL reloading and users of multiple contexts.
 - 2018/01/31 (1.60) - moved sample TTF files from extra_fonts/ to misc/fonts/. If you loaded files directly from the imgui repo you may need to update your paths.
 - 2018/01/11 (1.60) - obsoleted IsAnyWindowHovered() in favor of IsWindowHovered(ImGuiHoveredFlags_AnyWindow). Kept redirection function (will obsolete).
 - 2018/01/11 (1.60) - obsoleted IsAnyWindowFocused() in favor of IsWindowFocused(ImGuiFocusedFlags_AnyWindow). Kept redirection function (will obsolete).
 - 2018/01/03 (1.60) - renamed ImGuiSizeConstraintCallback to ImGuiSizeCallback, ImGuiSizeConstraintCallbackData to ImGuiSizeCallbackData.
 - 2017/12/29 (1.60) - removed CalcItemRectClosestPoint() which was weird and not really used by anyone except demo code. If you need it it's easy to replicate on your side.
 - 2017/12/24 (1.53) - renamed the emblematic ShowTestWindow() function to ShowDemoWindow(). Kept redirection function (will obsolete).
 - 2017/12/21 (1.53) - ImDrawList: renamed style.AntiAliasedShapes to style.AntiAliasedFill for consistency and as a way to explicitly break code that manipulate those flag at runtime. You can now manipulate ImDrawList::Flags
 - 2017/12/21 (1.53) - ImDrawList: removed 'bool anti_aliased = true' final parameter of ImDrawList::AddPolyline() and ImDrawList::AddConvexPolyFilled(). Prefer manipulating ImDrawList::Flags if you need to toggle them during the frame.
 - 2017/12/14 (1.53) - using the ImGuiWindowFlags_NoScrollWithMouse flag on a child window forwards the mouse wheel event to the parent window, unless either ImGuiWindowFlags_NoInputs or ImGuiWindowFlags_NoScrollbar are also set.
 - 2017/12/13 (1.53) - renamed GetItemsLineHeightWithSpacing() to GetFrameHeightWithSpacing(). Kept redirection function (will obsolete).
 - 2017/12/13 (1.53) - obsoleted IsRootWindowFocused() in favor of using IsWindowFocused(ImGuiFocusedFlags_RootWindow). Kept redirection function (will obsolete).
                     - obsoleted IsRootWindowOrAnyChildFocused() in favor of using IsWindowFocused(ImGuiFocusedFlags_RootAndChildWindows). Kept redirection function (will obsolete).
 - 2017/12/12 (1.53) - renamed ImGuiTreeNodeFlags_AllowOverlapMode to ImGuiTreeNodeFlags_AllowItemOverlap. Kept redirection enum (will obsolete).
 - 2017/12/10 (1.53) - removed SetNextWindowContentWidth(), prefer using SetNextWindowContentSize(). Kept redirection function (will obsolete).
 - 2017/11/27 (1.53) - renamed ImGuiTextBuffer::append() helper to appendf(), appendv() to appendfv(). If you copied the 'Log' demo in your code, it uses appendv() so that needs to be renamed.
 - 2017/11/18 (1.53) - Style, Begin: removed ImGuiWindowFlags_ShowBorders window flag. Borders are now fully set up in the ImGuiStyle structure (see e.g. style.FrameBorderSize, style.WindowBorderSize). Use ImGui::ShowStyleEditor() to look them up.
                       Please note that the style system will keep evolving (hopefully stabilizing in Q1 2018), and so custom styles will probably subtly break over time. It is recommended you use the StyleColorsClassic(), StyleColorsDark(), StyleColorsLight() functions.
 - 2017/11/18 (1.53) - Style: removed ImGuiCol_ComboBg in favor of combo boxes using ImGuiCol_PopupBg for consistency.
 - 2017/11/18 (1.53) - Style: renamed ImGuiCol_ChildWindowBg to ImGuiCol_ChildBg.
 - 2017/11/18 (1.53) - Style: renamed style.ChildWindowRounding to style.ChildRounding, ImGuiStyleVar_ChildWindowRounding to ImGuiStyleVar_ChildRounding.
 - 2017/11/02 (1.53) - obsoleted IsRootWindowOrAnyChildHovered() in favor of using IsWindowHovered(ImGuiHoveredFlags_RootAndChildWindows);
 - 2017/10/24 (1.52) - renamed IMGUI_DISABLE_WIN32_DEFAULT_CLIPBOARD_FUNCS/IMGUI_DISABLE_WIN32_DEFAULT_IME_FUNCS to IMGUI_DISABLE_WIN32_DEFAULT_CLIPBOARD_FUNCTIONS/IMGUI_DISABLE_WIN32_DEFAULT_IME_FUNCTIONS for consistency.
 - 2017/10/20 (1.52) - changed IsWindowHovered() default parameters behavior to return false if an item is active in another window (e.g. click-dragging item from another window to this window). You can use the newly introduced IsWindowHovered() flags to requests this specific behavior if you need it.
 - 2017/10/20 (1.52) - marked IsItemHoveredRect()/IsMouseHoveringWindow() as obsolete, in favor of using the newly introduced flags for IsItemHovered() and IsWindowHovered(). See https://github.com/ocornut/imgui/issues/1382 for details.
                       removed the IsItemRectHovered()/IsWindowRectHovered() names introduced in 1.51 since they were merely more consistent names for the two functions we are now obsoleting.
 - 2017/10/17 (1.52) - marked the old 5-parameters version of Begin() as obsolete (still available). Use SetNextWindowSize()+Begin() instead!
 - 2017/10/11 (1.52) - renamed AlignFirstTextHeightToWidgets() to AlignTextToFramePadding(). Kept inline redirection function (will obsolete).
 - 2017/09/26 (1.52) - renamed ImFont::Glyph to ImFontGlyph. Keep redirection typedef (will obsolete).
 - 2017/09/25 (1.52) - removed SetNextWindowPosCenter() because SetNextWindowPos() now has the optional pivot information to do the same and more. Kept redirection function (will obsolete).
 - 2017/08/25 (1.52) - io.MousePos needs to be set to ImVec2(-FLT_MAX,-FLT_MAX) when mouse is unavailable/missing. Previously ImVec2(-1,-1) was enough but we now accept negative mouse coordinates. In your binding if you need to support unavailable mouse, make sure to replace "io.MousePos = ImVec2(-1,-1)" with "io.MousePos = ImVec2(-FLT_MAX,-FLT_MAX)".
 - 2017/08/22 (1.51) - renamed IsItemHoveredRect() to IsItemRectHovered(). Kept inline redirection function (will obsolete). -> (1.52) use IsItemHovered(ImGuiHoveredFlags_RectOnly)!
                     - renamed IsMouseHoveringAnyWindow() to IsAnyWindowHovered() for consistency. Kept inline redirection function (will obsolete).
                     - renamed IsMouseHoveringWindow() to IsWindowRectHovered() for consistency. Kept inline redirection function (will obsolete).
 - 2017/08/20 (1.51) - renamed GetStyleColName() to GetStyleColorName() for consistency.
 - 2017/08/20 (1.51) - added PushStyleColor(ImGuiCol idx, ImU32 col) overload, which _might_ cause an "ambiguous call" compilation error if you are using ImColor() with implicit cast. Cast to ImU32 or ImVec4 explicily to fix.
 - 2017/08/15 (1.51) - marked the weird IMGUI_ONCE_UPON_A_FRAME helper macro as obsolete. prefer using the more explicit ImGuiOnceUponAFrame.
 - 2017/08/15 (1.51) - changed parameter order for BeginPopupContextWindow() from (const char*,int buttons,bool also_over_items) to (const char*,int buttons,bool also_over_items). Note that most calls relied on default parameters completely.
 - 2017/08/13 (1.51) - renamed ImGuiCol_Columns*** to ImGuiCol_Separator***. Kept redirection enums (will obsolete).
 - 2017/08/11 (1.51) - renamed ImGuiSetCond_*** types and flags to ImGuiCond_***. Kept redirection enums (will obsolete).
 - 2017/08/09 (1.51) - removed ValueColor() helpers, they are equivalent to calling Text(label) + SameLine() + ColorButton().
 - 2017/08/08 (1.51) - removed ColorEditMode() and ImGuiColorEditMode in favor of ImGuiColorEditFlags and parameters to the various Color*() functions. The SetColorEditOptions() allows to initialize default but the user can still change them with right-click context menu.
                     - changed prototype of 'ColorEdit4(const char* label, float col[4], bool show_alpha = true)' to 'ColorEdit4(const char* label, float col[4], ImGuiColorEditFlags flags = 0)', where passing flags = 0x01 is a safe no-op (hello dodgy backward compatibility!). - check and run the demo window, under "Color/Picker Widgets", to understand the various new options.
                     - changed prototype of rarely used 'ColorButton(ImVec4 col, bool small_height = false, bool outline_border = true)' to 'ColorButton(const char* desc_id, ImVec4 col, ImGuiColorEditFlags flags = 0, ImVec2 size = ImVec2(0,0))'
 - 2017/07/20 (1.51) - removed IsPosHoveringAnyWindow(ImVec2), which was partly broken and misleading. ASSERT + redirect user to io.WantCaptureMouse
 - 2017/05/26 (1.50) - removed ImFontConfig::MergeGlyphCenterV in favor of a more multipurpose ImFontConfig::GlyphOffset.
 - 2017/05/01 (1.50) - renamed ImDrawList::PathFill() (rarely used directly) to ImDrawList::PathFillConvex() for clarity.
 - 2016/11/06 (1.50) - BeginChild(const char*) now applies the stack id to the provided label, consistently with other functions as it should always have been. It shouldn't affect you unless (extremely unlikely) you were appending multiple times to a same child from different locations of the stack id. If that's the case, generate an id with GetId() and use it instead of passing string to BeginChild().
 - 2016/10/15 (1.50) - avoid 'void* user_data' parameter to io.SetClipboardTextFn/io.GetClipboardTextFn pointers. We pass io.ClipboardUserData to it.
 - 2016/09/25 (1.50) - style.WindowTitleAlign is now a ImVec2 (ImGuiAlign enum was removed). set to (0.5f,0.5f) for horizontal+vertical centering, (0.0f,0.0f) for upper-left, etc.
 - 2016/07/30 (1.50) - SameLine(x) with x>0.0f is now relative to left of column/group if any, and not always to left of window. This was sort of always the intent and hopefully breakage should be minimal.
 - 2016/05/12 (1.49) - title bar (using ImGuiCol_TitleBg/ImGuiCol_TitleBgActive colors) isn't rendered over a window background (ImGuiCol_WindowBg color) anymore.
                       If your TitleBg/TitleBgActive alpha was 1.0f or you are using the default theme it will not affect you.
                       If your TitleBg/TitleBgActive alpha was <1.0f you need to tweak your custom theme to readjust for the fact that we don't draw a WindowBg background behind the title bar.
                       This helper function will convert an old TitleBg/TitleBgActive color into a new one with the same visual output, given the OLD color and the OLD WindowBg color.
                           ImVec4 ConvertTitleBgCol(const ImVec4& win_bg_col, const ImVec4& title_bg_col)
                           {
                               float new_a = 1.0f - ((1.0f - win_bg_col.w) * (1.0f - title_bg_col.w)), k = title_bg_col.w / new_a;
                               return ImVec4((win_bg_col.x * win_bg_col.w + title_bg_col.x) * k, (win_bg_col.y * win_bg_col.w + title_bg_col.y) * k, (win_bg_col.z * win_bg_col.w + title_bg_col.z) * k, new_a);
                           }
                       If this is confusing, pick the RGB value from title bar from an old screenshot and apply this as TitleBg/TitleBgActive. Or you may just create TitleBgActive from a tweaked TitleBg color.
 - 2016/05/07 (1.49) - removed confusing set of GetInternalState(), GetInternalStateSize(), SetInternalState() functions. Now using CreateContext(), DestroyContext(), GetCurrentContext(), SetCurrentContext().
 - 2016/05/02 (1.49) - renamed SetNextTreeNodeOpened() to SetNextTreeNodeOpen(), no redirection.
 - 2016/05/01 (1.49) - obsoleted old signature of CollapsingHeader(const char* label, const char* str_id = NULL, bool display_frame = true, bool default_open = false) as extra parameters were badly designed and rarely used. You can replace the "default_open = true" flag in new API with CollapsingHeader(label, ImGuiTreeNodeFlags_DefaultOpen).
 - 2016/04/26 (1.49) - changed ImDrawList::PushClipRect(ImVec4 rect) to ImDrawList::PushClipRect(Imvec2 min,ImVec2 max,bool intersect_with_current_clip_rect=false). Note that higher-level ImGui::PushClipRect() is preferable because it will clip at logic/widget level, whereas ImDrawList::PushClipRect() only affect your renderer.
 - 2016/04/03 (1.48) - removed style.WindowFillAlphaDefault setting which was redundant. Bake default BG alpha inside style.Colors[ImGuiCol_WindowBg] and all other Bg color values. (ref github issue #337).
 - 2016/04/03 (1.48) - renamed ImGuiCol_TooltipBg to ImGuiCol_PopupBg, used by popups/menus and tooltips. popups/menus were previously using ImGuiCol_WindowBg. (ref github issue #337)
 - 2016/03/21 (1.48) - renamed GetWindowFont() to GetFont(), GetWindowFontSize() to GetFontSize(). Kept inline redirection function (will obsolete).
 - 2016/03/02 (1.48) - InputText() completion/history/always callbacks: if you modify the text buffer manually (without using DeleteChars()/InsertChars() helper) you need to maintain the BufTextLen field. added an assert.
 - 2016/01/23 (1.48) - fixed not honoring exact width passed to PushItemWidth(), previously it would add extra FramePadding.x*2 over that width. if you had manual pixel-perfect alignment in place it might affect you.
 - 2015/12/27 (1.48) - fixed ImDrawList::AddRect() which used to render a rectangle 1 px too large on each axis.
 - 2015/12/04 (1.47) - renamed Color() helpers to ValueColor() - dangerously named, rarely used and probably to be made obsolete.
 - 2015/08/29 (1.45) - with the addition of horizontal scrollbar we made various fixes to inconsistencies with dealing with cursor position.
                       GetCursorPos()/SetCursorPos() functions now include the scrolled amount. It shouldn't affect the majority of users, but take note that SetCursorPosX(100.0f) puts you at +100 from the starting x position which may include scrolling, not at +100 from the window left side.
                       GetContentRegionMax()/GetWindowContentRegionMin()/GetWindowContentRegionMax() functions allow include the scrolled amount. Typically those were used in cases where no scrolling would happen so it may not be a problem, but watch out!
 - 2015/08/29 (1.45) - renamed style.ScrollbarWidth to style.ScrollbarSize
 - 2015/08/05 (1.44) - split imgui.cpp into extra files: imgui_demo.cpp imgui_draw.cpp imgui_internal.h that you need to add to your project.
 - 2015/07/18 (1.44) - fixed angles in ImDrawList::PathArcTo(), PathArcToFast() (introduced in 1.43) being off by an extra PI for no justifiable reason
 - 2015/07/14 (1.43) - add new ImFontAtlas::AddFont() API. For the old AddFont***, moved the 'font_no' parameter of ImFontAtlas::AddFont** functions to the ImFontConfig structure.
                       you need to render your textured triangles with bilinear filtering to benefit from sub-pixel positioning of text.
 - 2015/07/08 (1.43) - switched rendering data to use indexed rendering. this is saving a fair amount of CPU/GPU and enables us to get anti-aliasing for a marginal cost.
                       this necessary change will break your rendering function! the fix should be very easy. sorry for that :(
                     - if you are using a vanilla copy of one of the imgui_impl_XXXX.cpp provided in the example, you just need to update your copy and you can ignore the rest.
                     - the signature of the io.RenderDrawListsFn handler has changed!
                       old: ImGui_XXXX_RenderDrawLists(ImDrawList** const cmd_lists, int cmd_lists_count)
                       new: ImGui_XXXX_RenderDrawLists(ImDrawData* draw_data).
                         parameters: 'cmd_lists' becomes 'draw_data->CmdLists', 'cmd_lists_count' becomes 'draw_data->CmdListsCount'
                         ImDrawList: 'commands' becomes 'CmdBuffer', 'vtx_buffer' becomes 'VtxBuffer', 'IdxBuffer' is new.
                         ImDrawCmd:  'vtx_count' becomes 'ElemCount', 'clip_rect' becomes 'ClipRect', 'user_callback' becomes 'UserCallback', 'texture_id' becomes 'TextureId'.
                     - each ImDrawList now contains both a vertex buffer and an index buffer. For each command, render ElemCount/3 triangles using indices from the index buffer.
                     - if you REALLY cannot render indexed primitives, you can call the draw_data->DeIndexAllBuffers() method to de-index the buffers. This is slow and a waste of CPU/GPU. Prefer using indexed rendering!
                     - refer to code in the examples/ folder or ask on the GitHub if you are unsure of how to upgrade. please upgrade!
 - 2015/07/10 (1.43) - changed SameLine() parameters from int to float.
 - 2015/07/02 (1.42) - renamed SetScrollPosHere() to SetScrollFromCursorPos(). Kept inline redirection function (will obsolete).
 - 2015/07/02 (1.42) - renamed GetScrollPosY() to GetScrollY(). Necessary to reduce confusion along with other scrolling functions, because positions (e.g. cursor position) are not equivalent to scrolling amount.
 - 2015/06/14 (1.41) - changed ImageButton() default bg_col parameter from (0,0,0,1) (black) to (0,0,0,0) (transparent) - makes a difference when texture have transparence
 - 2015/06/14 (1.41) - changed Selectable() API from (label, selected, size) to (label, selected, flags, size). Size override should have been rarely be used. Sorry!
 - 2015/05/31 (1.40) - renamed GetWindowCollapsed() to IsWindowCollapsed() for consistency. Kept inline redirection function (will obsolete).
 - 2015/05/31 (1.40) - renamed IsRectClipped() to IsRectVisible() for consistency. Note that return value is opposite! Kept inline redirection function (will obsolete).
 - 2015/05/27 (1.40) - removed the third 'repeat_if_held' parameter from Button() - sorry! it was rarely used and inconsistent. Use PushButtonRepeat(true) / PopButtonRepeat() to enable repeat on desired buttons.
 - 2015/05/11 (1.40) - changed BeginPopup() API, takes a string identifier instead of a bool. ImGui needs to manage the open/closed state of popups. Call OpenPopup() to actually set the "open" state of a popup. BeginPopup() returns true if the popup is opened.
 - 2015/05/03 (1.40) - removed style.AutoFitPadding, using style.WindowPadding makes more sense (the default values were already the same).
 - 2015/04/13 (1.38) - renamed IsClipped() to IsRectClipped(). Kept inline redirection function until 1.50.
 - 2015/04/09 (1.38) - renamed ImDrawList::AddArc() to ImDrawList::AddArcFast() for compatibility with future API
 - 2015/04/03 (1.38) - removed ImGuiCol_CheckHovered, ImGuiCol_CheckActive, replaced with the more general ImGuiCol_FrameBgHovered, ImGuiCol_FrameBgActive.
 - 2014/04/03 (1.38) - removed support for passing -FLT_MAX..+FLT_MAX as the range for a SliderFloat(). Use DragFloat() or Inputfloat() instead.
 - 2015/03/17 (1.36) - renamed GetItemBoxMin()/GetItemBoxMax()/IsMouseHoveringBox() to GetItemRectMin()/GetItemRectMax()/IsMouseHoveringRect(). Kept inline redirection function until 1.50.
 - 2015/03/15 (1.36) - renamed style.TreeNodeSpacing to style.IndentSpacing, ImGuiStyleVar_TreeNodeSpacing to ImGuiStyleVar_IndentSpacing
 - 2015/03/13 (1.36) - renamed GetWindowIsFocused() to IsWindowFocused(). Kept inline redirection function until 1.50.
 - 2015/03/08 (1.35) - renamed style.ScrollBarWidth to style.ScrollbarWidth (casing)
 - 2015/02/27 (1.34) - renamed OpenNextNode(bool) to SetNextTreeNodeOpened(bool, ImGuiSetCond). Kept inline redirection function until 1.50.
 - 2015/02/27 (1.34) - renamed ImGuiSetCondition_*** to ImGuiSetCond_***, and _FirstUseThisSession becomes _Once.
 - 2015/02/11 (1.32) - changed text input callback ImGuiTextEditCallback return type from void-->int. reserved for future use, return 0 for now.
 - 2015/02/10 (1.32) - renamed GetItemWidth() to CalcItemWidth() to clarify its evolving behavior
 - 2015/02/08 (1.31) - renamed GetTextLineSpacing() to GetTextLineHeightWithSpacing()
 - 2015/02/01 (1.31) - removed IO.MemReallocFn (unused)
 - 2015/01/19 (1.30) - renamed ImGuiStorage::GetIntPtr()/GetFloatPtr() to GetIntRef()/GetIntRef() because Ptr was conflicting with actual pointer storage functions.
 - 2015/01/11 (1.30) - big font/image API change! now loads TTF file. allow for multiple fonts. no need for a PNG loader.
              (1.30) - removed GetDefaultFontData(). uses io.Fonts->GetTextureData*() API to retrieve uncompressed pixels.
                       font init:  { const void* png_data; unsigned int png_size; ImGui::GetDefaultFontData(NULL, NULL, &png_data, &png_size); <..Upload texture to GPU..>; }
                       became:     { unsigned char* pixels; int width, height; io.Fonts->GetTexDataAsRGBA32(&pixels, &width, &height); <..Upload texture to GPU>; io.Fonts->TexId = YourTextureIdentifier; }
                       you now have more flexibility to load multiple TTF fonts and manage the texture buffer for internal needs.
                       it is now recommended that you sample the font texture with bilinear interpolation.
              (1.30) - added texture identifier in ImDrawCmd passed to your render function (we can now render images). make sure to set io.Fonts->TexID.
              (1.30) - removed IO.PixelCenterOffset (unnecessary, can be handled in user projection matrix)
              (1.30) - removed ImGui::IsItemFocused() in favor of ImGui::IsItemActive() which handles all widgets
 - 2014/12/10 (1.18) - removed SetNewWindowDefaultPos() in favor of new generic API SetNextWindowPos(pos, ImGuiSetCondition_FirstUseEver)
 - 2014/11/28 (1.17) - moved IO.Font*** options to inside the IO.Font-> structure (FontYOffset, FontTexUvForWhite, FontBaseScale, FontFallbackGlyph)
 - 2014/11/26 (1.17) - reworked syntax of IMGUI_ONCE_UPON_A_FRAME helper macro to increase compiler compatibility
 - 2014/11/07 (1.15) - renamed IsHovered() to IsItemHovered()
 - 2014/10/02 (1.14) - renamed IMGUI_INCLUDE_IMGUI_USER_CPP to IMGUI_INCLUDE_IMGUI_USER_INL and imgui_user.cpp to imgui_user.inl (more IDE friendly)
 - 2014/09/25 (1.13) - removed 'text_end' parameter from IO.SetClipboardTextFn (the string is now always zero-terminated for simplicity)
 - 2014/09/24 (1.12) - renamed SetFontScale() to SetWindowFontScale()
 - 2014/09/24 (1.12) - moved IM_MALLOC/IM_REALLOC/IM_FREE preprocessor defines to IO.MemAllocFn/IO.MemReallocFn/IO.MemFreeFn
 - 2014/08/30 (1.09) - removed IO.FontHeight (now computed automatically)
 - 2014/08/30 (1.09) - moved IMGUI_FONT_TEX_UV_FOR_WHITE preprocessor define to IO.FontTexUvForWhite
 - 2014/08/28 (1.09) - changed the behavior of IO.PixelCenterOffset following various rendering fixes


 FREQUENTLY ASKED QUESTIONS (FAQ), TIPS
 ======================================

 Q: Where is the documentation?
 A: This library is poorly documented at the moment and expects of the user to be acquainted with C/C++.
    - Run the examples/ and explore them.
    - See demo code in imgui_demo.cpp and particularly the ImGui::ShowDemoWindow() function. 
    - The demo covers most features of Dear ImGui, so you can read the code and see its output. 
    - See documentation and comments at the top of imgui.cpp + effectively imgui.h.
    - Dozens of standalone example applications using e.g. OpenGL/DirectX are provided in the examples/ 
      folder to explain how to integrate Dear ImGui with your own engine/application.
    - Your programming IDE is your friend, find the type or function declaration to find comments 
      associated to it.

 Q: Which version should I get?
 A: I occasionally tag Releases (https://github.com/ocornut/imgui/releases) but it is generally safe 
    and recommended to sync to master/latest. The library is fairly stable and regressions tend to be 
    fixed fast when reported. You may also peak at the 'docking' branch which includes:
    - Docking/Merging features (https://github.com/ocornut/imgui/issues/2109)
    - Multi-viewport features (https://github.com/ocornut/imgui/issues/1542)
    Many projects are using this branch and it is kept in sync with master regularly.

 Q: Who uses Dear ImGui?
 A: See "Quotes" (https://github.com/ocornut/imgui/wiki/Quotes) and
    "Software using Dear ImGui" (https://github.com/ocornut/imgui/wiki/Software-using-dear-imgui) Wiki pages
    for a list of games/software which are publicly known to use dear imgui. Please add yours if you can!

 Q: Why the odd dual naming, "Dear ImGui" vs "ImGui"?
 A: The library started its life as "ImGui" due to the fact that I didn't give it a proper name when 
    when I released 1.0, and had no particular expectation that it would take off. However, the term IMGUI 
    (immediate-mode graphical user interface) was coined before and is being used in variety of other 
    situations (e.g. Unity uses it own implementation of the IMGUI paradigm). 
    To reduce the ambiguity without affecting existing code bases, I have decided on an alternate, 
    longer name "Dear ImGui" that people can use to refer to this specific library.
    Please try to refer to this library as "Dear ImGui".

<<<<<<< HEAD
 Q: How can I tell whether to dispatch mouse/keyboard to imgui or to my application?
=======
 Q: How can I tell whether to dispatch mouse/keyboard to Dear ImGui or to my application?
>>>>>>> ae7f426a
 A: You can read the 'io.WantCaptureMouse', 'io.WantCaptureKeyboard' and 'io.WantTextInput' flags from the ImGuiIO structure (e.g. if (ImGui::GetIO().WantCaptureMouse) { ... } )
    - When 'io.WantCaptureMouse' is set, imgui wants to use your mouse state, and you may want to discard/hide the inputs from the rest of your application.
    - When 'io.WantCaptureKeyboard' is set, imgui wants to use your keyboard state, and you may want to discard/hide the inputs from the rest of your application.
    - When 'io.WantTextInput' is set to may want to notify your OS to popup an on-screen keyboard, if available (e.g. on a mobile phone, or console OS).
    Note: you should always pass your mouse/keyboard inputs to imgui, even when the io.WantCaptureXXX flag are set false.
     This is because imgui needs to detect that you clicked in the void to unfocus its own windows.
    Note: The 'io.WantCaptureMouse' is more accurate that any attempt to "check if the mouse is hovering a window" (don't do that!).
     It handle mouse dragging correctly (both dragging that started over your application or over an imgui window) and handle e.g. modal windows blocking inputs.
     Those flags are updated by ImGui::NewFrame(). Preferably read the flags after calling NewFrame() if you can afford it, but reading them before is also
     perfectly fine, as the bool toggle fairly rarely. If you have on a touch device, you might find use for an early call to UpdateHoveredWindowAndCaptureFlags().
    Note: Text input widget releases focus on "Return KeyDown", so the subsequent "Return KeyUp" event that your application receive will typically
     have 'io.WantCaptureKeyboard=false'. Depending on your application logic it may or not be inconvenient. You might want to track which key-downs
     were targeted for Dear ImGui, e.g. with an array of bool, and filter out the corresponding key-ups.)

 Q: How can I display an image? What is ImTextureID, how does it works?
 A: Short explanation:
    - You may use functions such as ImGui::Image(), ImGui::ImageButton() or lower-level ImDrawList::AddImage() to emit draw calls that will use your own textures.
    - Actual textures are identified in a way that is up to the user/engine. Those identifiers are stored and passed as ImTextureID (void*) value.
    - Loading image files from the disk and turning them into a texture is not within the scope of Dear ImGui (for a good reason).
      Please read documentations or tutorials on your graphics API to understand how to display textures on the screen before moving onward.

    Long explanation:
    - Dear ImGui's job is to create "meshes", defined in a renderer-agnostic format made of draw commands and vertices.
      At the end of the frame those meshes (ImDrawList) will be displayed by your rendering function. They are made up of textured polygons and the code
      to render them is generally fairly short (a few dozen lines). In the examples/ folder we provide functions for popular graphics API (OpenGL, DirectX, etc.).
    - Each rendering function decides on a data type to represent "textures". The concept of what is a "texture" is entirely tied to your underlying engine/graphics API.
      We carry the information to identify a "texture" in the ImTextureID type.
      ImTextureID is nothing more that a void*, aka 4/8 bytes worth of data: just enough to store 1 pointer or 1 integer of your choice.
      Dear ImGui doesn't know or understand what you are storing in ImTextureID, it merely pass ImTextureID values until they reach your rendering function.
    - In the examples/ bindings, for each graphics API binding we decided on a type that is likely to be a good representation for specifying
      an image from the end-user perspective. This is what the _examples_ rendering functions are using:

         OpenGL:     ImTextureID = GLuint                       (see ImGui_ImplGlfwGL3_RenderDrawData() function in imgui_impl_glfw_gl3.cpp)
         DirectX9:   ImTextureID = LPDIRECT3DTEXTURE9           (see ImGui_ImplDX9_RenderDrawData()     function in imgui_impl_dx9.cpp)
         DirectX11:  ImTextureID = ID3D11ShaderResourceView*    (see ImGui_ImplDX11_RenderDrawData()    function in imgui_impl_dx11.cpp)
         DirectX12:  ImTextureID = D3D12_GPU_DESCRIPTOR_HANDLE  (see ImGui_ImplDX12_RenderDrawData()    function in imgui_impl_dx12.cpp)

      For example, in the OpenGL example binding we store raw OpenGL texture identifier (GLuint) inside ImTextureID.
      Whereas in the DirectX11 example binding we store a pointer to ID3D11ShaderResourceView inside ImTextureID, which is a higher-level structure
      tying together both the texture and information about its format and how to read it.
    - If you have a custom engine built over e.g. OpenGL, instead of passing GLuint around you may decide to use a high-level data type to carry information about
      the texture as well as how to display it (shaders, etc.). The decision of what to use as ImTextureID can always be made better knowing how your codebase
      is designed. If your engine has high-level data types for "textures" and "material" then you may want to use them.
      If you are starting with OpenGL or DirectX or Vulkan and haven't built much of a rendering engine over them, keeping the default ImTextureID
      representation suggested by the example bindings is probably the best choice.
      (Advanced users may also decide to keep a low-level type in ImTextureID, and use ImDrawList callback and pass information to their renderer)

    User code may do:

        // Cast our texture type to ImTextureID / void*
        MyTexture* texture = g_CoffeeTableTexture;
        ImGui::Image((void*)texture, ImVec2(texture->Width, texture->Height));

    The renderer function called after ImGui::Render() will receive that same value that the user code passed:

        // Cast ImTextureID / void* stored in the draw command as our texture type
        MyTexture* texture = (MyTexture*)pcmd->TextureId;
        MyEngineBindTexture2D(texture);

    Once you understand this design you will understand that loading image files and turning them into displayable textures is not within the scope of Dear ImGui.
    This is by design and is actually a good thing, because it means your code has full control over your data types and how you display them.
    If you want to display an image file (e.g. PNG file) into the screen, please refer to documentation and tutorials for the graphics API you are using.

    Here's a simplified OpenGL example using stb_image.h:

        // Use stb_image.h to load a PNG from disk and turn it into raw RGBA pixel data:
        #define STB_IMAGE_IMPLEMENTATION
        #include <stb_image.h>
        [...]
        int my_image_width, my_image_height;
        unsigned char* my_image_data = stbi_load("my_image.png", &my_image_width, &my_image_height, NULL, 4);

        // Turn the RGBA pixel data into an OpenGL texture:
        GLuint my_opengl_texture;
        glGenTextures(1, &my_opengl_texture);
        glBindTexture(GL_TEXTURE_2D, my_opengl_texture);
        glTexParameteri(GL_TEXTURE_2D, GL_TEXTURE_MIN_FILTER, GL_LINEAR);
        glTexParameteri(GL_TEXTURE_2D, GL_TEXTURE_MAG_FILTER, GL_LINEAR);
        glPixelStorei(GL_UNPACK_ROW_LENGTH, 0);
        glTexImage2D(GL_TEXTURE_2D, 0, GL_RGBA, image_width, image_height, 0, GL_RGBA, GL_UNSIGNED_BYTE, image_data);

        // Now that we have an OpenGL texture, assuming our imgui rendering function (imgui_impl_xxx.cpp file) takes GLuint as ImTextureID, we can display it:
        ImGui::Image((void*)(intptr_t)my_opengl_texture, ImVec2(my_image_width, my_image_height));

    C/C++ tip: a void* is pointer-sized storage. You may safely store any pointer or integer into it by casting your value to ImTextureID / void*, and vice-versa.
    Because both end-points (user code and rendering function) are under your control, you know exactly what is stored inside the ImTextureID / void*.
    Examples:

        GLuint my_tex = XXX;
        void* my_void_ptr;
        my_void_ptr = (void*)(intptr_t)my_tex;                  // cast a GLuint into a void* (we don't take its address! we literally store the value inside the pointer)
        my_tex = (GLuint)(intptr_t)my_void_ptr;                 // cast a void* into a GLuint

        ID3D11ShaderResourceView* my_dx11_srv = XXX;
        void* my_void_ptr;
        my_void_ptr = (void*)my_dx11_srv;                       // cast a ID3D11ShaderResourceView* into an opaque void*
        my_dx11_srv = (ID3D11ShaderResourceView*)my_void_ptr;   // cast a void* into a ID3D11ShaderResourceView*

    Finally, you may call ImGui::ShowMetricsWindow() to explore/visualize/understand how the ImDrawList are generated.

 Q: Why are multiple widgets reacting when I interact with a single one?
 Q: How can I have multiple widgets with the same label or with an empty label?
 A: A primer on labels and the ID Stack...

    Dear ImGui internally need to uniquely identify UI elements.
    Elements that are typically not clickable (such as calls to the Text functions) don't need an ID.
    Interactive widgets (such as calls to Button buttons) need a unique ID.
    Unique ID are used internally to track active widgets and occasionally associate state to widgets.
    Unique ID are implicitly built from the hash of multiple elements that identify the "path" to the UI element.

   - Unique ID are often derived from a string label:

       Button("OK");          // Label = "OK",     ID = hash of (..., "OK")
       Button("Cancel");      // Label = "Cancel", ID = hash of (..., "Cancel")

   - ID are uniquely scoped within windows, tree nodes, etc. which all pushes to the ID stack. Having
     two buttons labeled "OK" in different windows or different tree locations is fine.
     We used "..." above to signify whatever was already pushed to the ID stack previously:

       Begin("MyWindow");
       Button("OK");          // Label = "OK",     ID = hash of ("MyWindow", "OK")
       End();
       Begin("MyOtherWindow");
       Button("OK");          // Label = "OK",     ID = hash of ("MyOtherWindow", "OK")
       End();

   - If you have a same ID twice in the same location, you'll have a conflict:

       Button("OK");
       Button("OK");          // ID collision! Interacting with either button will trigger the first one.

     Fear not! this is easy to solve and there are many ways to solve it!

   - Solving ID conflict in a simple/local context:
     When passing a label you can optionally specify extra ID information within string itself.
     Use "##" to pass a complement to the ID that won't be visible to the end-user.
     This helps solving the simple collision cases when you know e.g. at compilation time which items
     are going to be created:

       Begin("MyWindow");
       Button("Play");        // Label = "Play",   ID = hash of ("MyWindow", "Play")
       Button("Play##foo1");  // Label = "Play",   ID = hash of ("MyWindow", "Play##foo1")  // Different from above
       Button("Play##foo2");  // Label = "Play",   ID = hash of ("MyWindow", "Play##foo2")  // Different from above
       End();

   - If you want to completely hide the label, but still need an ID:

       Checkbox("##On", &b);  // Label = "",       ID = hash of (..., "##On")   // No visible label, just a checkbox!

   - Occasionally/rarely you might want change a label while preserving a constant ID. This allows
     you to animate labels. For example you may want to include varying information in a window title bar,
     but windows are uniquely identified by their ID. Use "###" to pass a label that isn't part of ID:

       Button("Hello###ID");  // Label = "Hello",  ID = hash of (..., "###ID")
       Button("World###ID");  // Label = "World",  ID = hash of (..., "###ID")  // Same as above, even though the label looks different

       sprintf(buf, "My game (%f FPS)###MyGame", fps);
       Begin(buf);            // Variable title,   ID = hash of "MyGame"

   - Solving ID conflict in a more general manner:
     Use PushID() / PopID() to create scopes and manipulate the ID stack, as to avoid ID conflicts
     within the same window. This is the most convenient way of distinguishing ID when iterating and
     creating many UI elements programmatically.
     You can push a pointer, a string or an integer value into the ID stack.
     Remember that ID are formed from the concatenation of _everything_ pushed into the ID stack.
     At each level of the stack we store the seed used for items at this level of the ID stack.

     Begin("Window");
       for (int i = 0; i < 100; i++)
       {
         PushID(i);           // Push i to the id tack
         Button("Click");     // Label = "Click",  ID = hash of ("Window", i, "Click")
         PopID();
       }
       for (int i = 0; i < 100; i++)
       {
         MyObject* obj = Objects[i];
         PushID(obj);
         Button("Click");     // Label = "Click",  ID = hash of ("Window", obj pointer, "Click")
         PopID();
       }
       for (int i = 0; i < 100; i++)
       {
         MyObject* obj = Objects[i];
         PushID(obj->Name);
         Button("Click");     // Label = "Click",  ID = hash of ("Window", obj->Name, "Click")
         PopID();
       }
       End();

   - You can stack multiple prefixes into the ID stack:

       Button("Click");       // Label = "Click",  ID = hash of (..., "Click")
       PushID("node");
       Button("Click");       // Label = "Click",  ID = hash of (..., "node", "Click")
         PushID(my_ptr);
           Button("Click");   // Label = "Click",  ID = hash of (..., "node", my_ptr, "Click")
         PopID();
       PopID();

   - Tree nodes implicitly creates a scope for you by calling PushID().

       Button("Click");       // Label = "Click",  ID = hash of (..., "Click")
       if (TreeNode("node"))  // <-- this function call will do a PushID() for you (unless instructed not to, with a special flag)
       {
         Button("Click");     // Label = "Click",  ID = hash of (..., "node", "Click")
         TreePop();
       }

   - When working with trees, ID are used to preserve the open/close state of each tree node.
     Depending on your use cases you may want to use strings, indices or pointers as ID.
      e.g. when following a single pointer that may change over time, using a static string as ID
       will preserve your node open/closed state when the targeted object change.
      e.g. when displaying a list of objects, using indices or pointers as ID will preserve the
       node open/closed state differently. See what makes more sense in your situation!

 Q: How can I use my own math types instead of ImVec2/ImVec4?
 A: You can edit imconfig.h and setup the IM_VEC2_CLASS_EXTRA/IM_VEC4_CLASS_EXTRA macros to add implicit type conversions.
    This way you'll be able to use your own types everywhere, e.g. passing glm::vec2 to ImGui functions instead of ImVec2.

 Q: How can I load a different font than the default?
 A: Use the font atlas to load the TTF/OTF file you want:
      ImGuiIO& io = ImGui::GetIO();
      io.Fonts->AddFontFromFileTTF("myfontfile.ttf", size_in_pixels);
      io.Fonts->GetTexDataAsRGBA32() or GetTexDataAsAlpha8()
    Default is ProggyClean.ttf, monospace, rendered at size 13, embedded in dear imgui's source code.
    (Tip: monospace fonts are convenient because they allow to facilitate horizontal alignment directly at the string level.)
    (Read the 'misc/fonts/README.txt' file for more details about font loading.)

    New programmers: remember that in C/C++ and most programming languages if you want to use a
    backslash \ within a string literal, you need to write it double backslash "\\":
      io.Fonts->AddFontFromFileTTF("MyDataFolder\MyFontFile.ttf", size_in_pixels);   // WRONG (you are escape the M here!)
      io.Fonts->AddFontFromFileTTF("MyDataFolder\\MyFontFile.ttf", size_in_pixels);  // CORRECT
      io.Fonts->AddFontFromFileTTF("MyDataFolder/MyFontFile.ttf", size_in_pixels);   // ALSO CORRECT

 Q: How can I easily use icons in my application?
 A: The most convenient and practical way is to merge an icon font such as FontAwesome inside you
    main font. Then you can refer to icons within your strings.
    You may want to see ImFontConfig::GlyphMinAdvanceX to make your icon look monospace to facilitate alignment.
    (Read the 'misc/fonts/README.txt' file for more details about icons font loading.)

 Q: How can I load multiple fonts?
 A: Use the font atlas to pack them into a single texture:
    (Read the 'misc/fonts/README.txt' file and the code in ImFontAtlas for more details.)

      ImGuiIO& io = ImGui::GetIO();
      ImFont* font0 = io.Fonts->AddFontDefault();
      ImFont* font1 = io.Fonts->AddFontFromFileTTF("myfontfile.ttf", size_in_pixels);
      ImFont* font2 = io.Fonts->AddFontFromFileTTF("myfontfile2.ttf", size_in_pixels);
      io.Fonts->GetTexDataAsRGBA32() or GetTexDataAsAlpha8()
      // the first loaded font gets used by default
      // use ImGui::PushFont()/ImGui::PopFont() to change the font at runtime

      // Options
      ImFontConfig config;
      config.OversampleH = 2;
      config.OversampleV = 1;
      config.GlyphOffset.y -= 1.0f;      // Move everything by 1 pixels up
      config.GlyphExtraSpacing.x = 1.0f; // Increase spacing between characters
      io.Fonts->AddFontFromFileTTF("myfontfile.ttf", size_pixels, &config);

      // Combine multiple fonts into one (e.g. for icon fonts)
      static ImWchar ranges[] = { 0xf000, 0xf3ff, 0 };
      ImFontConfig config;
      config.MergeMode = true;
      io.Fonts->AddFontDefault();
      io.Fonts->AddFontFromFileTTF("fontawesome-webfont.ttf", 16.0f, &config, ranges); // Merge icon font
      io.Fonts->AddFontFromFileTTF("myfontfile.ttf", size_pixels, NULL, &config, io.Fonts->GetGlyphRangesJapanese()); // Merge japanese glyphs

 Q: How can I display and input non-Latin characters such as Chinese, Japanese, Korean, Cyrillic?
 A: When loading a font, pass custom Unicode ranges to specify the glyphs to load.

      // Add default Japanese ranges
      io.Fonts->AddFontFromFileTTF("myfontfile.ttf", size_in_pixels, NULL, io.Fonts->GetGlyphRangesJapanese());

      // Or create your own custom ranges (e.g. for a game you can feed your entire game script and only build the characters the game need)
      ImVector<ImWchar> ranges;
      ImFontGlyphRangesBuilder builder;
      builder.AddText("Hello world");                        // Add a string (here "Hello world" contains 7 unique characters)
      builder.AddChar(0x7262);                               // Add a specific character
      builder.AddRanges(io.Fonts->GetGlyphRangesJapanese()); // Add one of the default ranges
      builder.BuildRanges(&ranges);                          // Build the final result (ordered ranges with all the unique characters submitted)
      io.Fonts->AddFontFromFileTTF("myfontfile.ttf", size_in_pixels, NULL, ranges.Data);

    All your strings needs to use UTF-8 encoding. In C++11 you can encode a string literal in UTF-8
    by using the u8"hello" syntax. Specifying literal in your source code using a local code page
    (such as CP-923 for Japanese or CP-1251 for Cyrillic) will NOT work!
    Otherwise you can convert yourself to UTF-8 or load text data from file already saved as UTF-8.

    Text input: it is up to your application to pass the right character code by calling io.AddInputCharacter().
    The applications in examples/ are doing that.
    Windows: you can use the WM_CHAR or WM_UNICHAR or WM_IME_CHAR message (depending if your app is built using Unicode or MultiByte mode).
    You may also use MultiByteToWideChar() or ToUnicode() to retrieve Unicode codepoints from MultiByte characters or keyboard state.
    Windows: if your language is relying on an Input Method Editor (IME), you copy the HWND of your window to io.ImeWindowHandle in order for
    the default implementation of io.ImeSetInputScreenPosFn() to set your Microsoft IME position correctly.

 Q: How can I interact with standard C++ types (such as std::string and std::vector)?
 A: - Being highly portable (bindings for several languages, frameworks, programming style, obscure or older platforms/compilers),
      and aiming for compatibility & performance suitable for every modern real-time game engines, dear imgui does not use
      any of std C++ types. We use raw types (e.g. char* instead of std::string) because they adapt to more use cases.
    - To use ImGui::InputText() with a std::string or any resizable string class, see misc/cpp/imgui_stdlib.h.
    - To use combo boxes and list boxes with std::vector or any other data structure: the BeginCombo()/EndCombo() API
      lets you iterate and submit items yourself, so does the ListBoxHeader()/ListBoxFooter() API.
      Prefer using them over the old and awkward Combo()/ListBox() api.
    - Generally for most high-level types you should be able to access the underlying data type.
      You may write your own one-liner wrappers to facilitate user code (tip: add new functions in ImGui:: namespace from your code).
    - Dear ImGui applications often need to make intensive use of strings. It is expected that many of the strings you will pass
      to the API are raw literals (free in C/C++) or allocated in a manner that won't incur a large cost on your application.
      Please bear in mind that using std::string on applications with large amount of UI may incur unsatisfactory performances.
      Modern implementations of std::string often include small-string optimization (which is often a local buffer) but those
      are not configurable and not the same across implementations.
    - If you are finding your UI traversal cost to be too large, make sure your string usage is not leading to excessive amount
      of heap allocations. Consider using literals, statically sized buffers and your own helper functions. A common pattern
      is that you will need to build lots of strings on the fly, and their maximum length can be easily be scoped ahead.
      One possible implementation of a helper to facilitate printf-style building of strings: https://github.com/ocornut/Str
      This is a small helper where you can instance strings with configurable local buffers length. Many game engines will
      provide similar or better string helpers.

 Q: How can I use the drawing facilities without an ImGui window? (using ImDrawList API)
 A: - You can create a dummy window. Call Begin() with the NoBackground | NoDecoration | NoSavedSettings | NoInputs flags.
      (The ImGuiWindowFlags_NoDecoration flag itself is a shortcut for NoTitleBar | NoResize | NoScrollbar | NoCollapse)
      Then you can retrieve the ImDrawList* via GetWindowDrawList() and draw to it in any way you like.
    - You can call ImGui::GetBackgroundDrawList() or ImGui::GetForegroundDrawList() and use those draw list to display
      contents behind or over every other imgui windows (one bg/fg drawlist per viewport).
    - You can create your own ImDrawList instance. You'll need to initialize them ImGui::GetDrawListSharedData(), or create
      your own ImDrawListSharedData, and then call your rendered code with your own ImDrawList or ImDrawData data.

 Q: How can I use this without a mouse, without a keyboard or without a screen? (gamepad, input share, remote display)
 A: - You can control Dear ImGui with a gamepad. Read about navigation in "Using gamepad/keyboard navigation controls".
      (short version: map gamepad inputs into the io.NavInputs[] array + set io.ConfigFlags |= ImGuiConfigFlags_NavEnableGamepad)
    - You can share your computer mouse seamlessly with your console/tablet/phone using Synergy (https://symless.com/synergy)
      This is the preferred solution for developer productivity.
      In particular, the "micro-synergy-client" repository (https://github.com/symless/micro-synergy-client) has simple
      and portable source code (uSynergy.c/.h) for a small embeddable client that you can use on any platform to connect
      to your host computer, based on the Synergy 1.x protocol. Make sure you download the Synergy 1 server on your computer.
      Console SDK also sometimes provide equivalent tooling or wrapper for Synergy-like protocols.
    - You may also use a third party solution such as Remote ImGui (https://github.com/JordiRos/remoteimgui) which sends
      the vertices to render over the local network, allowing you to use Dear ImGui even on a screen-less machine.
    - For touch inputs, you can increase the hit box of widgets (via the style.TouchPadding setting) to accommodate
      for the lack of precision of touch inputs, but it is recommended you use a mouse or gamepad to allow optimizing
      for screen real-estate and precision.

 Q: I integrated Dear ImGui in my engine and the text or lines are blurry..
 A: In your Render function, try translating your projection matrix by (0.5f,0.5f) or (0.375f,0.375f).
    Also make sure your orthographic projection matrix and io.DisplaySize matches your actual framebuffer dimension.

 Q: I integrated Dear ImGui in my engine and some elements are clipping or disappearing when I move windows around..
 A: You are probably mishandling the clipping rectangles in your render function.
    Rectangles provided by ImGui are defined as (x1=left,y1=top,x2=right,y2=bottom) and NOT as (x1,y1,width,height).

 Q: How can I help?
 A: - If you are experienced with Dear ImGui and C++, look at the github issues, look at the Wiki, read docs/TODO.txt
      and see how you want to help and can help!
    - Businesses: convince your company to fund development via support contracts/sponsoring! This is among the most useful thing you can do for dear imgui.
    - Individuals: you can also become a Patron (http://www.patreon.com/imgui) or donate on PayPal! See README.
    - Disclose your usage of dear imgui via a dev blog post, a tweet, a screenshot, a mention somewhere etc.
      You may post screenshot or links in the gallery threads (github.com/ocornut/imgui/issues/1902). Visuals are ideal as they inspire other programmers.
      But even without visuals, disclosing your use of dear imgui help the library grow credibility, and help other teams and programmers with taking decisions.
    - If you have issues or if you need to hack into the library, even if you don't expect any support it is useful that you share your issues (on github or privately).

 - tip: you can call Begin() multiple times with the same name during the same frame, it will keep appending to the same window.
        this is also useful to set yourself in the context of another window (to get/set other settings)
 - tip: you can create widgets without a Begin()/End() block, they will go in an implicit window called "Debug".
 - tip: the ImGuiOnceUponAFrame helper will allow run the block of code only once a frame. You can use it to quickly add custom UI in the middle
        of a deep nested inner loop in your code.
 - tip: you can call Render() multiple times (e.g for VR renders).
 - tip: call and read the ShowDemoWindow() code in imgui_demo.cpp for more example of how to use ImGui!

*/

#if defined(_MSC_VER) && !defined(_CRT_SECURE_NO_WARNINGS)
#define _CRT_SECURE_NO_WARNINGS
#endif

#include "imgui.h"
#ifndef IMGUI_DEFINE_MATH_OPERATORS
#define IMGUI_DEFINE_MATH_OPERATORS
#endif
#include "imgui_internal.h"

#include <ctype.h>      // toupper
#include <stdio.h>      // vsnprintf, sscanf, printf
#if defined(_MSC_VER) && _MSC_VER <= 1500 // MSVC 2008 or earlier
#include <stddef.h>     // intptr_t
#else
#include <stdint.h>     // intptr_t
#endif

// Debug options
#define IMGUI_DEBUG_NAV_SCORING     0   // Display navigation scoring preview when hovering items. Display last moving direction matches when holding CTRL
#define IMGUI_DEBUG_NAV_RECTS       0   // Display the reference navigation rectangle for each window

// Visual Studio warnings
#ifdef _MSC_VER
#pragma warning (disable: 4127)     // condition expression is constant
#pragma warning (disable: 4996)     // 'This function or variable may be unsafe': strcpy, strdup, sprintf, vsnprintf, sscanf, fopen
#endif

// Clang/GCC warnings with -Weverything
#if defined(__clang__)
#pragma clang diagnostic ignored "-Wunknown-pragmas"        // warning : unknown warning group '-Wformat-pedantic *'        // not all warnings are known by all clang versions.. so ignoring warnings triggers new warnings on some configuration. great!
#pragma clang diagnostic ignored "-Wold-style-cast"         // warning : use of old-style cast                              // yes, they are more terse.
#pragma clang diagnostic ignored "-Wfloat-equal"            // warning : comparing floating point with == or != is unsafe   // storing and comparing against same constants (typically 0.0f) is ok.
#pragma clang diagnostic ignored "-Wformat-nonliteral"      // warning : format string is not a string literal              // passing non-literal to vsnformat(). yes, user passing incorrect format strings can crash the code.
#pragma clang diagnostic ignored "-Wexit-time-destructors"  // warning : declaration requires an exit-time destructor       // exit-time destruction order is undefined. if MemFree() leads to users code that has been disabled before exit it might cause problems. ImGui coding style welcomes static/globals.
#pragma clang diagnostic ignored "-Wglobal-constructors"    // warning : declaration requires a global destructor           // similar to above, not sure what the exact difference is.
#pragma clang diagnostic ignored "-Wsign-conversion"        // warning : implicit conversion changes signedness             //
#pragma clang diagnostic ignored "-Wformat-pedantic"        // warning : format specifies type 'void *' but the argument has type 'xxxx *' // unreasonable, would lead to casting every %p arg to void*. probably enabled by -pedantic.
#pragma clang diagnostic ignored "-Wint-to-void-pointer-cast"       // warning : cast to 'void *' from smaller integer type 'int'
#if __has_warning("-Wzero-as-null-pointer-constant")
#pragma clang diagnostic ignored "-Wzero-as-null-pointer-constant"  // warning : zero as null pointer constant              // some standard header variations use #define NULL 0
#endif
#if __has_warning("-Wdouble-promotion")
#pragma clang diagnostic ignored "-Wdouble-promotion"       // warning: implicit conversion from 'float' to 'double' when passing argument to function  // using printf() is a misery with this as C++ va_arg ellipsis changes float to double.
#endif
#elif defined(__GNUC__)
#pragma GCC diagnostic ignored "-Wunused-function"          // warning: 'xxxx' defined but not used
#pragma GCC diagnostic ignored "-Wint-to-pointer-cast"      // warning: cast to pointer from integer of different size
#pragma GCC diagnostic ignored "-Wformat"                   // warning: format '%p' expects argument of type 'void*', but argument 6 has type 'ImGuiWindow*'
#pragma GCC diagnostic ignored "-Wdouble-promotion"         // warning: implicit conversion from 'float' to 'double' when passing argument to function
#pragma GCC diagnostic ignored "-Wconversion"               // warning: conversion to 'xxxx' from 'xxxx' may alter its value
#pragma GCC diagnostic ignored "-Wformat-nonliteral"        // warning: format not a string literal, format string not checked
#pragma GCC diagnostic ignored "-Wstrict-overflow"          // warning: assuming signed overflow does not occur when assuming that (X - c) > X is always false
#if __GNUC__ >= 8
#pragma GCC diagnostic ignored "-Wclass-memaccess"          // warning: 'memset/memcpy' clearing/writing an object of type 'xxxx' with no trivial copy-assignment; use assignment or value-initialization instead
#endif
#endif

// When using CTRL+TAB (or Gamepad Square+L/R) we delay the visual a little in order to reduce visual noise doing a fast switch.
static const float NAV_WINDOWING_HIGHLIGHT_DELAY            = 0.20f;    // Time before the highlight and screen dimming starts fading in
static const float NAV_WINDOWING_LIST_APPEAR_DELAY          = 0.15f;    // Time before the window list starts to appear

// Window resizing from edges (when io.ConfigWindowsResizeFromEdges = true and ImGuiBackendFlags_HasMouseCursors is set in io.BackendFlags by back-end)
static const float WINDOWS_RESIZE_FROM_EDGES_HALF_THICKNESS = 4.0f;     // Extend outside and inside windows. Affect FindHoveredWindow().
static const float WINDOWS_RESIZE_FROM_EDGES_FEEDBACK_TIMER = 0.04f;    // Reduce visual noise by only highlighting the border after a certain time.

//-------------------------------------------------------------------------
// [SECTION] FORWARD DECLARATIONS
//-------------------------------------------------------------------------

static void             SetCurrentWindow(ImGuiWindow* window);
static void             FindHoveredWindow();
static ImGuiWindow*     CreateNewWindow(const char* name, ImVec2 size, ImGuiWindowFlags flags);
static void             CheckStacksSize(ImGuiWindow* window, bool write);
static ImVec2           CalcNextScrollFromScrollTargetAndClamp(ImGuiWindow* window, bool snap_on_edges);

static void             AddDrawListToDrawData(ImVector<ImDrawList*>* out_list, ImDrawList* draw_list);
static void             AddWindowToSortBuffer(ImVector<ImGuiWindow*>* out_sorted_windows, ImGuiWindow* window);

static ImRect           GetViewportRect();

// Settings
static void*            SettingsHandlerWindow_ReadOpen(ImGuiContext*, ImGuiSettingsHandler*, const char* name);
static void             SettingsHandlerWindow_ReadLine(ImGuiContext*, ImGuiSettingsHandler*, void* entry, const char* line);
static void             SettingsHandlerWindow_WriteAll(ImGuiContext* imgui_ctx, ImGuiSettingsHandler* handler, ImGuiTextBuffer* buf);

// Platform Dependents default implementation for IO functions
static const char*      GetClipboardTextFn_DefaultImpl(void* user_data);
static void             SetClipboardTextFn_DefaultImpl(void* user_data, const char* text);
static void             ImeSetInputScreenPosFn_DefaultImpl(int x, int y);

namespace ImGui
{
static bool             BeginChildEx(const char* name, ImGuiID id, const ImVec2& size_arg, bool border, ImGuiWindowFlags flags);

// Navigation
static void             NavUpdate();
static void             NavUpdateWindowing();
static void             NavUpdateWindowingList();
static void             NavUpdateMoveResult();
static float            NavUpdatePageUpPageDown(int allowed_dir_flags);
static inline void      NavUpdateAnyRequestFlag();
static void             NavProcessItem(ImGuiWindow* window, const ImRect& nav_bb, ImGuiID id);
static ImVec2           NavCalcPreferredRefPos();
static void             NavSaveLastChildNavWindowIntoParent(ImGuiWindow* nav_window);
static ImGuiWindow*     NavRestoreLastChildNavWindow(ImGuiWindow* window);
static int              FindWindowFocusIndex(ImGuiWindow* window);

// Misc
static void             UpdateMouseInputs();
static void             UpdateMouseWheel();
static bool             UpdateManualResize(ImGuiWindow* window, const ImVec2& size_auto_fit, int* border_held, int resize_grip_count, ImU32 resize_grip_col[4]);
static void             RenderWindowOuterBorders(ImGuiWindow* window);
static void             RenderWindowDecorations(ImGuiWindow* window, const ImRect& title_bar_rect, bool title_bar_is_highlight, int resize_grip_count, const ImU32 resize_grip_col[4], float resize_grip_draw_size);
static void             RenderWindowTitleBarContents(ImGuiWindow* window, const ImRect& title_bar_rect, const char* name, bool* p_open);

}

//-----------------------------------------------------------------------------
// [SECTION] CONTEXT AND MEMORY ALLOCATORS
//-----------------------------------------------------------------------------

// Current context pointer. Implicitly used by all Dear ImGui functions. Always assumed to be != NULL.
// ImGui::CreateContext() will automatically set this pointer if it is NULL. Change to a different context by calling ImGui::SetCurrentContext().
// 1) Important: globals are not shared across DLL boundaries! If you use DLLs or any form of hot-reloading: you will need to call
//    SetCurrentContext() (with the pointer you got from CreateContext) from each unique static/DLL boundary, and after each hot-reloading.
//    In your debugger, add GImGui to your watch window and notice how its value changes depending on which location you are currently stepping into.
// 2) Important: Dear ImGui functions are not thread-safe because of this pointer.
//    If you want thread-safety to allow N threads to access N different contexts, you can:
//    - Change this variable to use thread local storage so each thread can refer to a different context, in imconfig.h:
//          struct ImGuiContext;
//          extern thread_local ImGuiContext* MyImGuiTLS;
//          #define GImGui MyImGuiTLS
//      And then define MyImGuiTLS in one of your cpp file. Note that thread_local is a C++11 keyword, earlier C++ uses compiler-specific keyword.
//    - Future development aim to make this context pointer explicit to all calls. Also read https://github.com/ocornut/imgui/issues/586
//    - If you need a finite number of contexts, you may compile and use multiple instances of the ImGui code from different namespace.
#ifndef GImGui
ImGuiContext*   GImGui = NULL;
#endif

// Memory Allocator functions. Use SetAllocatorFunctions() to change them.
// If you use DLL hotreloading you might need to call SetAllocatorFunctions() after reloading code from this file.
// Otherwise, you probably don't want to modify them mid-program, and if you use global/static e.g. ImVector<> instances you may need to keep them accessible during program destruction.
#ifndef IMGUI_DISABLE_DEFAULT_ALLOCATORS
static void*   MallocWrapper(size_t size, void* user_data)    { IM_UNUSED(user_data); return malloc(size); }
static void    FreeWrapper(void* ptr, void* user_data)        { IM_UNUSED(user_data); free(ptr); }
#else
static void*   MallocWrapper(size_t size, void* user_data)    { IM_UNUSED(user_data); IM_UNUSED(size); IM_ASSERT(0); return NULL; }
static void    FreeWrapper(void* ptr, void* user_data)        { IM_UNUSED(user_data); IM_UNUSED(ptr); IM_ASSERT(0); }
#endif

static void*  (*GImAllocatorAllocFunc)(size_t size, void* user_data) = MallocWrapper;
static void   (*GImAllocatorFreeFunc)(void* ptr, void* user_data) = FreeWrapper;
static void*    GImAllocatorUserData = NULL;

//-----------------------------------------------------------------------------
// [SECTION] MAIN USER FACING STRUCTURES (ImGuiStyle, ImGuiIO)
//-----------------------------------------------------------------------------

ImGuiStyle::ImGuiStyle()
{
    Alpha                   = 1.0f;             // Global alpha applies to everything in ImGui
    WindowPadding           = ImVec2(8,8);      // Padding within a window
    WindowRounding          = 7.0f;             // Radius of window corners rounding. Set to 0.0f to have rectangular windows
    WindowBorderSize        = 1.0f;             // Thickness of border around windows. Generally set to 0.0f or 1.0f. Other values not well tested.
    WindowMinSize           = ImVec2(32,32);    // Minimum window size
    WindowTitleAlign        = ImVec2(0.0f,0.5f);// Alignment for title bar text
    WindowMenuButtonPosition= ImGuiDir_Left;    // Position of the collapsing/docking button in the title bar (left/right). Defaults to ImGuiDir_Left.
    ChildRounding           = 0.0f;             // Radius of child window corners rounding. Set to 0.0f to have rectangular child windows
    ChildBorderSize         = 1.0f;             // Thickness of border around child windows. Generally set to 0.0f or 1.0f. Other values not well tested.
    PopupRounding           = 0.0f;             // Radius of popup window corners rounding. Set to 0.0f to have rectangular child windows
    PopupBorderSize         = 1.0f;             // Thickness of border around popup or tooltip windows. Generally set to 0.0f or 1.0f. Other values not well tested.
    FramePadding            = ImVec2(4,3);      // Padding within a framed rectangle (used by most widgets)
    FrameRounding           = 0.0f;             // Radius of frame corners rounding. Set to 0.0f to have rectangular frames (used by most widgets).
    FrameBorderSize         = 0.0f;             // Thickness of border around frames. Generally set to 0.0f or 1.0f. Other values not well tested.
    ItemSpacing             = ImVec2(8,4);      // Horizontal and vertical spacing between widgets/lines
    ItemInnerSpacing        = ImVec2(4,4);      // Horizontal and vertical spacing between within elements of a composed widget (e.g. a slider and its label)
    TouchExtraPadding       = ImVec2(0,0);      // Expand reactive bounding box for touch-based system where touch position is not accurate enough. Unfortunately we don't sort widgets so priority on overlap will always be given to the first widget. So don't grow this too much!
    IndentSpacing           = 21.0f;            // Horizontal spacing when e.g. entering a tree node. Generally == (FontSize + FramePadding.x*2).
    ColumnsMinSpacing       = 6.0f;             // Minimum horizontal spacing between two columns. Preferably > (FramePadding.x + 1).
    ScrollbarSize           = 14.0f;            // Width of the vertical scrollbar, Height of the horizontal scrollbar
    ScrollbarRounding       = 9.0f;             // Radius of grab corners rounding for scrollbar
    GrabMinSize             = 10.0f;            // Minimum width/height of a grab box for slider/scrollbar
    GrabRounding            = 0.0f;             // Radius of grabs corners rounding. Set to 0.0f to have rectangular slider grabs.
    TabRounding             = 4.0f;             // Radius of upper corners of a tab. Set to 0.0f to have rectangular tabs.
    TabBorderSize           = 0.0f;             // Thickness of border around tabs.
    ButtonTextAlign         = ImVec2(0.5f,0.5f);// Alignment of button text when button is larger than text.
    SelectableTextAlign     = ImVec2(0.0f,0.0f);// Alignment of selectable text when button is larger than text.
    DisplayWindowPadding    = ImVec2(19,19);    // Window position are clamped to be visible within the display area by at least this amount. Only applies to regular windows.
    DisplaySafeAreaPadding  = ImVec2(3,3);      // If you cannot see the edge of your screen (e.g. on a TV) increase the safe area padding. Covers popups/tooltips as well regular windows.
    MouseCursorScale        = 1.0f;             // Scale software rendered mouse cursor (when io.MouseDrawCursor is enabled). May be removed later.
    AntiAliasedLines        = true;             // Enable anti-aliasing on lines/borders. Disable if you are really short on CPU/GPU.
    AntiAliasedFill         = true;             // Enable anti-aliasing on filled shapes (rounded rectangles, circles, etc.)
    CurveTessellationTol    = 1.25f;            // Tessellation tolerance when using PathBezierCurveTo() without a specific number of segments. Decrease for highly tessellated curves (higher quality, more polygons), increase to reduce quality.

    // Default theme
    ImGui::StyleColorsDark(this);
}

// To scale your entire UI (e.g. if you want your app to use High DPI or generally be DPI aware) you may use this helper function. Scaling the fonts is done separately and is up to you.
// Important: This operation is lossy because we round all sizes to integer. If you need to change your scale multiples, call this over a freshly initialized ImGuiStyle structure rather than scaling multiple times.
void ImGuiStyle::ScaleAllSizes(float scale_factor)
{
    WindowPadding = ImFloor(WindowPadding * scale_factor);
    WindowRounding = ImFloor(WindowRounding * scale_factor);
    WindowMinSize = ImFloor(WindowMinSize * scale_factor);
    ChildRounding = ImFloor(ChildRounding * scale_factor);
    PopupRounding = ImFloor(PopupRounding * scale_factor);
    FramePadding = ImFloor(FramePadding * scale_factor);
    FrameRounding = ImFloor(FrameRounding * scale_factor);
    ItemSpacing = ImFloor(ItemSpacing * scale_factor);
    ItemInnerSpacing = ImFloor(ItemInnerSpacing * scale_factor);
    TouchExtraPadding = ImFloor(TouchExtraPadding * scale_factor);
    IndentSpacing = ImFloor(IndentSpacing * scale_factor);
    ColumnsMinSpacing = ImFloor(ColumnsMinSpacing * scale_factor);
    ScrollbarSize = ImFloor(ScrollbarSize * scale_factor);
    ScrollbarRounding = ImFloor(ScrollbarRounding * scale_factor);
    GrabMinSize = ImFloor(GrabMinSize * scale_factor);
    GrabRounding = ImFloor(GrabRounding * scale_factor);
    TabRounding = ImFloor(TabRounding * scale_factor);
    DisplayWindowPadding = ImFloor(DisplayWindowPadding * scale_factor);
    DisplaySafeAreaPadding = ImFloor(DisplaySafeAreaPadding * scale_factor);
    MouseCursorScale = ImFloor(MouseCursorScale * scale_factor);
}

ImGuiIO::ImGuiIO()
{
    // Most fields are initialized with zero
    memset(this, 0, sizeof(*this));

    // Settings
    ConfigFlags = ImGuiConfigFlags_None;
    BackendFlags = ImGuiBackendFlags_None;
    DisplaySize = ImVec2(-1.0f, -1.0f);
    DeltaTime = 1.0f/60.0f;
    IniSavingRate = 5.0f;
    IniFilename = "imgui.ini";
    LogFilename = "imgui_log.txt";
    MouseDoubleClickTime = 0.30f;
    MouseDoubleClickMaxDist = 6.0f;
    for (int i = 0; i < ImGuiKey_COUNT; i++)
        KeyMap[i] = -1;
    KeyRepeatDelay = 0.250f;
    KeyRepeatRate = 0.050f;
    UserData = NULL;

    Fonts = NULL;
    FontGlobalScale = 1.0f;
    FontDefault = NULL;
    FontAllowUserScaling = false;
    DisplayFramebufferScale = ImVec2(1.0f, 1.0f);

    // Miscellaneous options
    MouseDrawCursor = false;
#ifdef __APPLE__
    ConfigMacOSXBehaviors = true;  // Set Mac OS X style defaults based on __APPLE__ compile time flag
#else
    ConfigMacOSXBehaviors = false;
#endif
    ConfigInputTextCursorBlink = true;
    ConfigWindowsResizeFromEdges = true;
    ConfigWindowsMoveFromTitleBarOnly = false;

    // Platform Functions
    BackendPlatformName = BackendRendererName = NULL;
    BackendPlatformUserData = BackendRendererUserData = BackendLanguageUserData = NULL;
    GetClipboardTextFn = GetClipboardTextFn_DefaultImpl;   // Platform dependent default implementations
    SetClipboardTextFn = SetClipboardTextFn_DefaultImpl;
    ClipboardUserData = NULL;
    ImeSetInputScreenPosFn = ImeSetInputScreenPosFn_DefaultImpl;
    ImeWindowHandle = NULL;

#ifndef IMGUI_DISABLE_OBSOLETE_FUNCTIONS
    RenderDrawListsFn = NULL;
#endif

    // Input (NB: we already have memset zero the entire structure!)
    MousePos = ImVec2(-FLT_MAX, -FLT_MAX);
    MousePosPrev = ImVec2(-FLT_MAX, -FLT_MAX);
    MouseDragThreshold = 6.0f;
    for (int i = 0; i < IM_ARRAYSIZE(MouseDownDuration); i++) MouseDownDuration[i] = MouseDownDurationPrev[i] = -1.0f;
    for (int i = 0; i < IM_ARRAYSIZE(KeysDownDuration); i++) KeysDownDuration[i]  = KeysDownDurationPrev[i] = -1.0f;
    for (int i = 0; i < IM_ARRAYSIZE(NavInputsDownDuration); i++) NavInputsDownDuration[i] = -1.0f;
}

// Pass in translated ASCII characters for text input.
// - with glfw you can get those from the callback set in glfwSetCharCallback()
// - on Windows you can get those using ToAscii+keyboard state, or via the WM_CHAR message
void ImGuiIO::AddInputCharacter(unsigned int c)
{
    if (c > 0 && c < 0x10000)
        InputQueueCharacters.push_back((ImWchar)c);
}

void ImGuiIO::AddInputCharactersUTF8(const char* utf8_chars)
{
    while (*utf8_chars != 0)
    {
        unsigned int c = 0;
        utf8_chars += ImTextCharFromUtf8(&c, utf8_chars, NULL);
        if (c > 0 && c < 0x10000)
            InputQueueCharacters.push_back((ImWchar)c);
    }
}

void ImGuiIO::ClearInputCharacters()
{
    InputQueueCharacters.resize(0);
}

//-----------------------------------------------------------------------------
// [SECTION] MISC HELPERS/UTILITIES (Maths, String, Format, Hash, File functions)
//-----------------------------------------------------------------------------

ImVec2 ImLineClosestPoint(const ImVec2& a, const ImVec2& b, const ImVec2& p)
{
    ImVec2 ap = p - a;
    ImVec2 ab_dir = b - a;
    float dot = ap.x * ab_dir.x + ap.y * ab_dir.y;
    if (dot < 0.0f)
        return a;
    float ab_len_sqr = ab_dir.x * ab_dir.x + ab_dir.y * ab_dir.y;
    if (dot > ab_len_sqr)
        return b;
    return a + ab_dir * dot / ab_len_sqr;
}

bool ImTriangleContainsPoint(const ImVec2& a, const ImVec2& b, const ImVec2& c, const ImVec2& p)
{
    bool b1 = ((p.x - b.x) * (a.y - b.y) - (p.y - b.y) * (a.x - b.x)) < 0.0f;
    bool b2 = ((p.x - c.x) * (b.y - c.y) - (p.y - c.y) * (b.x - c.x)) < 0.0f;
    bool b3 = ((p.x - a.x) * (c.y - a.y) - (p.y - a.y) * (c.x - a.x)) < 0.0f;
    return ((b1 == b2) && (b2 == b3));
}

void ImTriangleBarycentricCoords(const ImVec2& a, const ImVec2& b, const ImVec2& c, const ImVec2& p, float& out_u, float& out_v, float& out_w)
{
    ImVec2 v0 = b - a;
    ImVec2 v1 = c - a;
    ImVec2 v2 = p - a;
    const float denom = v0.x * v1.y - v1.x * v0.y;
    out_v = (v2.x * v1.y - v1.x * v2.y) / denom;
    out_w = (v0.x * v2.y - v2.x * v0.y) / denom;
    out_u = 1.0f - out_v - out_w;
}

ImVec2 ImTriangleClosestPoint(const ImVec2& a, const ImVec2& b, const ImVec2& c, const ImVec2& p)
{
    ImVec2 proj_ab = ImLineClosestPoint(a, b, p);
    ImVec2 proj_bc = ImLineClosestPoint(b, c, p);
    ImVec2 proj_ca = ImLineClosestPoint(c, a, p);
    float dist2_ab = ImLengthSqr(p - proj_ab);
    float dist2_bc = ImLengthSqr(p - proj_bc);
    float dist2_ca = ImLengthSqr(p - proj_ca);
    float m = ImMin(dist2_ab, ImMin(dist2_bc, dist2_ca));
    if (m == dist2_ab)
        return proj_ab;
    if (m == dist2_bc)
        return proj_bc;
    return proj_ca;
}

// Consider using _stricmp/_strnicmp under Windows or strcasecmp/strncasecmp. We don't actually use either ImStricmp/ImStrnicmp in the codebase any more.
int ImStricmp(const char* str1, const char* str2)
{
    int d;
    while ((d = toupper(*str2) - toupper(*str1)) == 0 && *str1) { str1++; str2++; }
    return d;
}

int ImStrnicmp(const char* str1, const char* str2, size_t count)
{
    int d = 0;
    while (count > 0 && (d = toupper(*str2) - toupper(*str1)) == 0 && *str1) { str1++; str2++; count--; }
    return d;
}

void ImStrncpy(char* dst, const char* src, size_t count)
{
    if (count < 1)
        return;
    if (count > 1)
        strncpy(dst, src, count - 1);
    dst[count - 1] = 0;
}

char* ImStrdup(const char* str)
{
    size_t len = strlen(str);
    void* buf = IM_ALLOC(len + 1);
    return (char*)memcpy(buf, (const void*)str, len + 1);
}

char* ImStrdupcpy(char* dst, size_t* p_dst_size, const char* src)
{
    size_t dst_buf_size = p_dst_size ? *p_dst_size : strlen(dst) + 1;
    size_t src_size = strlen(src) + 1;
    if (dst_buf_size < src_size)
    {
        IM_FREE(dst);
        dst = (char*)IM_ALLOC(src_size);
        if (p_dst_size)
            *p_dst_size = src_size;
    }
    return (char*)memcpy(dst, (const void*)src, src_size);
}

const char* ImStrchrRange(const char* str, const char* str_end, char c)
{
    const char* p = (const char*)memchr(str, (int)c, str_end - str);
    return p;
}

int ImStrlenW(const ImWchar* str)
{
    //return (int)wcslen((const wchar_t*)str);  // FIXME-OPT: Could use this when wchar_t are 16-bits
    int n = 0;
    while (*str++) n++;
    return n;
}

// Find end-of-line. Return pointer will point to either first \n, either str_end.
const char* ImStreolRange(const char* str, const char* str_end)
{
    const char* p = (const char*)memchr(str, '\n', str_end - str);
    return p ? p : str_end;
}

const ImWchar* ImStrbolW(const ImWchar* buf_mid_line, const ImWchar* buf_begin) // find beginning-of-line
{
    while (buf_mid_line > buf_begin && buf_mid_line[-1] != '\n')
        buf_mid_line--;
    return buf_mid_line;
}

const char* ImStristr(const char* haystack, const char* haystack_end, const char* needle, const char* needle_end)
{
    if (!needle_end)
        needle_end = needle + strlen(needle);

    const char un0 = (char)toupper(*needle);
    while ((!haystack_end && *haystack) || (haystack_end && haystack < haystack_end))
    {
        if (toupper(*haystack) == un0)
        {
            const char* b = needle + 1;
            for (const char* a = haystack + 1; b < needle_end; a++, b++)
                if (toupper(*a) != toupper(*b))
                    break;
            if (b == needle_end)
                return haystack;
        }
        haystack++;
    }
    return NULL;
}

// Trim str by offsetting contents when there's leading data + writing a \0 at the trailing position. We use this in situation where the cost is negligible.
void ImStrTrimBlanks(char* buf)
{
    char* p = buf;
    while (p[0] == ' ' || p[0] == '\t')     // Leading blanks
        p++;
    char* p_start = p;
    while (*p != 0)                         // Find end of string
        p++;
    while (p > p_start && (p[-1] == ' ' || p[-1] == '\t'))  // Trailing blanks
        p--;
    if (p_start != buf)                     // Copy memory if we had leading blanks
        memmove(buf, p_start, p - p_start);
    buf[p - p_start] = 0;                   // Zero terminate
}

// A) MSVC version appears to return -1 on overflow, whereas glibc appears to return total count (which may be >= buf_size).
// Ideally we would test for only one of those limits at runtime depending on the behavior the vsnprintf(), but trying to deduct it at compile time sounds like a pandora can of worm.
// B) When buf==NULL vsnprintf() will return the output size.
#ifndef IMGUI_DISABLE_FORMAT_STRING_FUNCTIONS

//#define IMGUI_USE_STB_SPRINTF
#ifdef IMGUI_USE_STB_SPRINTF
#define STB_SPRINTF_IMPLEMENTATION
#include "imstb_sprintf.h"
#endif

#if defined(_MSC_VER) && !defined(vsnprintf)
#define vsnprintf _vsnprintf
#endif

int ImFormatString(char* buf, size_t buf_size, const char* fmt, ...)
{
    va_list args;
    va_start(args, fmt);
#ifdef IMGUI_USE_STB_SPRINTF
    int w = stbsp_vsnprintf(buf, (int)buf_size, fmt, args);
#else
    int w = vsnprintf(buf, buf_size, fmt, args);
#endif
    va_end(args);
    if (buf == NULL)
        return w;
    if (w == -1 || w >= (int)buf_size)
        w = (int)buf_size - 1;
    buf[w] = 0;
    return w;
}

int ImFormatStringV(char* buf, size_t buf_size, const char* fmt, va_list args)
{
#ifdef IMGUI_USE_STB_SPRINTF
    int w = stbsp_vsnprintf(buf, (int)buf_size, fmt, args);
#else
    int w = vsnprintf(buf, buf_size, fmt, args);
#endif
    if (buf == NULL)
        return w;
    if (w == -1 || w >= (int)buf_size)
        w = (int)buf_size - 1;
    buf[w] = 0;
    return w;
}
#endif // #ifdef IMGUI_DISABLE_FORMAT_STRING_FUNCTIONS

// CRC32 needs a 1KB lookup table (not cache friendly)
// Although the code to generate the table is simple and shorter than the table itself, using a const table allows us to easily:
// - avoid an unnecessary branch/memory tap, - keep the ImHashXXX functions usable by static constructors, - make it thread-safe.
static const ImU32 GCrc32LookupTable[256] =
{
    0x00000000,0x77073096,0xEE0E612C,0x990951BA,0x076DC419,0x706AF48F,0xE963A535,0x9E6495A3,0x0EDB8832,0x79DCB8A4,0xE0D5E91E,0x97D2D988,0x09B64C2B,0x7EB17CBD,0xE7B82D07,0x90BF1D91,
    0x1DB71064,0x6AB020F2,0xF3B97148,0x84BE41DE,0x1ADAD47D,0x6DDDE4EB,0xF4D4B551,0x83D385C7,0x136C9856,0x646BA8C0,0xFD62F97A,0x8A65C9EC,0x14015C4F,0x63066CD9,0xFA0F3D63,0x8D080DF5,
    0x3B6E20C8,0x4C69105E,0xD56041E4,0xA2677172,0x3C03E4D1,0x4B04D447,0xD20D85FD,0xA50AB56B,0x35B5A8FA,0x42B2986C,0xDBBBC9D6,0xACBCF940,0x32D86CE3,0x45DF5C75,0xDCD60DCF,0xABD13D59,
    0x26D930AC,0x51DE003A,0xC8D75180,0xBFD06116,0x21B4F4B5,0x56B3C423,0xCFBA9599,0xB8BDA50F,0x2802B89E,0x5F058808,0xC60CD9B2,0xB10BE924,0x2F6F7C87,0x58684C11,0xC1611DAB,0xB6662D3D,
    0x76DC4190,0x01DB7106,0x98D220BC,0xEFD5102A,0x71B18589,0x06B6B51F,0x9FBFE4A5,0xE8B8D433,0x7807C9A2,0x0F00F934,0x9609A88E,0xE10E9818,0x7F6A0DBB,0x086D3D2D,0x91646C97,0xE6635C01,
    0x6B6B51F4,0x1C6C6162,0x856530D8,0xF262004E,0x6C0695ED,0x1B01A57B,0x8208F4C1,0xF50FC457,0x65B0D9C6,0x12B7E950,0x8BBEB8EA,0xFCB9887C,0x62DD1DDF,0x15DA2D49,0x8CD37CF3,0xFBD44C65,
    0x4DB26158,0x3AB551CE,0xA3BC0074,0xD4BB30E2,0x4ADFA541,0x3DD895D7,0xA4D1C46D,0xD3D6F4FB,0x4369E96A,0x346ED9FC,0xAD678846,0xDA60B8D0,0x44042D73,0x33031DE5,0xAA0A4C5F,0xDD0D7CC9,
    0x5005713C,0x270241AA,0xBE0B1010,0xC90C2086,0x5768B525,0x206F85B3,0xB966D409,0xCE61E49F,0x5EDEF90E,0x29D9C998,0xB0D09822,0xC7D7A8B4,0x59B33D17,0x2EB40D81,0xB7BD5C3B,0xC0BA6CAD,
    0xEDB88320,0x9ABFB3B6,0x03B6E20C,0x74B1D29A,0xEAD54739,0x9DD277AF,0x04DB2615,0x73DC1683,0xE3630B12,0x94643B84,0x0D6D6A3E,0x7A6A5AA8,0xE40ECF0B,0x9309FF9D,0x0A00AE27,0x7D079EB1,
    0xF00F9344,0x8708A3D2,0x1E01F268,0x6906C2FE,0xF762575D,0x806567CB,0x196C3671,0x6E6B06E7,0xFED41B76,0x89D32BE0,0x10DA7A5A,0x67DD4ACC,0xF9B9DF6F,0x8EBEEFF9,0x17B7BE43,0x60B08ED5,
    0xD6D6A3E8,0xA1D1937E,0x38D8C2C4,0x4FDFF252,0xD1BB67F1,0xA6BC5767,0x3FB506DD,0x48B2364B,0xD80D2BDA,0xAF0A1B4C,0x36034AF6,0x41047A60,0xDF60EFC3,0xA867DF55,0x316E8EEF,0x4669BE79,
    0xCB61B38C,0xBC66831A,0x256FD2A0,0x5268E236,0xCC0C7795,0xBB0B4703,0x220216B9,0x5505262F,0xC5BA3BBE,0xB2BD0B28,0x2BB45A92,0x5CB36A04,0xC2D7FFA7,0xB5D0CF31,0x2CD99E8B,0x5BDEAE1D,
    0x9B64C2B0,0xEC63F226,0x756AA39C,0x026D930A,0x9C0906A9,0xEB0E363F,0x72076785,0x05005713,0x95BF4A82,0xE2B87A14,0x7BB12BAE,0x0CB61B38,0x92D28E9B,0xE5D5BE0D,0x7CDCEFB7,0x0BDBDF21,
    0x86D3D2D4,0xF1D4E242,0x68DDB3F8,0x1FDA836E,0x81BE16CD,0xF6B9265B,0x6FB077E1,0x18B74777,0x88085AE6,0xFF0F6A70,0x66063BCA,0x11010B5C,0x8F659EFF,0xF862AE69,0x616BFFD3,0x166CCF45,
    0xA00AE278,0xD70DD2EE,0x4E048354,0x3903B3C2,0xA7672661,0xD06016F7,0x4969474D,0x3E6E77DB,0xAED16A4A,0xD9D65ADC,0x40DF0B66,0x37D83BF0,0xA9BCAE53,0xDEBB9EC5,0x47B2CF7F,0x30B5FFE9,
    0xBDBDF21C,0xCABAC28A,0x53B39330,0x24B4A3A6,0xBAD03605,0xCDD70693,0x54DE5729,0x23D967BF,0xB3667A2E,0xC4614AB8,0x5D681B02,0x2A6F2B94,0xB40BBE37,0xC30C8EA1,0x5A05DF1B,0x2D02EF8D,
};

// Known size hash
// It is ok to call ImHashData on a string with known length but the ### operator won't be supported.
// FIXME-OPT: Replace with e.g. FNV1a hash? CRC32 pretty much randomly access 1KB. Need to do proper measurements.
ImU32 ImHashData(const void* data_p, size_t data_size, ImU32 seed)
{
    ImU32 crc = ~seed;
    const unsigned char* data = (const unsigned char*)data_p;
    const ImU32* crc32_lut = GCrc32LookupTable;
    while (data_size-- != 0)
        crc = (crc >> 8) ^ crc32_lut[(crc & 0xFF) ^ *data++];
    return ~crc;
}

// Zero-terminated string hash, with support for ### to reset back to seed value
// We support a syntax of "label###id" where only "###id" is included in the hash, and only "label" gets displayed.
// Because this syntax is rarely used we are optimizing for the common case.
// - If we reach ### in the string we discard the hash so far and reset to the seed.
// - We don't do 'current += 2; continue;' after handling ### to keep the code smaller/faster (measured ~10% diff in Debug build)
// FIXME-OPT: Replace with e.g. FNV1a hash? CRC32 pretty much randomly access 1KB. Need to do proper measurements.
ImU32 ImHashStr(const char* data_p, size_t data_size, ImU32 seed)
{
    seed = ~seed;
    ImU32 crc = seed;
    const unsigned char* data = (const unsigned char*)data_p;
    const ImU32* crc32_lut = GCrc32LookupTable;
    if (data_size != 0)
    {
        while (data_size-- != 0)
        {
            unsigned char c = *data++;
            if (c == '#' && data_size >= 2 && data[0] == '#' && data[1] == '#')
                crc = seed;
            crc = (crc >> 8) ^ crc32_lut[(crc & 0xFF) ^ c];
        }
    }
    else
    {
        while (unsigned char c = *data++)
        {
            if (c == '#' && data[0] == '#' && data[1] == '#')
                crc = seed;
            crc = (crc >> 8) ^ crc32_lut[(crc & 0xFF) ^ c];
        }
    }
    return ~crc;
}

FILE* ImFileOpen(const char* filename, const char* mode)
{
#if defined(_WIN32) && !defined(__CYGWIN__) && !defined(__GNUC__)
    // We need a fopen() wrapper because MSVC/Windows fopen doesn't handle UTF-8 filenames. Converting both strings from UTF-8 to wchar format (using a single allocation, because we can)
    const int filename_wsize = ImTextCountCharsFromUtf8(filename, NULL) + 1;
    const int mode_wsize = ImTextCountCharsFromUtf8(mode, NULL) + 1;
    ImVector<ImWchar> buf;
    buf.resize(filename_wsize + mode_wsize);
    ImTextStrFromUtf8(&buf[0], filename_wsize, filename, NULL);
    ImTextStrFromUtf8(&buf[filename_wsize], mode_wsize, mode, NULL);
    return _wfopen((wchar_t*)&buf[0], (wchar_t*)&buf[filename_wsize]);
#else
    return fopen(filename, mode);
#endif
}

// Load file content into memory
// Memory allocated with IM_ALLOC(), must be freed by user using IM_FREE() == ImGui::MemFree()
void* ImFileLoadToMemory(const char* filename, const char* file_open_mode, size_t* out_file_size, int padding_bytes)
{
    IM_ASSERT(filename && file_open_mode);
    if (out_file_size)
        *out_file_size = 0;

    FILE* f;
    if ((f = ImFileOpen(filename, file_open_mode)) == NULL)
        return NULL;

    long file_size_signed;
    if (fseek(f, 0, SEEK_END) || (file_size_signed = ftell(f)) == -1 || fseek(f, 0, SEEK_SET))
    {
        fclose(f);
        return NULL;
    }

    size_t file_size = (size_t)file_size_signed;
    void* file_data = IM_ALLOC(file_size + padding_bytes);
    if (file_data == NULL)
    {
        fclose(f);
        return NULL;
    }
    if (fread(file_data, 1, file_size, f) != file_size)
    {
        fclose(f);
        IM_FREE(file_data);
        return NULL;
    }
    if (padding_bytes > 0)
        memset((void*)(((char*)file_data) + file_size), 0, (size_t)padding_bytes);

    fclose(f);
    if (out_file_size)
        *out_file_size = file_size;

    return file_data;
}

//-----------------------------------------------------------------------------
// [SECTION] MISC HELPERS/UTILITIES (ImText* functions)
//-----------------------------------------------------------------------------

// Convert UTF-8 to 32-bits character, process single character input.
// Based on stb_from_utf8() from github.com/nothings/stb/
// We handle UTF-8 decoding error by skipping forward.
int ImTextCharFromUtf8(unsigned int* out_char, const char* in_text, const char* in_text_end)
{
    unsigned int c = (unsigned int)-1;
    const unsigned char* str = (const unsigned char*)in_text;
    if (!(*str & 0x80))
    {
        c = (unsigned int)(*str++);
        *out_char = c;
        return 1;
    }
    if ((*str & 0xe0) == 0xc0)
    {
        *out_char = 0xFFFD; // will be invalid but not end of string
        if (in_text_end && in_text_end - (const char*)str < 2) return 1;
        if (*str < 0xc2) return 2;
        c = (unsigned int)((*str++ & 0x1f) << 6);
        if ((*str & 0xc0) != 0x80) return 2;
        c += (*str++ & 0x3f);
        *out_char = c;
        return 2;
    }
    if ((*str & 0xf0) == 0xe0)
    {
        *out_char = 0xFFFD; // will be invalid but not end of string
        if (in_text_end && in_text_end - (const char*)str < 3) return 1;
        if (*str == 0xe0 && (str[1] < 0xa0 || str[1] > 0xbf)) return 3;
        if (*str == 0xed && str[1] > 0x9f) return 3; // str[1] < 0x80 is checked below
        c = (unsigned int)((*str++ & 0x0f) << 12);
        if ((*str & 0xc0) != 0x80) return 3;
        c += (unsigned int)((*str++ & 0x3f) << 6);
        if ((*str & 0xc0) != 0x80) return 3;
        c += (*str++ & 0x3f);
        *out_char = c;
        return 3;
    }
    if ((*str & 0xf8) == 0xf0)
    {
        *out_char = 0xFFFD; // will be invalid but not end of string
        if (in_text_end && in_text_end - (const char*)str < 4) return 1;
        if (*str > 0xf4) return 4;
        if (*str == 0xf0 && (str[1] < 0x90 || str[1] > 0xbf)) return 4;
        if (*str == 0xf4 && str[1] > 0x8f) return 4; // str[1] < 0x80 is checked below
        c = (unsigned int)((*str++ & 0x07) << 18);
        if ((*str & 0xc0) != 0x80) return 4;
        c += (unsigned int)((*str++ & 0x3f) << 12);
        if ((*str & 0xc0) != 0x80) return 4;
        c += (unsigned int)((*str++ & 0x3f) << 6);
        if ((*str & 0xc0) != 0x80) return 4;
        c += (*str++ & 0x3f);
        // utf-8 encodings of values used in surrogate pairs are invalid
        if ((c & 0xFFFFF800) == 0xD800) return 4;
        *out_char = c;
        return 4;
    }
    *out_char = 0;
    return 0;
}

int ImTextStrFromUtf8(ImWchar* buf, int buf_size, const char* in_text, const char* in_text_end, const char** in_text_remaining)
{
    ImWchar* buf_out = buf;
    ImWchar* buf_end = buf + buf_size;
    while (buf_out < buf_end-1 && (!in_text_end || in_text < in_text_end) && *in_text)
    {
        unsigned int c;
        in_text += ImTextCharFromUtf8(&c, in_text, in_text_end);
        if (c == 0)
            break;
        if (c < 0x10000)    // FIXME: Losing characters that don't fit in 2 bytes
            *buf_out++ = (ImWchar)c;
    }
    *buf_out = 0;
    if (in_text_remaining)
        *in_text_remaining = in_text;
    return (int)(buf_out - buf);
}

int ImTextCountCharsFromUtf8(const char* in_text, const char* in_text_end)
{
    int char_count = 0;
    while ((!in_text_end || in_text < in_text_end) && *in_text)
    {
        unsigned int c;
        in_text += ImTextCharFromUtf8(&c, in_text, in_text_end);
        if (c == 0)
            break;
        if (c < 0x10000)
            char_count++;
    }
    return char_count;
}

// Based on stb_to_utf8() from github.com/nothings/stb/
static inline int ImTextCharToUtf8(char* buf, int buf_size, unsigned int c)
{
    if (c < 0x80)
    {
        buf[0] = (char)c;
        return 1;
    }
    if (c < 0x800)
    {
        if (buf_size < 2) return 0;
        buf[0] = (char)(0xc0 + (c >> 6));
        buf[1] = (char)(0x80 + (c & 0x3f));
        return 2;
    }
    if (c >= 0xdc00 && c < 0xe000)
    {
        return 0;
    }
    if (c >= 0xd800 && c < 0xdc00)
    {
        if (buf_size < 4) return 0;
        buf[0] = (char)(0xf0 + (c >> 18));
        buf[1] = (char)(0x80 + ((c >> 12) & 0x3f));
        buf[2] = (char)(0x80 + ((c >> 6) & 0x3f));
        buf[3] = (char)(0x80 + ((c ) & 0x3f));
        return 4;
    }
    //else if (c < 0x10000)
    {
        if (buf_size < 3) return 0;
        buf[0] = (char)(0xe0 + (c >> 12));
        buf[1] = (char)(0x80 + ((c>> 6) & 0x3f));
        buf[2] = (char)(0x80 + ((c ) & 0x3f));
        return 3;
    }
}

// Not optimal but we very rarely use this function.
int ImTextCountUtf8BytesFromChar(const char* in_text, const char* in_text_end)
{
    unsigned int dummy = 0;
    return ImTextCharFromUtf8(&dummy, in_text, in_text_end);
}

static inline int ImTextCountUtf8BytesFromChar(unsigned int c)
{
    if (c < 0x80) return 1;
    if (c < 0x800) return 2;
    if (c >= 0xdc00 && c < 0xe000) return 0;
    if (c >= 0xd800 && c < 0xdc00) return 4;
    return 3;
}

int ImTextStrToUtf8(char* buf, int buf_size, const ImWchar* in_text, const ImWchar* in_text_end)
{
    char* buf_out = buf;
    const char* buf_end = buf + buf_size;
    while (buf_out < buf_end-1 && (!in_text_end || in_text < in_text_end) && *in_text)
    {
        unsigned int c = (unsigned int)(*in_text++);
        if (c < 0x80)
            *buf_out++ = (char)c;
        else
            buf_out += ImTextCharToUtf8(buf_out, (int)(buf_end-buf_out-1), c);
    }
    *buf_out = 0;
    return (int)(buf_out - buf);
}

int ImTextCountUtf8BytesFromStr(const ImWchar* in_text, const ImWchar* in_text_end)
{
    int bytes_count = 0;
    while ((!in_text_end || in_text < in_text_end) && *in_text)
    {
        unsigned int c = (unsigned int)(*in_text++);
        if (c < 0x80)
            bytes_count++;
        else
            bytes_count += ImTextCountUtf8BytesFromChar(c);
    }
    return bytes_count;
}

//-----------------------------------------------------------------------------
// [SECTION] MISC HELPERS/UTILTIES (Color functions)
// Note: The Convert functions are early design which are not consistent with other API.
//-----------------------------------------------------------------------------

ImVec4 ImGui::ColorConvertU32ToFloat4(ImU32 in)
{
    float s = 1.0f/255.0f;
    return ImVec4(
        ((in >> IM_COL32_R_SHIFT) & 0xFF) * s,
        ((in >> IM_COL32_G_SHIFT) & 0xFF) * s,
        ((in >> IM_COL32_B_SHIFT) & 0xFF) * s,
        ((in >> IM_COL32_A_SHIFT) & 0xFF) * s);
}

ImU32 ImGui::ColorConvertFloat4ToU32(const ImVec4& in)
{
    ImU32 out;
    out  = ((ImU32)IM_F32_TO_INT8_SAT(in.x)) << IM_COL32_R_SHIFT;
    out |= ((ImU32)IM_F32_TO_INT8_SAT(in.y)) << IM_COL32_G_SHIFT;
    out |= ((ImU32)IM_F32_TO_INT8_SAT(in.z)) << IM_COL32_B_SHIFT;
    out |= ((ImU32)IM_F32_TO_INT8_SAT(in.w)) << IM_COL32_A_SHIFT;
    return out;
}

// Convert rgb floats ([0-1],[0-1],[0-1]) to hsv floats ([0-1],[0-1],[0-1]), from Foley & van Dam p592
// Optimized http://lolengine.net/blog/2013/01/13/fast-rgb-to-hsv
void ImGui::ColorConvertRGBtoHSV(float r, float g, float b, float& out_h, float& out_s, float& out_v)
{
    float K = 0.f;
    if (g < b)
    {
        ImSwap(g, b);
        K = -1.f;
    }
    if (r < g)
    {
        ImSwap(r, g);
        K = -2.f / 6.f - K;
    }

    const float chroma = r - (g < b ? g : b);
    out_h = ImFabs(K + (g - b) / (6.f * chroma + 1e-20f));
    out_s = chroma / (r + 1e-20f);
    out_v = r;
}

// Convert hsv floats ([0-1],[0-1],[0-1]) to rgb floats ([0-1],[0-1],[0-1]), from Foley & van Dam p593
// also http://en.wikipedia.org/wiki/HSL_and_HSV
void ImGui::ColorConvertHSVtoRGB(float h, float s, float v, float& out_r, float& out_g, float& out_b)
{
    if (s == 0.0f)
    {
        // gray
        out_r = out_g = out_b = v;
        return;
    }

    h = ImFmod(h, 1.0f) / (60.0f/360.0f);
    int   i = (int)h;
    float f = h - (float)i;
    float p = v * (1.0f - s);
    float q = v * (1.0f - s * f);
    float t = v * (1.0f - s * (1.0f - f));

    switch (i)
    {
    case 0: out_r = v; out_g = t; out_b = p; break;
    case 1: out_r = q; out_g = v; out_b = p; break;
    case 2: out_r = p; out_g = v; out_b = t; break;
    case 3: out_r = p; out_g = q; out_b = v; break;
    case 4: out_r = t; out_g = p; out_b = v; break;
    case 5: default: out_r = v; out_g = p; out_b = q; break;
    }
}

ImU32 ImGui::GetColorU32(ImGuiCol idx, float alpha_mul)
{
    ImGuiStyle& style = GImGui->Style;
    ImVec4 c = style.Colors[idx];
    c.w *= style.Alpha * alpha_mul;
    return ColorConvertFloat4ToU32(c);
}

ImU32 ImGui::GetColorU32(const ImVec4& col)
{
    ImGuiStyle& style = GImGui->Style;
    ImVec4 c = col;
    c.w *= style.Alpha;
    return ColorConvertFloat4ToU32(c);
}

const ImVec4& ImGui::GetStyleColorVec4(ImGuiCol idx)
{
    ImGuiStyle& style = GImGui->Style;
    return style.Colors[idx];
}

ImU32 ImGui::GetColorU32(ImU32 col)
{
    float style_alpha = GImGui->Style.Alpha;
    if (style_alpha >= 1.0f)
        return col;
    ImU32 a = (col & IM_COL32_A_MASK) >> IM_COL32_A_SHIFT;
    a = (ImU32)(a * style_alpha); // We don't need to clamp 0..255 because Style.Alpha is in 0..1 range.
    return (col & ~IM_COL32_A_MASK) | (a << IM_COL32_A_SHIFT);
}

//-----------------------------------------------------------------------------
// [SECTION] ImGuiStorage
// Helper: Key->value storage
//-----------------------------------------------------------------------------

// std::lower_bound but without the bullshit
static ImGuiStorage::Pair* LowerBound(ImVector<ImGuiStorage::Pair>& data, ImGuiID key)
{
    ImGuiStorage::Pair* first = data.Data;
    ImGuiStorage::Pair* last = data.Data + data.Size;
    size_t count = (size_t)(last - first);
    while (count > 0)
    {
        size_t count2 = count >> 1;
        ImGuiStorage::Pair* mid = first + count2;
        if (mid->key < key)
        {
            first = ++mid;
            count -= count2 + 1;
        }
        else
        {
            count = count2;
        }
    }
    return first;
}

// For quicker full rebuild of a storage (instead of an incremental one), you may add all your contents and then sort once.
void ImGuiStorage::BuildSortByKey()
{
    struct StaticFunc
    {
        static int IMGUI_CDECL PairCompareByID(const void* lhs, const void* rhs)
        {
            // We can't just do a subtraction because qsort uses signed integers and subtracting our ID doesn't play well with that.
            if (((const Pair*)lhs)->key > ((const Pair*)rhs)->key) return +1;
            if (((const Pair*)lhs)->key < ((const Pair*)rhs)->key) return -1;
            return 0;
        }
    };
    if (Data.Size > 1)
        ImQsort(Data.Data, (size_t)Data.Size, sizeof(Pair), StaticFunc::PairCompareByID);
}

int ImGuiStorage::GetInt(ImGuiID key, int default_val) const
{
    ImGuiStorage::Pair* it = LowerBound(const_cast<ImVector<ImGuiStorage::Pair>&>(Data), key);
    if (it == Data.end() || it->key != key)
        return default_val;
    return it->val_i;
}

bool ImGuiStorage::GetBool(ImGuiID key, bool default_val) const
{
    return GetInt(key, default_val ? 1 : 0) != 0;
}

float ImGuiStorage::GetFloat(ImGuiID key, float default_val) const
{
    ImGuiStorage::Pair* it = LowerBound(const_cast<ImVector<ImGuiStorage::Pair>&>(Data), key);
    if (it == Data.end() || it->key != key)
        return default_val;
    return it->val_f;
}

void* ImGuiStorage::GetVoidPtr(ImGuiID key) const
{
    ImGuiStorage::Pair* it = LowerBound(const_cast<ImVector<ImGuiStorage::Pair>&>(Data), key);
    if (it == Data.end() || it->key != key)
        return NULL;
    return it->val_p;
}

// References are only valid until a new value is added to the storage. Calling a Set***() function or a Get***Ref() function invalidates the pointer.
int* ImGuiStorage::GetIntRef(ImGuiID key, int default_val)
{
    ImGuiStorage::Pair* it = LowerBound(Data, key);
    if (it == Data.end() || it->key != key)
        it = Data.insert(it, Pair(key, default_val));
    return &it->val_i;
}

bool* ImGuiStorage::GetBoolRef(ImGuiID key, bool default_val)
{
    return (bool*)GetIntRef(key, default_val ? 1 : 0);
}

float* ImGuiStorage::GetFloatRef(ImGuiID key, float default_val)
{
    ImGuiStorage::Pair* it = LowerBound(Data, key);
    if (it == Data.end() || it->key != key)
        it = Data.insert(it, Pair(key, default_val));
    return &it->val_f;
}

void** ImGuiStorage::GetVoidPtrRef(ImGuiID key, void* default_val)
{
    ImGuiStorage::Pair* it = LowerBound(Data, key);
    if (it == Data.end() || it->key != key)
        it = Data.insert(it, Pair(key, default_val));
    return &it->val_p;
}

// FIXME-OPT: Need a way to reuse the result of lower_bound when doing GetInt()/SetInt() - not too bad because it only happens on explicit interaction (maximum one a frame)
void ImGuiStorage::SetInt(ImGuiID key, int val)
{
    ImGuiStorage::Pair* it = LowerBound(Data, key);
    if (it == Data.end() || it->key != key)
    {
        Data.insert(it, Pair(key, val));
        return;
    }
    it->val_i = val;
}

void ImGuiStorage::SetBool(ImGuiID key, bool val)
{
    SetInt(key, val ? 1 : 0);
}

void ImGuiStorage::SetFloat(ImGuiID key, float val)
{
    ImGuiStorage::Pair* it = LowerBound(Data, key);
    if (it == Data.end() || it->key != key)
    {
        Data.insert(it, Pair(key, val));
        return;
    }
    it->val_f = val;
}

void ImGuiStorage::SetVoidPtr(ImGuiID key, void* val)
{
    ImGuiStorage::Pair* it = LowerBound(Data, key);
    if (it == Data.end() || it->key != key)
    {
        Data.insert(it, Pair(key, val));
        return;
    }
    it->val_p = val;
}

void ImGuiStorage::SetAllInt(int v)
{
    for (int i = 0; i < Data.Size; i++)
        Data[i].val_i = v;
}

//-----------------------------------------------------------------------------
// [SECTION] ImGuiTextFilter
//-----------------------------------------------------------------------------

// Helper: Parse and apply text filters. In format "aaaaa[,bbbb][,ccccc]"
ImGuiTextFilter::ImGuiTextFilter(const char* default_filter)
{
    if (default_filter)
    {
        ImStrncpy(InputBuf, default_filter, IM_ARRAYSIZE(InputBuf));
        Build();
    }
    else
    {
        InputBuf[0] = 0;
        CountGrep = 0;
    }
}

bool ImGuiTextFilter::Draw(const char* label, float width)
{
    if (width != 0.0f)
        ImGui::SetNextItemWidth(width);
    bool value_changed = ImGui::InputText(label, InputBuf, IM_ARRAYSIZE(InputBuf));
    if (value_changed)
        Build();
    return value_changed;
}

void ImGuiTextFilter::TextRange::split(char separator, ImVector<TextRange>* out) const
{
    out->resize(0);
    const char* wb = b;
    const char* we = wb;
    while (we < e)
    {
        if (*we == separator)
        {
            out->push_back(TextRange(wb, we));
            wb = we + 1;
        }
        we++;
    }
    if (wb != we)
        out->push_back(TextRange(wb, we));
}

void ImGuiTextFilter::Build()
{
    Filters.resize(0);
    TextRange input_range(InputBuf, InputBuf+strlen(InputBuf));
    input_range.split(',', &Filters);

    CountGrep = 0;
    for (int i = 0; i != Filters.Size; i++)
    {
        TextRange& f = Filters[i];
        while (f.b < f.e && ImCharIsBlankA(f.b[0]))
            f.b++;
        while (f.e > f.b && ImCharIsBlankA(f.e[-1]))
            f.e--;
        if (f.empty())
            continue;
        if (Filters[i].b[0] != '-')
            CountGrep += 1;
    }
}

bool ImGuiTextFilter::PassFilter(const char* text, const char* text_end) const
{
    if (Filters.empty())
        return true;

    if (text == NULL)
        text = "";

    for (int i = 0; i != Filters.Size; i++)
    {
        const TextRange& f = Filters[i];
        if (f.empty())
            continue;
        if (f.b[0] == '-')
        {
            // Subtract
            if (ImStristr(text, text_end, f.begin()+1, f.end()) != NULL)
                return false;
        }
        else
        {
            // Grep
            if (ImStristr(text, text_end, f.begin(), f.end()) != NULL)
                return true;
        }
    }

    // Implicit * grep
    if (CountGrep == 0)
        return true;

    return false;
}

//-----------------------------------------------------------------------------
// [SECTION] ImGuiTextBuffer
//-----------------------------------------------------------------------------

// On some platform vsnprintf() takes va_list by reference and modifies it.
// va_copy is the 'correct' way to copy a va_list but Visual Studio prior to 2013 doesn't have it.
#ifndef va_copy
#if defined(__GNUC__) || defined(__clang__)
#define va_copy(dest, src) __builtin_va_copy(dest, src)
#else
#define va_copy(dest, src) (dest = src)
#endif
#endif

char ImGuiTextBuffer::EmptyString[1] = { 0 };

void ImGuiTextBuffer::append(const char* str, const char* str_end)
{
    int len = str_end ? (int)(str_end - str) : (int)strlen(str);

    // Add zero-terminator the first time
    const int write_off = (Buf.Size != 0) ? Buf.Size : 1;
    const int needed_sz = write_off + len;
    if (write_off + len >= Buf.Capacity)
    {
        int new_capacity = Buf.Capacity * 2;
        Buf.reserve(needed_sz > new_capacity ? needed_sz : new_capacity);
    }

    Buf.resize(needed_sz);
    memcpy(&Buf[write_off - 1], str, (size_t)len);
    Buf[write_off - 1 + len] = 0;
}

void ImGuiTextBuffer::appendf(const char* fmt, ...)
{
    va_list args;
    va_start(args, fmt);
    appendfv(fmt, args);
    va_end(args);
}

// Helper: Text buffer for logging/accumulating text
void ImGuiTextBuffer::appendfv(const char* fmt, va_list args)
{
    va_list args_copy;
    va_copy(args_copy, args);

    int len = ImFormatStringV(NULL, 0, fmt, args);         // FIXME-OPT: could do a first pass write attempt, likely successful on first pass.
    if (len <= 0)
    {
        va_end(args_copy);
        return;
    }

    // Add zero-terminator the first time
    const int write_off = (Buf.Size != 0) ? Buf.Size : 1;
    const int needed_sz = write_off + len;
    if (write_off + len >= Buf.Capacity)
    {
        int new_capacity = Buf.Capacity * 2;
        Buf.reserve(needed_sz > new_capacity ? needed_sz : new_capacity);
    }

    Buf.resize(needed_sz);
    ImFormatStringV(&Buf[write_off - 1], (size_t)len + 1, fmt, args_copy);
    va_end(args_copy);
}

//-----------------------------------------------------------------------------
// [SECTION] ImGuiListClipper
// This is currently not as flexible/powerful as it should be, needs some rework (see TODO)
//-----------------------------------------------------------------------------

static void SetCursorPosYAndSetupDummyPrevLine(float pos_y, float line_height)
{
    // Set cursor position and a few other things so that SetScrollHereY() and Columns() can work when seeking cursor.
    // FIXME: It is problematic that we have to do that here, because custom/equivalent end-user code would stumble on the same issue.
    // The clipper should probably have a 4th step to display the last item in a regular manner.
    ImGui::SetCursorPosY(pos_y);
    ImGuiWindow* window = ImGui::GetCurrentWindow();
    window->DC.CursorPosPrevLine.y = window->DC.CursorPos.y - line_height;      // Setting those fields so that SetScrollHereY() can properly function after the end of our clipper usage.
    window->DC.PrevLineSize.y = (line_height - GImGui->Style.ItemSpacing.y);    // If we end up needing more accurate data (to e.g. use SameLine) we may as well make the clipper have a fourth step to let user process and display the last item in their list.
    if (window->DC.CurrentColumns)
        window->DC.CurrentColumns->LineMinY = window->DC.CursorPos.y;           // Setting this so that cell Y position are set properly
}

// Use case A: Begin() called from constructor with items_height<0, then called again from Sync() in StepNo 1
// Use case B: Begin() called from constructor with items_height>0
// FIXME-LEGACY: Ideally we should remove the Begin/End functions but they are part of the legacy API we still support. This is why some of the code in Step() calling Begin() and reassign some fields, spaghetti style.
void ImGuiListClipper::Begin(int count, float items_height)
{
    StartPosY = ImGui::GetCursorPosY();
    ItemsHeight = items_height;
    ItemsCount = count;
    StepNo = 0;
    DisplayEnd = DisplayStart = -1;
    if (ItemsHeight > 0.0f)
    {
        ImGui::CalcListClipping(ItemsCount, ItemsHeight, &DisplayStart, &DisplayEnd); // calculate how many to clip/display
        if (DisplayStart > 0)
            SetCursorPosYAndSetupDummyPrevLine(StartPosY + DisplayStart * ItemsHeight, ItemsHeight); // advance cursor
        StepNo = 2;
    }
}

void ImGuiListClipper::End()
{
    if (ItemsCount < 0)
        return;
    // In theory here we should assert that ImGui::GetCursorPosY() == StartPosY + DisplayEnd * ItemsHeight, but it feels saner to just seek at the end and not assert/crash the user.
    if (ItemsCount < INT_MAX)
        SetCursorPosYAndSetupDummyPrevLine(StartPosY + ItemsCount * ItemsHeight, ItemsHeight); // advance cursor
    ItemsCount = -1;
    StepNo = 3;
}

bool ImGuiListClipper::Step()
{
    if (ItemsCount == 0 || ImGui::GetCurrentWindowRead()->SkipItems)
    {
        ItemsCount = -1;
        return false;
    }
    if (StepNo == 0) // Step 0: the clipper let you process the first element, regardless of it being visible or not, so we can measure the element height.
    {
        DisplayStart = 0;
        DisplayEnd = 1;
        StartPosY = ImGui::GetCursorPosY();
        StepNo = 1;
        return true;
    }
    if (StepNo == 1) // Step 1: the clipper infer height from first element, calculate the actual range of elements to display, and position the cursor before the first element.
    {
        if (ItemsCount == 1) { ItemsCount = -1; return false; }
        float items_height = ImGui::GetCursorPosY() - StartPosY;
        IM_ASSERT(items_height > 0.0f);   // If this triggers, it means Item 0 hasn't moved the cursor vertically
        Begin(ItemsCount-1, items_height);
        DisplayStart++;
        DisplayEnd++;
        StepNo = 3;
        return true;
    }
    if (StepNo == 2) // Step 2: dummy step only required if an explicit items_height was passed to constructor or Begin() and user still call Step(). Does nothing and switch to Step 3.
    {
        IM_ASSERT(DisplayStart >= 0 && DisplayEnd >= 0);
        StepNo = 3;
        return true;
    }
    if (StepNo == 3) // Step 3: the clipper validate that we have reached the expected Y position (corresponding to element DisplayEnd), advance the cursor to the end of the list and then returns 'false' to end the loop.
        End();
    return false;
}

//-----------------------------------------------------------------------------
// [SECTION] RENDER HELPERS
// Those (internal) functions are currently quite a legacy mess - their signature and behavior will change.
// Also see imgui_draw.cpp for some more which have been reworked to not rely on ImGui:: state.
//-----------------------------------------------------------------------------

const char* ImGui::FindRenderedTextEnd(const char* text, const char* text_end)
{
    const char* text_display_end = text;
    if (!text_end)
        text_end = (const char*)-1;

    while (text_display_end < text_end && *text_display_end != '\0' && (text_display_end[0] != '#' || text_display_end[1] != '#'))
        text_display_end++;
    return text_display_end;
}

// Internal ImGui functions to render text
// RenderText***() functions calls ImDrawList::AddText() calls ImBitmapFont::RenderText()
void ImGui::RenderText(ImVec2 pos, const char* text, const char* text_end, bool hide_text_after_hash)
{
    ImGuiContext& g = *GImGui;
    ImGuiWindow* window = g.CurrentWindow;

    // Hide anything after a '##' string
    const char* text_display_end;
    if (hide_text_after_hash)
    {
        text_display_end = FindRenderedTextEnd(text, text_end);
    }
    else
    {
        if (!text_end)
            text_end = text + strlen(text); // FIXME-OPT
        text_display_end = text_end;
    }

    if (text != text_display_end)
    {
        window->DrawList->AddText(g.Font, g.FontSize, pos, GetColorU32(ImGuiCol_Text), text, text_display_end);
        if (g.LogEnabled)
            LogRenderedText(&pos, text, text_display_end);
    }
}

void ImGui::RenderTextWrapped(ImVec2 pos, const char* text, const char* text_end, float wrap_width)
{
    ImGuiContext& g = *GImGui;
    ImGuiWindow* window = g.CurrentWindow;

    if (!text_end)
        text_end = text + strlen(text); // FIXME-OPT

    if (text != text_end)
    {
        window->DrawList->AddText(g.Font, g.FontSize, pos, GetColorU32(ImGuiCol_Text), text, text_end, wrap_width);
        if (g.LogEnabled)
            LogRenderedText(&pos, text, text_end);
    }
}

// Default clip_rect uses (pos_min,pos_max)
// Handle clipping on CPU immediately (vs typically let the GPU clip the triangles that are overlapping the clipping rectangle edges)
void ImGui::RenderTextClippedEx(ImDrawList* draw_list, const ImVec2& pos_min, const ImVec2& pos_max, const char* text, const char* text_display_end, const ImVec2* text_size_if_known, const ImVec2& align, const ImRect* clip_rect)
{
    // Perform CPU side clipping for single clipped element to avoid using scissor state
    ImVec2 pos = pos_min;
    const ImVec2 text_size = text_size_if_known ? *text_size_if_known : CalcTextSize(text, text_display_end, false, 0.0f);

    const ImVec2* clip_min = clip_rect ? &clip_rect->Min : &pos_min;
    const ImVec2* clip_max = clip_rect ? &clip_rect->Max : &pos_max;
    bool need_clipping = (pos.x + text_size.x >= clip_max->x) || (pos.y + text_size.y >= clip_max->y);
    if (clip_rect) // If we had no explicit clipping rectangle then pos==clip_min
        need_clipping |= (pos.x < clip_min->x) || (pos.y < clip_min->y);

    // Align whole block. We should defer that to the better rendering function when we'll have support for individual line alignment.
    if (align.x > 0.0f) pos.x = ImMax(pos.x, pos.x + (pos_max.x - pos.x - text_size.x) * align.x);
    if (align.y > 0.0f) pos.y = ImMax(pos.y, pos.y + (pos_max.y - pos.y - text_size.y) * align.y);

    // Render
    if (need_clipping)
    {
        ImVec4 fine_clip_rect(clip_min->x, clip_min->y, clip_max->x, clip_max->y);
        draw_list->AddText(NULL, 0.0f, pos, GetColorU32(ImGuiCol_Text), text, text_display_end, 0.0f, &fine_clip_rect);
    }
    else
    {
        draw_list->AddText(NULL, 0.0f, pos, GetColorU32(ImGuiCol_Text), text, text_display_end, 0.0f, NULL);
    }
}

void ImGui::RenderTextClipped(const ImVec2& pos_min, const ImVec2& pos_max, const char* text, const char* text_end, const ImVec2* text_size_if_known, const ImVec2& align, const ImRect* clip_rect)
{
    // Hide anything after a '##' string
    const char* text_display_end = FindRenderedTextEnd(text, text_end);
    const int text_len = (int)(text_display_end - text);
    if (text_len == 0)
        return;

    ImGuiContext& g = *GImGui;
    ImGuiWindow* window = g.CurrentWindow;
    RenderTextClippedEx(window->DrawList, pos_min, pos_max, text, text_display_end, text_size_if_known, align, clip_rect);
    if (g.LogEnabled)
        LogRenderedText(&pos_min, text, text_display_end);
}


// Another overly complex function until we reorganize everything into a nice all-in-one helper.
// This is made more complex because we have dissociated the layout rectangle (pos_min..pos_max) which define _where_ the ellipsis is, from actual clipping of text and limit of the ellipsis display.
// This is because in the context of tabs we selectively hide part of the text when the Close Button appears, but we don't want the ellipsis to move. 
void    ImGui::RenderTextEllipsis(ImDrawList* draw_list, const ImVec2& pos_min, const ImVec2& pos_max, float clip_max_x, float ellipsis_max_x, const char* text, const char* text_end_full, const ImVec2* text_size_if_known)
{
    ImGuiContext& g = *GImGui;
    if (text_end_full == NULL)
        text_end_full = FindRenderedTextEnd(text);
    const ImVec2 text_size = text_size_if_known ? *text_size_if_known : CalcTextSize(text, text_end_full, false, 0.0f);

    if (text_size.x > pos_max.x - pos_min.x)
    {
        // Hello wo...
        // |       |   |
        // min   max   ellipsis_max
        //          <-> this is generally some padding value

        // FIXME-STYLE: RenderPixelEllipsis() style should use actual font data.
        const ImFont* font = draw_list->_Data->Font;
        const float font_size = draw_list->_Data->FontSize;
        const int ellipsis_dot_count = 3;
        const float ellipsis_width = (1.0f + 1.0f) * ellipsis_dot_count - 1.0f;
        const char* text_end_ellipsis = NULL;

        float text_width = ImMax((pos_max.x - ellipsis_width) - pos_min.x, 1.0f);
        float text_size_clipped_x = font->CalcTextSizeA(font_size, text_width, 0.0f, text, text_end_full, &text_end_ellipsis).x;
        if (text == text_end_ellipsis && text_end_ellipsis < text_end_full)
        {
            // Always display at least 1 character if there's no room for character + ellipsis
            text_end_ellipsis = text + ImTextCountUtf8BytesFromChar(text, text_end_full);
            text_size_clipped_x = font->CalcTextSizeA(font_size, FLT_MAX, 0.0f, text, text_end_ellipsis).x;
        }
        while (text_end_ellipsis > text && ImCharIsBlankA(text_end_ellipsis[-1]))
        {
            // Trim trailing space before ellipsis
            text_end_ellipsis--;
            text_size_clipped_x -= font->CalcTextSizeA(font_size, FLT_MAX, 0.0f, text_end_ellipsis, text_end_ellipsis + 1).x; // Ascii blanks are always 1 byte
        }
        RenderTextClippedEx(draw_list, pos_min, ImVec2(clip_max_x, pos_max.y), text, text_end_ellipsis, &text_size, ImVec2(0.0f, 0.0f));

        const float ellipsis_x = pos_min.x + text_size_clipped_x + 1.0f;
        if (ellipsis_x + ellipsis_width - 1.0f <= ellipsis_max_x)
            RenderPixelEllipsis(draw_list, ImVec2(ellipsis_x, pos_min.y), GetColorU32(ImGuiCol_Text), ellipsis_dot_count);
    }
    else
    {
        RenderTextClippedEx(draw_list, pos_min, ImVec2(clip_max_x, pos_max.y), text, text_end_full, &text_size, ImVec2(0.0f, 0.0f));
    }

    if (g.LogEnabled)
        LogRenderedText(&pos_min, text, text_end_full);
}

// Render a rectangle shaped with optional rounding and borders
void ImGui::RenderFrame(ImVec2 p_min, ImVec2 p_max, ImU32 fill_col, bool border, float rounding)
{
    ImGuiContext& g = *GImGui;
    ImGuiWindow* window = g.CurrentWindow;
    window->DrawList->AddRectFilled(p_min, p_max, fill_col, rounding);
    const float border_size = g.Style.FrameBorderSize;
    if (border && border_size > 0.0f)
    {
        window->DrawList->AddRect(p_min+ImVec2(1,1), p_max+ImVec2(1,1), GetColorU32(ImGuiCol_BorderShadow), rounding, ImDrawCornerFlags_All, border_size);
        window->DrawList->AddRect(p_min, p_max, GetColorU32(ImGuiCol_Border), rounding, ImDrawCornerFlags_All, border_size);
    }
}

void ImGui::RenderFrameBorder(ImVec2 p_min, ImVec2 p_max, float rounding)
{
    ImGuiContext& g = *GImGui;
    ImGuiWindow* window = g.CurrentWindow;
    const float border_size = g.Style.FrameBorderSize;
    if (border_size > 0.0f)
    {
        window->DrawList->AddRect(p_min+ImVec2(1,1), p_max+ImVec2(1,1), GetColorU32(ImGuiCol_BorderShadow), rounding, ImDrawCornerFlags_All, border_size);
        window->DrawList->AddRect(p_min, p_max, GetColorU32(ImGuiCol_Border), rounding, ImDrawCornerFlags_All, border_size);
    }
}

// Render an arrow aimed to be aligned with text (p_min is a position in the same space text would be positioned). To e.g. denote expanded/collapsed state
void ImGui::RenderArrow(ImDrawList* draw_list, ImVec2 pos, ImU32 col, ImGuiDir dir, float scale)
{
    const float h = draw_list->_Data->FontSize * 1.00f;
    float r = h * 0.40f * scale;
    ImVec2 center = pos + ImVec2(h * 0.50f, h * 0.50f * scale);

    ImVec2 a, b, c;
    switch (dir)
    {
    case ImGuiDir_Up:
    case ImGuiDir_Down:
        if (dir == ImGuiDir_Up) r = -r;
        a = ImVec2(+0.000f,+0.750f) * r;
        b = ImVec2(-0.866f,-0.750f) * r;
        c = ImVec2(+0.866f,-0.750f) * r;
        break;
    case ImGuiDir_Left:
    case ImGuiDir_Right:
        if (dir == ImGuiDir_Left) r = -r;
        a = ImVec2(+0.750f,+0.000f) * r;
        b = ImVec2(-0.750f,+0.866f) * r;
        c = ImVec2(-0.750f,-0.866f) * r;
        break;
    case ImGuiDir_None:
    case ImGuiDir_COUNT:
        IM_ASSERT(0);
        break;
    }
    draw_list->AddTriangleFilled(center + a, center + b, center + c, col);
}

void ImGui::RenderBullet(ImDrawList* draw_list, ImVec2 pos, ImU32 col)
{
    draw_list->AddCircleFilled(pos, draw_list->_Data->FontSize * 0.20f, col, 8);
}

void ImGui::RenderCheckMark(ImVec2 pos, ImU32 col, float sz)
{
    ImGuiContext& g = *GImGui;
    ImGuiWindow* window = g.CurrentWindow;

    float thickness = ImMax(sz / 5.0f, 1.0f);
    sz -= thickness*0.5f;
    pos += ImVec2(thickness*0.25f, thickness*0.25f);

    float third = sz / 3.0f;
    float bx = pos.x + third;
    float by = pos.y + sz - third*0.5f;
    window->DrawList->PathLineTo(ImVec2(bx - third, by - third));
    window->DrawList->PathLineTo(ImVec2(bx, by));
    window->DrawList->PathLineTo(ImVec2(bx + third*2, by - third*2));
    window->DrawList->PathStroke(col, false, thickness);
}

void ImGui::RenderNavHighlight(const ImRect& bb, ImGuiID id, ImGuiNavHighlightFlags flags)
{
    ImGuiContext& g = *GImGui;
    if (id != g.NavId)
        return;
    if (g.NavDisableHighlight && !(flags & ImGuiNavHighlightFlags_AlwaysDraw))
        return;
    ImGuiWindow* window = g.CurrentWindow;
    if (window->DC.NavHideHighlightOneFrame)
        return;

    float rounding = (flags & ImGuiNavHighlightFlags_NoRounding) ? 0.0f : g.Style.FrameRounding;
    ImRect display_rect = bb;
    display_rect.ClipWith(window->ClipRect);
    if (flags & ImGuiNavHighlightFlags_TypeDefault)
    {
        const float THICKNESS = 2.0f;
        const float DISTANCE = 3.0f + THICKNESS * 0.5f;
        display_rect.Expand(ImVec2(DISTANCE,DISTANCE));
        bool fully_visible = window->ClipRect.Contains(display_rect);
        if (!fully_visible)
            window->DrawList->PushClipRect(display_rect.Min, display_rect.Max);
        window->DrawList->AddRect(display_rect.Min + ImVec2(THICKNESS*0.5f,THICKNESS*0.5f), display_rect.Max - ImVec2(THICKNESS*0.5f,THICKNESS*0.5f), GetColorU32(ImGuiCol_NavHighlight), rounding, ImDrawCornerFlags_All, THICKNESS);
        if (!fully_visible)
            window->DrawList->PopClipRect();
    }
    if (flags & ImGuiNavHighlightFlags_TypeThin)
    {
        window->DrawList->AddRect(display_rect.Min, display_rect.Max, GetColorU32(ImGuiCol_NavHighlight), rounding, ~0, 1.0f);
    }
}

//-----------------------------------------------------------------------------
// [SECTION] MAIN CODE (most of the code! lots of stuff, needs tidying up!)
//-----------------------------------------------------------------------------

// ImGuiWindow is mostly a dumb struct. It merely has a constructor and a few helper methods
ImGuiWindow::ImGuiWindow(ImGuiContext* context, const char* name)
    : DrawListInst(&context->DrawListSharedData)
{
    Name = ImStrdup(name);
    ID = ImHashStr(name);
    IDStack.push_back(ID);
    Flags = ImGuiWindowFlags_None;
    Pos = ImVec2(0.0f, 0.0f);
    Size = SizeFull = ImVec2(0.0f, 0.0f);
    ContentSize = ContentSizeExplicit = ImVec2(0.0f, 0.0f);
    WindowPadding = ImVec2(0.0f, 0.0f);
    WindowRounding = 0.0f;
    WindowBorderSize = 0.0f;
    NameBufLen = (int)strlen(name) + 1;
    MoveId = GetID("#MOVE");
    ChildId = 0;
    Scroll = ImVec2(0.0f, 0.0f);
    ScrollTarget = ImVec2(FLT_MAX, FLT_MAX);
    ScrollTargetCenterRatio = ImVec2(0.5f, 0.5f);
    ScrollbarSizes = ImVec2(0.0f, 0.0f);
    ScrollbarX = ScrollbarY = false;
    Active = WasActive = false;
    WriteAccessed = false;
    Collapsed = false;
    WantCollapseToggle = false;
    SkipItems = false;
    Appearing = false;
    Hidden = false;
    HasCloseButton = false;
    ResizeBorderHeld = -1;
    BeginCount = 0;
    BeginOrderWithinParent = -1;
    BeginOrderWithinContext = -1;
    PopupId = 0;
    AutoFitFramesX = AutoFitFramesY = -1;
    AutoFitOnlyGrows = false;
    AutoFitChildAxises = 0x00;
    AutoPosLastDirection = ImGuiDir_None;
    HiddenFramesCanSkipItems = HiddenFramesCannotSkipItems = 0;
    SetWindowPosAllowFlags = SetWindowSizeAllowFlags = SetWindowCollapsedAllowFlags = ImGuiCond_Always | ImGuiCond_Once | ImGuiCond_FirstUseEver | ImGuiCond_Appearing;
    SetWindowPosVal = SetWindowPosPivot = ImVec2(FLT_MAX, FLT_MAX);

    LastFrameActive = -1;
    ItemWidthDefault = 0.0f;
    FontWindowScale = 1.0f;
    SettingsIdx = -1;

    DrawList = &DrawListInst;
    DrawList->_OwnerName = Name;
    ParentWindow = NULL;
    RootWindow = NULL;
    RootWindowForTitleBarHighlight = NULL;
    RootWindowForNav = NULL;

    NavLastIds[0] = NavLastIds[1] = 0;
    NavRectRel[0] = NavRectRel[1] = ImRect();
    NavLastChildNavWindow = NULL;
}

ImGuiWindow::~ImGuiWindow()
{
    IM_ASSERT(DrawList == &DrawListInst);
    IM_DELETE(Name);
    for (int i = 0; i != ColumnsStorage.Size; i++)
        ColumnsStorage[i].~ImGuiColumns();
}

ImGuiID ImGuiWindow::GetID(const char* str, const char* str_end)
{
    ImGuiID seed = IDStack.back();
    ImGuiID id = ImHashStr(str, str_end ? (str_end - str) : 0, seed);
    ImGui::KeepAliveID(id);
    return id;
}

ImGuiID ImGuiWindow::GetID(const void* ptr)
{
    ImGuiID seed = IDStack.back();
    ImGuiID id = ImHashData(&ptr, sizeof(void*), seed);
    ImGui::KeepAliveID(id);
    return id;
}

ImGuiID ImGuiWindow::GetID(int n)
{
    ImGuiID seed = IDStack.back();
    ImGuiID id = ImHashData(&n, sizeof(n), seed);
    ImGui::KeepAliveID(id);
    return id;
}

ImGuiID ImGuiWindow::GetIDNoKeepAlive(const char* str, const char* str_end)
{
    ImGuiID seed = IDStack.back();
    return ImHashStr(str, str_end ? (str_end - str) : 0, seed);
}

ImGuiID ImGuiWindow::GetIDNoKeepAlive(const void* ptr)
{
    ImGuiID seed = IDStack.back();
    return ImHashData(&ptr, sizeof(void*), seed);
}

ImGuiID ImGuiWindow::GetIDNoKeepAlive(int n)
{
    ImGuiID seed = IDStack.back();
    return ImHashData(&n, sizeof(n), seed);
}

// This is only used in rare/specific situations to manufacture an ID out of nowhere.
ImGuiID ImGuiWindow::GetIDFromRectangle(const ImRect& r_abs)
{
    ImGuiID seed = IDStack.back();
    const int r_rel[4] = { (int)(r_abs.Min.x - Pos.x), (int)(r_abs.Min.y - Pos.y), (int)(r_abs.Max.x - Pos.x), (int)(r_abs.Max.y - Pos.y) };
    ImGuiID id = ImHashData(&r_rel, sizeof(r_rel), seed);
    ImGui::KeepAliveID(id);
    return id;
}

static void SetCurrentWindow(ImGuiWindow* window)
{
    ImGuiContext& g = *GImGui;
    g.CurrentWindow = window;
    if (window)
        g.FontSize = g.DrawListSharedData.FontSize = window->CalcFontSize();
}

void ImGui::SetNavID(ImGuiID id, int nav_layer)
{
    ImGuiContext& g = *GImGui;
    IM_ASSERT(g.NavWindow);
    IM_ASSERT(nav_layer == 0 || nav_layer == 1);
    g.NavId = id;
    g.NavWindow->NavLastIds[nav_layer] = id;
}

void ImGui::SetNavIDWithRectRel(ImGuiID id, int nav_layer, const ImRect& rect_rel)
{
    ImGuiContext& g = *GImGui;
    SetNavID(id, nav_layer);
    g.NavWindow->NavRectRel[nav_layer] = rect_rel;
    g.NavMousePosDirty = true;
    g.NavDisableHighlight = false;
    g.NavDisableMouseHover = true;
}

void ImGui::SetActiveID(ImGuiID id, ImGuiWindow* window)
{
    ImGuiContext& g = *GImGui;
    g.ActiveIdIsJustActivated = (g.ActiveId != id);
    if (g.ActiveIdIsJustActivated)
    {
        g.ActiveIdTimer = 0.0f;
        g.ActiveIdHasBeenPressedBefore = false;
        g.ActiveIdHasBeenEditedBefore = false;
        if (id != 0)
        {
            g.LastActiveId = id;
            g.LastActiveIdTimer = 0.0f;
        }
    }
    g.ActiveId = id;
    g.ActiveIdAllowNavDirFlags = 0;
    g.ActiveIdBlockNavInputFlags = 0;
    g.ActiveIdAllowOverlap = false;
    g.ActiveIdWindow = window;
    g.ActiveIdHasBeenEditedThisFrame = false;
    if (id)
    {
        g.ActiveIdIsAlive = id;
        g.ActiveIdSource = (g.NavActivateId == id || g.NavInputId == id || g.NavJustTabbedId == id || g.NavJustMovedToId == id) ? ImGuiInputSource_Nav : ImGuiInputSource_Mouse;
    }
}

// FIXME-NAV: The existence of SetNavID/SetNavIDWithRectRel/SetFocusID is incredibly messy and confusing and needs some explanation or refactoring.
void ImGui::SetFocusID(ImGuiID id, ImGuiWindow* window)
{
    ImGuiContext& g = *GImGui;
    IM_ASSERT(id != 0);

    // Assume that SetFocusID() is called in the context where its NavLayer is the current layer, which is the case everywhere we call it.
    const ImGuiNavLayer nav_layer = window->DC.NavLayerCurrent;
    if (g.NavWindow != window)
        g.NavInitRequest = false;
    g.NavId = id;
    g.NavWindow = window;
    g.NavLayer = nav_layer;
    window->NavLastIds[nav_layer] = id;
    if (window->DC.LastItemId == id)
        window->NavRectRel[nav_layer] = ImRect(window->DC.LastItemRect.Min - window->Pos, window->DC.LastItemRect.Max - window->Pos);

    if (g.ActiveIdSource == ImGuiInputSource_Nav)
        g.NavDisableMouseHover = true;
    else
        g.NavDisableHighlight = true;
}

void ImGui::ClearActiveID()
{
    SetActiveID(0, NULL);
}

void ImGui::SetHoveredID(ImGuiID id)
{
    ImGuiContext& g = *GImGui;
    g.HoveredId = id;
    g.HoveredIdAllowOverlap = false;
    if (id != 0 && g.HoveredIdPreviousFrame != id)
        g.HoveredIdTimer = g.HoveredIdNotActiveTimer = 0.0f;
}

ImGuiID ImGui::GetHoveredID()
{
    ImGuiContext& g = *GImGui;
    return g.HoveredId ? g.HoveredId : g.HoveredIdPreviousFrame;
}

void ImGui::KeepAliveID(ImGuiID id)
{
    ImGuiContext& g = *GImGui;
    if (g.ActiveId == id)
        g.ActiveIdIsAlive = id;
    if (g.ActiveIdPreviousFrame == id)
        g.ActiveIdPreviousFrameIsAlive = true;
}

void ImGui::MarkItemEdited(ImGuiID id)
{
    // This marking is solely to be able to provide info for IsItemDeactivatedAfterEdit().
    // ActiveId might have been released by the time we call this (as in the typical press/release button behavior) but still need need to fill the data.
    ImGuiContext& g = *GImGui;
    IM_ASSERT(g.ActiveId == id || g.ActiveId == 0 || g.DragDropActive);
    IM_UNUSED(id); // Avoid unused variable warnings when asserts are compiled out.
    //IM_ASSERT(g.CurrentWindow->DC.LastItemId == id);
    g.ActiveIdHasBeenEditedThisFrame = true;
    g.ActiveIdHasBeenEditedBefore = true;
    g.CurrentWindow->DC.LastItemStatusFlags |= ImGuiItemStatusFlags_Edited;
}

static inline bool IsWindowContentHoverable(ImGuiWindow* window, ImGuiHoveredFlags flags)
{
    // An active popup disable hovering on other windows (apart from its own children)
    // FIXME-OPT: This could be cached/stored within the window.
    ImGuiContext& g = *GImGui;
    if (g.NavWindow)
        if (ImGuiWindow* focused_root_window = g.NavWindow->RootWindow)
            if (focused_root_window->WasActive && focused_root_window != window->RootWindow)
            {
                // For the purpose of those flags we differentiate "standard popup" from "modal popup"
                // NB: The order of those two tests is important because Modal windows are also Popups.
                if (focused_root_window->Flags & ImGuiWindowFlags_Modal)
                    return false;
                if ((focused_root_window->Flags & ImGuiWindowFlags_Popup) && !(flags & ImGuiHoveredFlags_AllowWhenBlockedByPopup))
                    return false;
            }

    return true;
}

// Advance cursor given item size for layout.
void ImGui::ItemSize(const ImVec2& size, float text_offset_y)
{
    ImGuiContext& g = *GImGui;
    ImGuiWindow* window = g.CurrentWindow;
    if (window->SkipItems)
        return;

    // Always align ourselves on pixel boundaries
    const float line_height = ImMax(window->DC.CurrLineSize.y, size.y);
    const float text_base_offset = ImMax(window->DC.CurrLineTextBaseOffset, text_offset_y);
    //if (g.IO.KeyAlt) window->DrawList->AddRect(window->DC.CursorPos, window->DC.CursorPos + ImVec2(size.x, line_height), IM_COL32(255,0,0,200)); // [DEBUG]
    window->DC.CursorPosPrevLine.x = window->DC.CursorPos.x + size.x;
    window->DC.CursorPosPrevLine.y = window->DC.CursorPos.y;
    window->DC.CursorPos.x = (float)(int)(window->Pos.x + window->DC.Indent.x + window->DC.ColumnsOffset.x);
    window->DC.CursorPos.y = (float)(int)(window->DC.CursorPos.y + line_height + g.Style.ItemSpacing.y);
    window->DC.CursorMaxPos.x = ImMax(window->DC.CursorMaxPos.x, window->DC.CursorPosPrevLine.x);
    window->DC.CursorMaxPos.y = ImMax(window->DC.CursorMaxPos.y, window->DC.CursorPos.y - g.Style.ItemSpacing.y);
    //if (g.IO.KeyAlt) window->DrawList->AddCircle(window->DC.CursorMaxPos, 3.0f, IM_COL32(255,0,0,255), 4); // [DEBUG]

    window->DC.PrevLineSize.y = line_height;
    window->DC.PrevLineTextBaseOffset = text_base_offset;
    window->DC.CurrLineSize.y = window->DC.CurrLineTextBaseOffset = 0.0f;

    // Horizontal layout mode
    if (window->DC.LayoutType == ImGuiLayoutType_Horizontal)
        SameLine();
}

void ImGui::ItemSize(const ImRect& bb, float text_offset_y)
{
    ItemSize(bb.GetSize(), text_offset_y);
}

// Declare item bounding box for clipping and interaction.
// Note that the size can be different than the one provided to ItemSize(). Typically, widgets that spread over available surface
// declare their minimum size requirement to ItemSize() and then use a larger region for drawing/interaction, which is passed to ItemAdd().
bool ImGui::ItemAdd(const ImRect& bb, ImGuiID id, const ImRect* nav_bb_arg)
{
    ImGuiContext& g = *GImGui;
    ImGuiWindow* window = g.CurrentWindow;

    if (id != 0)
    {
        // Navigation processing runs prior to clipping early-out
        //  (a) So that NavInitRequest can be honored, for newly opened windows to select a default widget
        //  (b) So that we can scroll up/down past clipped items. This adds a small O(N) cost to regular navigation requests 
        //      unfortunately, but it is still limited to one window. It may not scale very well for windows with ten of 
        //      thousands of item, but at least NavMoveRequest is only set on user interaction, aka maximum once a frame.
        //      We could early out with "if (is_clipped && !g.NavInitRequest) return false;" but when we wouldn't be able
        //      to reach unclipped widgets. This would work if user had explicit scrolling control (e.g. mapped on a stick).
        // We intentionally don't check if g.NavWindow != NULL because g.NavAnyRequest should only be set when it is non null.
        // If we crash on a NULL g.NavWindow we need to fix the bug elsewhere.
        window->DC.NavLayerActiveMaskNext |= window->DC.NavLayerCurrentMask;
        if (g.NavId == id || g.NavAnyRequest)
            if (g.NavWindow->RootWindowForNav == window->RootWindowForNav)
                if (window == g.NavWindow || ((window->Flags | g.NavWindow->Flags) & ImGuiWindowFlags_NavFlattened))
                    NavProcessItem(window, nav_bb_arg ? *nav_bb_arg : bb, id);
    }

    window->DC.LastItemId = id;
    window->DC.LastItemRect = bb;
    window->DC.LastItemStatusFlags = ImGuiItemStatusFlags_None;
    g.NextItemData.Flags = ImGuiNextItemDataFlags_None;

#ifdef IMGUI_ENABLE_TEST_ENGINE
    if (id != 0)
        IMGUI_TEST_ENGINE_ITEM_ADD(nav_bb_arg ? *nav_bb_arg : bb, id);
#endif

    // Clipping test
    const bool is_clipped = IsClippedEx(bb, id, false);
    if (is_clipped)
        return false;
    //if (g.IO.KeyAlt) window->DrawList->AddRect(bb.Min, bb.Max, IM_COL32(255,255,0,120)); // [DEBUG]

    // We need to calculate this now to take account of the current clipping rectangle (as items like Selectable may change them)
    if (IsMouseHoveringRect(bb.Min, bb.Max))
        window->DC.LastItemStatusFlags |= ImGuiItemStatusFlags_HoveredRect;
    return true;
}

// This is roughly matching the behavior of internal-facing ItemHoverable()
// - we allow hovering to be true when ActiveId==window->MoveID, so that clicking on non-interactive items such as a Text() item still returns true with IsItemHovered()
// - this should work even for non-interactive items that have no ID, so we cannot use LastItemId
bool ImGui::IsItemHovered(ImGuiHoveredFlags flags)
{
    ImGuiContext& g = *GImGui;
    ImGuiWindow* window = g.CurrentWindow;
    if (g.NavDisableMouseHover && !g.NavDisableHighlight)
        return IsItemFocused();

    // Test for bounding box overlap, as updated as ItemAdd()
    if (!(window->DC.LastItemStatusFlags & ImGuiItemStatusFlags_HoveredRect))
        return false;
    IM_ASSERT((flags & (ImGuiHoveredFlags_RootWindow | ImGuiHoveredFlags_ChildWindows)) == 0);   // Flags not supported by this function

    // Test if we are hovering the right window (our window could be behind another window)
    // [2017/10/16] Reverted commit 344d48be3 and testing RootWindow instead. I believe it is correct to NOT test for RootWindow but this leaves us unable to use IsItemHovered() after EndChild() itself.
    // Until a solution is found I believe reverting to the test from 2017/09/27 is safe since this was the test that has been running for a long while.
    //if (g.HoveredWindow != window)
    //    return false;
    if (g.HoveredRootWindow != window->RootWindow && !(flags & ImGuiHoveredFlags_AllowWhenOverlapped))
        return false;

    // Test if another item is active (e.g. being dragged)
    if (!(flags & ImGuiHoveredFlags_AllowWhenBlockedByActiveItem))
        if (g.ActiveId != 0 && g.ActiveId != window->DC.LastItemId && !g.ActiveIdAllowOverlap && g.ActiveId != window->MoveId)
            return false;

    // Test if interactions on this window are blocked by an active popup or modal.
    // The ImGuiHoveredFlags_AllowWhenBlockedByPopup flag will be tested here.
    if (!IsWindowContentHoverable(window, flags))
        return false;

    // Test if the item is disabled
    if ((window->DC.ItemFlags & ImGuiItemFlags_Disabled) && !(flags & ImGuiHoveredFlags_AllowWhenDisabled))
        return false;

    // Special handling for the dummy item after Begin() which represent the title bar or tab.
    // When the window is collapsed (SkipItems==true) that last item will never be overwritten so we need to detect the case.
    if (window->DC.LastItemId == window->MoveId && window->WriteAccessed)
        return false;
    return true;
}

// Internal facing ItemHoverable() used when submitting widgets. Differs slightly from IsItemHovered().
bool ImGui::ItemHoverable(const ImRect& bb, ImGuiID id)
{
    ImGuiContext& g = *GImGui;
    if (g.HoveredId != 0 && g.HoveredId != id && !g.HoveredIdAllowOverlap)
        return false;

    ImGuiWindow* window = g.CurrentWindow;
    if (g.HoveredWindow != window)
        return false;
    if (g.ActiveId != 0 && g.ActiveId != id && !g.ActiveIdAllowOverlap)
        return false;
    if (!IsMouseHoveringRect(bb.Min, bb.Max))
        return false;
    if (g.NavDisableMouseHover || !IsWindowContentHoverable(window, ImGuiHoveredFlags_None))
        return false;
    if (window->DC.ItemFlags & ImGuiItemFlags_Disabled)
        return false;

    SetHoveredID(id);
    return true;
}

bool ImGui::IsClippedEx(const ImRect& bb, ImGuiID id, bool clip_even_when_logged)
{
    ImGuiContext& g = *GImGui;
    ImGuiWindow* window = g.CurrentWindow;
    if (!bb.Overlaps(window->ClipRect))
        if (id == 0 || id != g.ActiveId)
            if (clip_even_when_logged || !g.LogEnabled)
                return true;
    return false;
}

// Process TAB/Shift+TAB. Be mindful that this function may _clear_ the ActiveID when tabbing out.
bool ImGui::FocusableItemRegister(ImGuiWindow* window, ImGuiID id)
{
    ImGuiContext& g = *GImGui;

    // Increment counters
    const bool is_tab_stop = (window->DC.ItemFlags & (ImGuiItemFlags_NoTabStop | ImGuiItemFlags_Disabled)) == 0;
    window->DC.FocusCounterAll++;
    if (is_tab_stop)
        window->DC.FocusCounterTab++;

    // Process TAB/Shift-TAB to tab *OUT* of the currently focused item.
    // (Note that we can always TAB out of a widget that doesn't allow tabbing in)
    if (g.ActiveId == id && g.FocusTabPressed && !(g.ActiveIdBlockNavInputFlags & (1 << ImGuiNavInput_KeyTab_)) && g.FocusRequestNextWindow == NULL)
    {
        g.FocusRequestNextWindow = window;
        g.FocusRequestNextCounterTab = window->DC.FocusCounterTab + (g.IO.KeyShift ? (is_tab_stop ? -1 : 0) : +1); // Modulo on index will be applied at the end of frame once we've got the total counter of items.
    }

    // Handle focus requests
    if (g.FocusRequestCurrWindow == window)
    {
        if (window->DC.FocusCounterAll == g.FocusRequestCurrCounterAll)
            return true;
        if (is_tab_stop && window->DC.FocusCounterTab == g.FocusRequestCurrCounterTab)
        {
            g.NavJustTabbedId = id;
            return true;
        }

        // If another item is about to be focused, we clear our own active id
        if (g.ActiveId == id)
            ClearActiveID();
    }

    return false;
}

void ImGui::FocusableItemUnregister(ImGuiWindow* window)
{
    window->DC.FocusCounterAll--;
    window->DC.FocusCounterTab--;
}

float ImGui::CalcWrapWidthForPos(const ImVec2& pos, float wrap_pos_x)
{
    if (wrap_pos_x < 0.0f)
        return 0.0f;

    ImGuiWindow* window = GImGui->CurrentWindow;
    if (wrap_pos_x == 0.0f)
<<<<<<< HEAD
        wrap_pos_x = GetWorkRectMax().x;
=======
        wrap_pos_x = window->WorkRect.Max.x;
>>>>>>> ae7f426a
    else if (wrap_pos_x > 0.0f)
        wrap_pos_x += window->Pos.x - window->Scroll.x; // wrap_pos_x is provided is window local space

    return ImMax(wrap_pos_x - pos.x, 1.0f);
}

// IM_ALLOC() == ImGui::MemAlloc()
void* ImGui::MemAlloc(size_t size)
{
    if (ImGuiContext* ctx = GImGui)
        ctx->IO.MetricsActiveAllocations++;
    return GImAllocatorAllocFunc(size, GImAllocatorUserData);
}

// IM_FREE() == ImGui::MemFree()
void ImGui::MemFree(void* ptr)
{
    if (ptr)
        if (ImGuiContext* ctx = GImGui)
            ctx->IO.MetricsActiveAllocations--;
    return GImAllocatorFreeFunc(ptr, GImAllocatorUserData);
}

const char* ImGui::GetClipboardText()
{
    return GImGui->IO.GetClipboardTextFn ? GImGui->IO.GetClipboardTextFn(GImGui->IO.ClipboardUserData) : "";
}

void ImGui::SetClipboardText(const char* text)
{
    if (GImGui->IO.SetClipboardTextFn)
        GImGui->IO.SetClipboardTextFn(GImGui->IO.ClipboardUserData, text);
}

const char* ImGui::GetVersion()
{
    return IMGUI_VERSION;
}

// Internal state access - if you want to share Dear ImGui state between modules (e.g. DLL) or allocate it yourself
// Note that we still point to some static data and members (such as GFontAtlas), so the state instance you end up using will point to the static data within its module
ImGuiContext* ImGui::GetCurrentContext()
{
    return GImGui;
}

void ImGui::SetCurrentContext(ImGuiContext* ctx)
{
#ifdef IMGUI_SET_CURRENT_CONTEXT_FUNC
    IMGUI_SET_CURRENT_CONTEXT_FUNC(ctx); // For custom thread-based hackery you may want to have control over this.
#else
    GImGui = ctx;
#endif
}

// Helper function to verify ABI compatibility between caller code and compiled version of Dear ImGui.
// Verify that the type sizes are matching between the calling file's compilation unit and imgui.cpp's compilation unit
// If the user has inconsistent compilation settings, imgui configuration #define, packing pragma, etc. your user code
<<<<<<< HEAD
// may see different structures thanwhat imgui.cpp sees, which is problematic.
=======
// may see different structures than what imgui.cpp sees, which is problematic.
>>>>>>> ae7f426a
// We usually require settings to be in imconfig.h to make sure that they are accessible to all compilation units involved with Dear ImGui.
bool ImGui::DebugCheckVersionAndDataLayout(const char* version, size_t sz_io, size_t sz_style, size_t sz_vec2, size_t sz_vec4, size_t sz_vert, size_t sz_idx)
{
    bool error = false;
    if (strcmp(version, IMGUI_VERSION)!=0) { error = true; IM_ASSERT(strcmp(version,IMGUI_VERSION)==0 && "Mismatched version string!");  }
    if (sz_io    != sizeof(ImGuiIO))       { error = true; IM_ASSERT(sz_io    == sizeof(ImGuiIO)      && "Mismatched struct layout!"); }
    if (sz_style != sizeof(ImGuiStyle))    { error = true; IM_ASSERT(sz_style == sizeof(ImGuiStyle)   && "Mismatched struct layout!"); }
    if (sz_vec2  != sizeof(ImVec2))        { error = true; IM_ASSERT(sz_vec2  == sizeof(ImVec2)       && "Mismatched struct layout!"); }
    if (sz_vec4  != sizeof(ImVec4))        { error = true; IM_ASSERT(sz_vec4  == sizeof(ImVec4)       && "Mismatched struct layout!"); }
    if (sz_vert  != sizeof(ImDrawVert))    { error = true; IM_ASSERT(sz_vert  == sizeof(ImDrawVert)   && "Mismatched struct layout!"); }
    if (sz_idx   != sizeof(ImDrawIdx))     { error = true; IM_ASSERT(sz_idx   == sizeof(ImDrawIdx)    && "Mismatched struct layout!"); }
    return !error;
}

void ImGui::SetAllocatorFunctions(void* (*alloc_func)(size_t sz, void* user_data), void (*free_func)(void* ptr, void* user_data), void* user_data)
{
    GImAllocatorAllocFunc = alloc_func;
    GImAllocatorFreeFunc = free_func;
    GImAllocatorUserData = user_data;
}

ImGuiContext* ImGui::CreateContext(ImFontAtlas* shared_font_atlas)
{
    ImGuiContext* ctx = IM_NEW(ImGuiContext)(shared_font_atlas);
    if (GImGui == NULL)
        SetCurrentContext(ctx);
    Initialize(ctx);
    return ctx;
}

void ImGui::DestroyContext(ImGuiContext* ctx)
{
    if (ctx == NULL)
        ctx = GImGui;
    Shutdown(ctx);
    if (GImGui == ctx)
        SetCurrentContext(NULL);
    IM_DELETE(ctx);
}

ImGuiIO& ImGui::GetIO()
{
    IM_ASSERT(GImGui != NULL && "No current context. Did you call ImGui::CreateContext() and ImGui::SetCurrentContext() ?");
    return GImGui->IO;
}

ImGuiStyle& ImGui::GetStyle()
{
    IM_ASSERT(GImGui != NULL && "No current context. Did you call ImGui::CreateContext() and ImGui::SetCurrentContext() ?");
    return GImGui->Style;
}

// Same value as passed to the old io.RenderDrawListsFn function. Valid after Render() and until the next call to NewFrame()
ImDrawData* ImGui::GetDrawData()
{
    ImGuiContext& g = *GImGui;
    return g.DrawData.Valid ? &g.DrawData : NULL;
}

double ImGui::GetTime()
{
    return GImGui->Time;
}

int ImGui::GetFrameCount()
{
    return GImGui->FrameCount;
}

ImDrawList* ImGui::GetBackgroundDrawList()
{
    return &GImGui->BackgroundDrawList;
}

static ImDrawList* GetForegroundDrawList(ImGuiWindow*)
{
    // This seemingly unnecessary wrapper simplifies compatibility between the 'master' and 'docking' branches.
    return &GImGui->ForegroundDrawList;
}

ImDrawList* ImGui::GetForegroundDrawList()
{
    return &GImGui->ForegroundDrawList;
}

ImDrawListSharedData* ImGui::GetDrawListSharedData()
{
    return &GImGui->DrawListSharedData;
}

void ImGui::StartMouseMovingWindow(ImGuiWindow* window)
{
    // Set ActiveId even if the _NoMove flag is set. Without it, dragging away from a window with _NoMove would activate hover on other windows.
    // We _also_ call this when clicking in a window empty space when io.ConfigWindowsMoveFromTitleBarOnly is set, but clear g.MovingWindow afterward.
    // This is because we want ActiveId to be set even when the window is not permitted to move.
    ImGuiContext& g = *GImGui;
    FocusWindow(window);
    SetActiveID(window->MoveId, window);
    g.NavDisableHighlight = true;
    g.ActiveIdClickOffset = g.IO.MousePos - window->RootWindow->Pos;

    bool can_move_window = true;
    if ((window->Flags & ImGuiWindowFlags_NoMove) || (window->RootWindow->Flags & ImGuiWindowFlags_NoMove))
        can_move_window = false;
    if (can_move_window)
        g.MovingWindow = window;
}

// Handle mouse moving window
// Note: moving window with the navigation keys (Square + d-pad / CTRL+TAB + Arrows) are processed in NavUpdateWindowing()
void ImGui::UpdateMouseMovingWindowNewFrame()
{
    ImGuiContext& g = *GImGui;
    if (g.MovingWindow != NULL)
    {
        // We actually want to move the root window. g.MovingWindow == window we clicked on (could be a child window).
        // We track it to preserve Focus and so that generally ActiveIdWindow == MovingWindow and ActiveId == MovingWindow->MoveId for consistency.
        KeepAliveID(g.ActiveId);
        IM_ASSERT(g.MovingWindow && g.MovingWindow->RootWindow);
        ImGuiWindow* moving_window = g.MovingWindow->RootWindow;
        if (g.IO.MouseDown[0] && IsMousePosValid(&g.IO.MousePos))
        {
            ImVec2 pos = g.IO.MousePos - g.ActiveIdClickOffset;
            if (moving_window->Pos.x != pos.x || moving_window->Pos.y != pos.y)
            {
                MarkIniSettingsDirty(moving_window);
                SetWindowPos(moving_window, pos, ImGuiCond_Always);
            }
            FocusWindow(g.MovingWindow);
        }
        else
        {
            ClearActiveID();
            g.MovingWindow = NULL;
        }
    }
    else
    {
        // When clicking/dragging from a window that has the _NoMove flag, we still set the ActiveId in order to prevent hovering others.
        if (g.ActiveIdWindow && g.ActiveIdWindow->MoveId == g.ActiveId)
        {
            KeepAliveID(g.ActiveId);
            if (!g.IO.MouseDown[0])
                ClearActiveID();
        }
    }
}

// Initiate moving window, handle left-click and right-click focus
void ImGui::UpdateMouseMovingWindowEndFrame()
{
    // Initiate moving window
    ImGuiContext& g = *GImGui;
    if (g.ActiveId != 0 || g.HoveredId != 0)
        return;

    // Unless we just made a window/popup appear
    if (g.NavWindow && g.NavWindow->Appearing)
        return;

    // Click to focus window and start moving (after we're done with all our widgets)
    if (g.IO.MouseClicked[0])
    {
        if (g.HoveredRootWindow != NULL)
        {
            StartMouseMovingWindow(g.HoveredWindow);
            if (g.IO.ConfigWindowsMoveFromTitleBarOnly && !(g.HoveredRootWindow->Flags & ImGuiWindowFlags_NoTitleBar))
                if (!g.HoveredRootWindow->TitleBarRect().Contains(g.IO.MouseClickedPos[0]))
                    g.MovingWindow = NULL;
        }
        else if (g.NavWindow != NULL && GetFrontMostPopupModal() == NULL)
        {
            // Clicking on void disable focus
            FocusWindow(NULL);
        }
    }

    // With right mouse button we close popups without changing focus based on where the mouse is aimed
    // Instead, focus will be restored to the window under the bottom-most closed popup.
    // (The left mouse button path calls FocusWindow on the hovered window, which will lead NewFrame->ClosePopupsOverWindow to trigger)
    if (g.IO.MouseClicked[1])
    {
        // Find the top-most window between HoveredWindow and the front most Modal Window.
        // This is where we can trim the popup stack.
        ImGuiWindow* modal = GetFrontMostPopupModal();
        bool hovered_window_above_modal = false;
        if (modal == NULL)
            hovered_window_above_modal = true;
        for (int i = g.Windows.Size - 1; i >= 0 && hovered_window_above_modal == false; i--)
        {
            ImGuiWindow* window = g.Windows[i];
            if (window == modal)
                break;
            if (window == g.HoveredWindow)
                hovered_window_above_modal = true;
        }
        ClosePopupsOverWindow(hovered_window_above_modal ? g.HoveredWindow : modal, true);
    }
}

static bool IsWindowActiveAndVisible(ImGuiWindow* window)
{
    return (window->Active) && (!window->Hidden);
}

static void ImGui::UpdateMouseInputs()
{
    ImGuiContext& g = *GImGui;

    // Round mouse position to avoid spreading non-rounded position (e.g. UpdateManualResize doesn't support them well)
    if (IsMousePosValid(&g.IO.MousePos))
        g.IO.MousePos = g.LastValidMousePos = ImFloor(g.IO.MousePos);

    // If mouse just appeared or disappeared (usually denoted by -FLT_MAX components) we cancel out movement in MouseDelta
    if (IsMousePosValid(&g.IO.MousePos) && IsMousePosValid(&g.IO.MousePosPrev))
        g.IO.MouseDelta = g.IO.MousePos - g.IO.MousePosPrev;
    else
        g.IO.MouseDelta = ImVec2(0.0f, 0.0f);
    if (g.IO.MouseDelta.x != 0.0f || g.IO.MouseDelta.y != 0.0f)
        g.NavDisableMouseHover = false;

    g.IO.MousePosPrev = g.IO.MousePos;
    for (int i = 0; i < IM_ARRAYSIZE(g.IO.MouseDown); i++)
    {
        g.IO.MouseClicked[i] = g.IO.MouseDown[i] && g.IO.MouseDownDuration[i] < 0.0f;
        g.IO.MouseReleased[i] = !g.IO.MouseDown[i] && g.IO.MouseDownDuration[i] >= 0.0f;
        g.IO.MouseDownDurationPrev[i] = g.IO.MouseDownDuration[i];
        g.IO.MouseDownDuration[i] = g.IO.MouseDown[i] ? (g.IO.MouseDownDuration[i] < 0.0f ? 0.0f : g.IO.MouseDownDuration[i] + g.IO.DeltaTime) : -1.0f;
        g.IO.MouseDoubleClicked[i] = false;
        if (g.IO.MouseClicked[i])
        {
            if ((float)(g.Time - g.IO.MouseClickedTime[i]) < g.IO.MouseDoubleClickTime)
            {
                ImVec2 delta_from_click_pos = IsMousePosValid(&g.IO.MousePos) ? (g.IO.MousePos - g.IO.MouseClickedPos[i]) : ImVec2(0.0f, 0.0f);
                if (ImLengthSqr(delta_from_click_pos) < g.IO.MouseDoubleClickMaxDist * g.IO.MouseDoubleClickMaxDist)
                    g.IO.MouseDoubleClicked[i] = true;
                g.IO.MouseClickedTime[i] = -FLT_MAX;    // so the third click isn't turned into a double-click
            }
            else
            {
                g.IO.MouseClickedTime[i] = g.Time;
            }
            g.IO.MouseClickedPos[i] = g.IO.MousePos;
            g.IO.MouseDownWasDoubleClick[i] = g.IO.MouseDoubleClicked[i];
            g.IO.MouseDragMaxDistanceAbs[i] = ImVec2(0.0f, 0.0f);
            g.IO.MouseDragMaxDistanceSqr[i] = 0.0f;
        }
        else if (g.IO.MouseDown[i])
        {
            // Maintain the maximum distance we reaching from the initial click position, which is used with dragging threshold
            ImVec2 delta_from_click_pos = IsMousePosValid(&g.IO.MousePos) ? (g.IO.MousePos - g.IO.MouseClickedPos[i]) : ImVec2(0.0f, 0.0f);
            g.IO.MouseDragMaxDistanceSqr[i] = ImMax(g.IO.MouseDragMaxDistanceSqr[i], ImLengthSqr(delta_from_click_pos));
            g.IO.MouseDragMaxDistanceAbs[i].x = ImMax(g.IO.MouseDragMaxDistanceAbs[i].x, delta_from_click_pos.x < 0.0f ? -delta_from_click_pos.x : delta_from_click_pos.x);
            g.IO.MouseDragMaxDistanceAbs[i].y = ImMax(g.IO.MouseDragMaxDistanceAbs[i].y, delta_from_click_pos.y < 0.0f ? -delta_from_click_pos.y : delta_from_click_pos.y);
        }
        if (!g.IO.MouseDown[i] && !g.IO.MouseReleased[i])
            g.IO.MouseDownWasDoubleClick[i] = false;
        if (g.IO.MouseClicked[i]) // Clicking any mouse button reactivate mouse hovering which may have been deactivated by gamepad/keyboard navigation
            g.NavDisableMouseHover = false;
    }
}

void ImGui::UpdateMouseWheel()
{
    ImGuiContext& g = *GImGui;
    if (!g.HoveredWindow || g.HoveredWindow->Collapsed)
        return;
    if (g.IO.MouseWheel == 0.0f && g.IO.MouseWheelH == 0.0f)
        return;
    ImGuiWindow* window = g.HoveredWindow;

    // Zoom / Scale window
    // FIXME-OBSOLETE: This is an old feature, it still works but pretty much nobody is using it and may be best redesigned.
<<<<<<< HEAD
    if (g.IO.MouseWheel != 0.0f && g.IO.KeyCtrl && g.IO.FontAllowUserScaling)
=======
    if (g.IO.MouseWheel != 0.0f && g.IO.KeyCtrl && g.IO.FontAllowUserScaling && !window->Collapsed)
>>>>>>> ae7f426a
    {
        const float new_font_scale = ImClamp(window->FontWindowScale + g.IO.MouseWheel * 0.10f, 0.50f, 2.50f);
        const float scale = new_font_scale / window->FontWindowScale;
        window->FontWindowScale = new_font_scale;
        if (!(window->Flags & ImGuiWindowFlags_ChildWindow))
        {
            const ImVec2 offset = window->Size * (1.0f - scale) * (g.IO.MousePos - window->Pos) / window->Size;
<<<<<<< HEAD
            window->Pos = ImFloor(window->Pos + offset);
=======
            SetWindowPos(window, window->Pos + offset, 0);
>>>>>>> ae7f426a
            window->Size = ImFloor(window->Size * scale);
            window->SizeFull = ImFloor(window->SizeFull * scale);
        }
        return;
    }

    // Mouse wheel scrolling
    // If a child window has the ImGuiWindowFlags_NoScrollWithMouse flag, we give a chance to scroll its parent (unless either ImGuiWindowFlags_NoInputs or ImGuiWindowFlags_NoScrollbar are also set).
    while ((window->Flags & ImGuiWindowFlags_ChildWindow) && (window->Flags & ImGuiWindowFlags_NoScrollWithMouse) && !(window->Flags & ImGuiWindowFlags_NoScrollbar) && !(window->Flags & ImGuiWindowFlags_NoMouseInputs) && window->ParentWindow)
        window = window->ParentWindow;
    const bool scroll_allowed = !(window->Flags & ImGuiWindowFlags_NoScrollWithMouse) && !(window->Flags & ImGuiWindowFlags_NoMouseInputs);
    if (scroll_allowed && (g.IO.MouseWheel != 0.0f || g.IO.MouseWheelH != 0.0f) && !g.IO.KeyCtrl)
    {
        ImVec2 max_step = (window->ContentsRegionRect.GetSize() + window->WindowPadding * 2.0f) * 0.67f;

        // Vertical Mouse Wheel Scrolling (hold Shift to scroll horizontally)
        if (g.IO.MouseWheel != 0.0f && !g.IO.KeyShift)
        {
            float scroll_step = ImFloor(ImMin(5 * window->CalcFontSize(), max_step.y));
            SetWindowScrollY(window, window->Scroll.y - g.IO.MouseWheel * scroll_step);
        }
        else if (g.IO.MouseWheel != 0.0f && g.IO.KeyShift)
        {
            float scroll_step = ImFloor(ImMin(2 * window->CalcFontSize(), max_step.x));
            SetWindowScrollX(window, window->Scroll.x - g.IO.MouseWheel * scroll_step);
        }

        // Horizontal Mouse Wheel Scrolling (for hardware that supports it)
        if (g.IO.MouseWheelH != 0.0f && !g.IO.KeyShift)
        {
            float scroll_step = ImFloor(ImMin(2 * window->CalcFontSize(), max_step.x));
            SetWindowScrollX(window, window->Scroll.x - g.IO.MouseWheelH * scroll_step);
        }
    }
}

// The reason this is exposed in imgui_internal.h is: on touch-based system that don't have hovering, we want to dispatch inputs to the right target (imgui vs imgui+app)
void ImGui::UpdateHoveredWindowAndCaptureFlags()
{
    ImGuiContext& g = *GImGui;

    // Find the window hovered by mouse:
    // - Child windows can extend beyond the limit of their parent so we need to derive HoveredRootWindow from HoveredWindow.
    // - When moving a window we can skip the search, which also conveniently bypasses the fact that window->WindowRectClipped is lagging as this point of the frame.
    // - We also support the moved window toggling the NoInputs flag after moving has started in order to be able to detect windows below it, which is useful for e.g. docking mechanisms.
    FindHoveredWindow();

    // Modal windows prevents cursor from hovering behind them.
    ImGuiWindow* modal_window = GetFrontMostPopupModal();
    if (modal_window)
        if (g.HoveredRootWindow && !IsWindowChildOf(g.HoveredRootWindow, modal_window))
            g.HoveredRootWindow = g.HoveredWindow = NULL;

    // Disabled mouse?
    if (g.IO.ConfigFlags & ImGuiConfigFlags_NoMouse)
        g.HoveredWindow = g.HoveredRootWindow = NULL;

    // We track click ownership. When clicked outside of a window the click is owned by the application and won't report hovering nor request capture even while dragging over our windows afterward.
    int mouse_earliest_button_down = -1;
    bool mouse_any_down = false;
    for (int i = 0; i < IM_ARRAYSIZE(g.IO.MouseDown); i++)
    {
        if (g.IO.MouseClicked[i])
            g.IO.MouseDownOwned[i] = (g.HoveredWindow != NULL) || (!g.OpenPopupStack.empty());
        mouse_any_down |= g.IO.MouseDown[i];
        if (g.IO.MouseDown[i])
            if (mouse_earliest_button_down == -1 || g.IO.MouseClickedTime[i] < g.IO.MouseClickedTime[mouse_earliest_button_down])
                mouse_earliest_button_down = i;
    }
    const bool mouse_avail_to_imgui = (mouse_earliest_button_down == -1) || g.IO.MouseDownOwned[mouse_earliest_button_down];

    // If mouse was first clicked outside of ImGui bounds we also cancel out hovering.
    // FIXME: For patterns of drag and drop across OS windows, we may need to rework/remove this test (first committed 311c0ca9 on 2015/02)
    const bool mouse_dragging_extern_payload = g.DragDropActive && (g.DragDropSourceFlags & ImGuiDragDropFlags_SourceExtern) != 0;
    if (!mouse_avail_to_imgui && !mouse_dragging_extern_payload)
        g.HoveredWindow = g.HoveredRootWindow = NULL;

    // Update io.WantCaptureMouse for the user application (true = dispatch mouse info to imgui, false = dispatch mouse info to Dear ImGui + app)
    if (g.WantCaptureMouseNextFrame != -1)
        g.IO.WantCaptureMouse = (g.WantCaptureMouseNextFrame != 0);
    else
        g.IO.WantCaptureMouse = (mouse_avail_to_imgui && (g.HoveredWindow != NULL || mouse_any_down)) || (!g.OpenPopupStack.empty());

    // Update io.WantCaptureKeyboard for the user application (true = dispatch keyboard info to imgui, false = dispatch keyboard info to Dear ImGui + app)
    if (g.WantCaptureKeyboardNextFrame != -1)
        g.IO.WantCaptureKeyboard = (g.WantCaptureKeyboardNextFrame != 0);
    else
        g.IO.WantCaptureKeyboard = (g.ActiveId != 0) || (modal_window != NULL);
    if (g.IO.NavActive && (g.IO.ConfigFlags & ImGuiConfigFlags_NavEnableKeyboard) && !(g.IO.ConfigFlags & ImGuiConfigFlags_NavNoCaptureKeyboard))
        g.IO.WantCaptureKeyboard = true;

    // Update io.WantTextInput flag, this is to allow systems without a keyboard (e.g. mobile, hand-held) to show a software keyboard if possible
    g.IO.WantTextInput = (g.WantTextInputNextFrame != -1) ? (g.WantTextInputNextFrame != 0) : false;
}

void ImGui::NewFrame()
{
    IM_ASSERT(GImGui != NULL && "No current context. Did you call ImGui::CreateContext() and ImGui::SetCurrentContext() ?");
    ImGuiContext& g = *GImGui;

#ifdef IMGUI_ENABLE_TEST_ENGINE
    ImGuiTestEngineHook_PreNewFrame(&g);
#endif

    // Check user data
    // (We pass an error message in the assert expression to make it visible to programmers who are not using a debugger, as most assert handlers display their argument)
    IM_ASSERT(g.Initialized);
    IM_ASSERT((g.IO.DeltaTime > 0.0f || g.FrameCount == 0)              && "Need a positive DeltaTime!");
    IM_ASSERT((g.FrameCount == 0 || g.FrameCountEnded == g.FrameCount)  && "Forgot to call Render() or EndFrame() at the end of the previous frame?");
    IM_ASSERT(g.IO.DisplaySize.x >= 0.0f && g.IO.DisplaySize.y >= 0.0f  && "Invalid DisplaySize value!");
    IM_ASSERT(g.IO.Fonts->Fonts.Size > 0                                && "Font Atlas not built. Did you call io.Fonts->GetTexDataAsRGBA32() / GetTexDataAsAlpha8() ?");
    IM_ASSERT(g.IO.Fonts->Fonts[0]->IsLoaded()                          && "Font Atlas not built. Did you call io.Fonts->GetTexDataAsRGBA32() / GetTexDataAsAlpha8() ?");
    IM_ASSERT(g.Style.CurveTessellationTol > 0.0f                       && "Invalid style setting!");
    IM_ASSERT(g.Style.Alpha >= 0.0f && g.Style.Alpha <= 1.0f            && "Invalid style setting. Alpha cannot be negative (allows us to avoid a few clamps in color computations)!");
    IM_ASSERT(g.Style.WindowMinSize.x >= 1.0f && g.Style.WindowMinSize.y >= 1.0f && "Invalid style setting.");
    IM_ASSERT(g.Style.WindowMenuButtonPosition == ImGuiDir_Left || g.Style.WindowMenuButtonPosition == ImGuiDir_Right);

    for (int n = 0; n < ImGuiKey_COUNT; n++)
        IM_ASSERT(g.IO.KeyMap[n] >= -1 && g.IO.KeyMap[n] < IM_ARRAYSIZE(g.IO.KeysDown) && "io.KeyMap[] contains an out of bound value (need to be 0..512, or -1 for unmapped key)");

    // Perform simple check: required key mapping (we intentionally do NOT check all keys to not pressure user into setting up everything, but Space is required and was only recently added in 1.60 WIP)
    if (g.IO.ConfigFlags & ImGuiConfigFlags_NavEnableKeyboard)
        IM_ASSERT(g.IO.KeyMap[ImGuiKey_Space] != -1 && "ImGuiKey_Space is not mapped, required for keyboard navigation.");

    // Perform simple check: the beta io.ConfigWindowsResizeFromEdges option requires back-end to honor mouse cursor changes and set the ImGuiBackendFlags_HasMouseCursors flag accordingly.
    if (g.IO.ConfigWindowsResizeFromEdges && !(g.IO.BackendFlags & ImGuiBackendFlags_HasMouseCursors))
        g.IO.ConfigWindowsResizeFromEdges = false;

    // Load settings on first frame (if not explicitly loaded manually before)
    if (!g.SettingsLoaded)
    {
        IM_ASSERT(g.SettingsWindows.empty());
        if (g.IO.IniFilename)
            LoadIniSettingsFromDisk(g.IO.IniFilename);
        g.SettingsLoaded = true;
    }

    // Save settings (with a delay after the last modification, so we don't spam disk too much)
    if (g.SettingsDirtyTimer > 0.0f)
    {
        g.SettingsDirtyTimer -= g.IO.DeltaTime;
        if (g.SettingsDirtyTimer <= 0.0f)
        {
            if (g.IO.IniFilename != NULL)
                SaveIniSettingsToDisk(g.IO.IniFilename);
            else
                g.IO.WantSaveIniSettings = true;  // Let user know they can call SaveIniSettingsToMemory(). user will need to clear io.WantSaveIniSettings themselves.
            g.SettingsDirtyTimer = 0.0f;
        }
    }

    g.Time += g.IO.DeltaTime;
    g.FrameScopeActive = true;
    g.FrameCount += 1;
    g.TooltipOverrideCount = 0;
    g.WindowsActiveCount = 0;

    // Setup current font and draw list shared data
    g.IO.Fonts->Locked = true;
    SetCurrentFont(GetDefaultFont());
    IM_ASSERT(g.Font->IsLoaded());
    g.DrawListSharedData.ClipRectFullscreen = ImVec4(0.0f, 0.0f, g.IO.DisplaySize.x, g.IO.DisplaySize.y);
    g.DrawListSharedData.CurveTessellationTol = g.Style.CurveTessellationTol;
    g.DrawListSharedData.InitialFlags = ImDrawListFlags_None;
    if (g.Style.AntiAliasedLines)
        g.DrawListSharedData.InitialFlags |= ImDrawListFlags_AntiAliasedLines;
    if (g.Style.AntiAliasedFill)
        g.DrawListSharedData.InitialFlags |= ImDrawListFlags_AntiAliasedFill;
    if (g.IO.BackendFlags & ImGuiBackendFlags_RendererHasVtxOffset)
        g.DrawListSharedData.InitialFlags |= ImDrawListFlags_AllowVtxOffset;

    g.BackgroundDrawList.Clear();
    g.BackgroundDrawList.PushTextureID(g.IO.Fonts->TexID);
    g.BackgroundDrawList.PushClipRectFullScreen();

    g.ForegroundDrawList.Clear();
    g.ForegroundDrawList.PushTextureID(g.IO.Fonts->TexID);
    g.ForegroundDrawList.PushClipRectFullScreen();

    // Mark rendering data as invalid to prevent user who may have a handle on it to use it.
    g.DrawData.Clear();

    // Drag and drop keep the source ID alive so even if the source disappear our state is consistent
    if (g.DragDropActive && g.DragDropPayload.SourceId == g.ActiveId)
        KeepAliveID(g.DragDropPayload.SourceId);

    // Clear reference to active widget if the widget isn't alive anymore
    if (!g.HoveredIdPreviousFrame)
        g.HoveredIdTimer = 0.0f;
    if (!g.HoveredIdPreviousFrame || (g.HoveredId && g.ActiveId == g.HoveredId))
        g.HoveredIdNotActiveTimer = 0.0f;
    if (g.HoveredId)
        g.HoveredIdTimer += g.IO.DeltaTime;
    if (g.HoveredId && g.ActiveId != g.HoveredId)
        g.HoveredIdNotActiveTimer += g.IO.DeltaTime;
    g.HoveredIdPreviousFrame = g.HoveredId;
    g.HoveredId = 0;
    g.HoveredIdAllowOverlap = false;
    if (g.ActiveIdIsAlive != g.ActiveId && g.ActiveIdPreviousFrame == g.ActiveId && g.ActiveId != 0)
        ClearActiveID();
    if (g.ActiveId)
        g.ActiveIdTimer += g.IO.DeltaTime;
    g.LastActiveIdTimer += g.IO.DeltaTime;
    g.ActiveIdPreviousFrame = g.ActiveId;
    g.ActiveIdPreviousFrameWindow = g.ActiveIdWindow;
    g.ActiveIdPreviousFrameHasBeenEditedBefore = g.ActiveIdHasBeenEditedBefore;
    g.ActiveIdIsAlive = 0;
    g.ActiveIdHasBeenEditedThisFrame = false;
    g.ActiveIdPreviousFrameIsAlive = false;
    g.ActiveIdIsJustActivated = false;
    if (g.TempInputTextId != 0 && g.ActiveId != g.TempInputTextId)
        g.TempInputTextId = 0;

    // Drag and drop
    g.DragDropAcceptIdPrev = g.DragDropAcceptIdCurr;
    g.DragDropAcceptIdCurr = 0;
    g.DragDropAcceptIdCurrRectSurface = FLT_MAX;
    g.DragDropWithinSourceOrTarget = false;

    // Update keyboard input state
    memcpy(g.IO.KeysDownDurationPrev, g.IO.KeysDownDuration, sizeof(g.IO.KeysDownDuration));
    for (int i = 0; i < IM_ARRAYSIZE(g.IO.KeysDown); i++)
        g.IO.KeysDownDuration[i] = g.IO.KeysDown[i] ? (g.IO.KeysDownDuration[i] < 0.0f ? 0.0f : g.IO.KeysDownDuration[i] + g.IO.DeltaTime) : -1.0f;

    // Update gamepad/keyboard directional navigation
    NavUpdate();

    // Update mouse input state
    UpdateMouseInputs();

    // Calculate frame-rate for the user, as a purely luxurious feature
    g.FramerateSecPerFrameAccum += g.IO.DeltaTime - g.FramerateSecPerFrame[g.FramerateSecPerFrameIdx];
    g.FramerateSecPerFrame[g.FramerateSecPerFrameIdx] = g.IO.DeltaTime;
    g.FramerateSecPerFrameIdx = (g.FramerateSecPerFrameIdx + 1) % IM_ARRAYSIZE(g.FramerateSecPerFrame);
    g.IO.Framerate = (g.FramerateSecPerFrameAccum > 0.0f) ? (1.0f / (g.FramerateSecPerFrameAccum / (float)IM_ARRAYSIZE(g.FramerateSecPerFrame))) : FLT_MAX;

    // Find hovered window
    // (needs to be before UpdateMouseMovingWindowNewFrame so we fill g.HoveredWindowUnderMovingWindow on the mouse release frame)
    UpdateHoveredWindowAndCaptureFlags();

    // Handle user moving window with mouse (at the beginning of the frame to avoid input lag or sheering)
    UpdateMouseMovingWindowNewFrame();

    // Background darkening/whitening
    if (GetFrontMostPopupModal() != NULL || (g.NavWindowingTarget != NULL && g.NavWindowingHighlightAlpha > 0.0f))
        g.DimBgRatio = ImMin(g.DimBgRatio + g.IO.DeltaTime * 6.0f, 1.0f);
    else
        g.DimBgRatio = ImMax(g.DimBgRatio - g.IO.DeltaTime * 10.0f, 0.0f);

    g.MouseCursor = ImGuiMouseCursor_Arrow;
    g.WantCaptureMouseNextFrame = g.WantCaptureKeyboardNextFrame = g.WantTextInputNextFrame = -1;
    g.PlatformImePos = ImVec2(1.0f, 1.0f); // OS Input Method Editor showing on top-left of our window by default

    // Mouse wheel scrolling, scale
    UpdateMouseWheel();

    // Pressing TAB activate widget focus
    g.FocusTabPressed = (g.NavWindow && g.NavWindow->Active && !(g.NavWindow->Flags & ImGuiWindowFlags_NoNavInputs) && !g.IO.KeyCtrl && IsKeyPressedMap(ImGuiKey_Tab));
    if (g.ActiveId == 0 && g.FocusTabPressed)
    {
        // Note that SetKeyboardFocusHere() sets the Next fields mid-frame. To be consistent we also
        // manipulate the Next fields even, even though they will be turned into Curr fields by the code below.
        g.FocusRequestNextWindow = g.NavWindow;
        g.FocusRequestNextCounterAll = INT_MAX;
        if (g.NavId != 0 && g.NavIdTabCounter != INT_MAX)
            g.FocusRequestNextCounterTab = g.NavIdTabCounter + 1 + (g.IO.KeyShift ? -1 : 1);
        else
            g.FocusRequestNextCounterTab = g.IO.KeyShift ? -1 : 0;
    }

    // Turn queued focus request into current one
    g.FocusRequestCurrWindow = NULL;
    g.FocusRequestCurrCounterAll = g.FocusRequestCurrCounterTab = INT_MAX;
    if (g.FocusRequestNextWindow != NULL)
    {
        ImGuiWindow* window = g.FocusRequestNextWindow;
        g.FocusRequestCurrWindow = window;
        if (g.FocusRequestNextCounterAll != INT_MAX && window->DC.FocusCounterAll != -1)
            g.FocusRequestCurrCounterAll = ImModPositive(g.FocusRequestNextCounterAll, window->DC.FocusCounterAll + 1);
        if (g.FocusRequestNextCounterTab != INT_MAX && window->DC.FocusCounterTab != -1)
            g.FocusRequestCurrCounterTab = ImModPositive(g.FocusRequestNextCounterTab, window->DC.FocusCounterTab + 1);
        g.FocusRequestNextWindow = NULL;
        g.FocusRequestNextCounterAll = g.FocusRequestNextCounterTab = INT_MAX;
    }

    g.NavIdTabCounter = INT_MAX;

    // Mark all windows as not visible
    IM_ASSERT(g.WindowsFocusOrder.Size == g.Windows.Size);
    for (int i = 0; i != g.Windows.Size; i++)
    {
        ImGuiWindow* window = g.Windows[i];
        window->WasActive = window->Active;
        window->BeginCount = 0;
        window->Active = false;
        window->WriteAccessed = false;
    }

    // Closing the focused window restore focus to the first active root window in descending z-order
    if (g.NavWindow && !g.NavWindow->WasActive)
        FocusTopMostWindowUnderOne(NULL, NULL);

    // No window should be open at the beginning of the frame.
    // But in order to allow the user to call NewFrame() multiple times without calling Render(), we are doing an explicit clear.
    g.CurrentWindowStack.resize(0);
    g.BeginPopupStack.resize(0);
    ClosePopupsOverWindow(g.NavWindow, false);

    // Create implicit/fallback window - which we will only render it if the user has added something to it.
    // We don't use "Debug" to avoid colliding with user trying to create a "Debug" window with custom flags.
    // This fallback is particularly important as it avoid ImGui:: calls from crashing.
    SetNextWindowSize(ImVec2(400,400), ImGuiCond_FirstUseEver);
    Begin("Debug##Default");
    g.FrameScopePushedImplicitWindow = true;

#ifdef IMGUI_ENABLE_TEST_ENGINE
    ImGuiTestEngineHook_PostNewFrame(&g);
#endif
}

void ImGui::Initialize(ImGuiContext* context)
{
    ImGuiContext& g = *context;
    IM_ASSERT(!g.Initialized && !g.SettingsLoaded);

    // Add .ini handle for ImGuiWindow type
    ImGuiSettingsHandler ini_handler;
    ini_handler.TypeName = "Window";
    ini_handler.TypeHash = ImHashStr("Window");
    ini_handler.ReadOpenFn = SettingsHandlerWindow_ReadOpen;
    ini_handler.ReadLineFn = SettingsHandlerWindow_ReadLine;
    ini_handler.WriteAllFn = SettingsHandlerWindow_WriteAll;
    g.SettingsHandlers.push_back(ini_handler);

    g.Initialized = true;
}

// This function is merely here to free heap allocations.
void ImGui::Shutdown(ImGuiContext* context)
{
    // The fonts atlas can be used prior to calling NewFrame(), so we clear it even if g.Initialized is FALSE (which would happen if we never called NewFrame)
    ImGuiContext& g = *context;
    if (g.IO.Fonts && g.FontAtlasOwnedByContext)
    {
        g.IO.Fonts->Locked = false;
        IM_DELETE(g.IO.Fonts);
    }
    g.IO.Fonts = NULL;

    // Cleanup of other data are conditional on actually having initialized Dear ImGui.
    if (!g.Initialized)
        return;

    // Save settings (unless we haven't attempted to load them: CreateContext/DestroyContext without a call to NewFrame shouldn't save an empty file)
    if (g.SettingsLoaded && g.IO.IniFilename != NULL)
    {
        ImGuiContext* backup_context = GImGui;
        SetCurrentContext(context);
        SaveIniSettingsToDisk(g.IO.IniFilename);
        SetCurrentContext(backup_context);
    }

    // Clear everything else
    for (int i = 0; i < g.Windows.Size; i++)
        IM_DELETE(g.Windows[i]);
    g.Windows.clear();
    g.WindowsFocusOrder.clear();
    g.WindowsSortBuffer.clear();
    g.CurrentWindow = NULL;
    g.CurrentWindowStack.clear();
    g.WindowsById.Clear();
    g.NavWindow = NULL;
    g.HoveredWindow = g.HoveredRootWindow = NULL;
    g.ActiveIdWindow = g.ActiveIdPreviousFrameWindow = NULL;
    g.MovingWindow = NULL;
    g.ColorModifiers.clear();
    g.StyleModifiers.clear();
    g.FontStack.clear();
    g.OpenPopupStack.clear();
    g.BeginPopupStack.clear();
    g.DrawDataBuilder.ClearFreeMemory();
    g.BackgroundDrawList.ClearFreeMemory();
    g.ForegroundDrawList.ClearFreeMemory();
    g.PrivateClipboard.clear();
    g.InputTextState.ClearFreeMemory();

    for (int i = 0; i < g.SettingsWindows.Size; i++)
        IM_DELETE(g.SettingsWindows[i].Name);
    g.SettingsWindows.clear();
    g.SettingsHandlers.clear();

    if (g.LogFile && g.LogFile != stdout)
    {
        fclose(g.LogFile);
        g.LogFile = NULL;
    }
    g.LogBuffer.clear();

    g.Initialized = false;
}

// FIXME: Add a more explicit sort order in the window structure.
static int IMGUI_CDECL ChildWindowComparer(const void* lhs, const void* rhs)
{
    const ImGuiWindow* const a = *(const ImGuiWindow* const *)lhs;
    const ImGuiWindow* const b = *(const ImGuiWindow* const *)rhs;
    if (int d = (a->Flags & ImGuiWindowFlags_Popup) - (b->Flags & ImGuiWindowFlags_Popup))
        return d;
    if (int d = (a->Flags & ImGuiWindowFlags_Tooltip) - (b->Flags & ImGuiWindowFlags_Tooltip))
        return d;
    return (a->BeginOrderWithinParent - b->BeginOrderWithinParent);
}

static void AddWindowToSortBuffer(ImVector<ImGuiWindow*>* out_sorted_windows, ImGuiWindow* window)
{
    out_sorted_windows->push_back(window);
    if (window->Active)
    {
        int count = window->DC.ChildWindows.Size;
        if (count > 1)
            ImQsort(window->DC.ChildWindows.Data, (size_t)count, sizeof(ImGuiWindow*), ChildWindowComparer);
        for (int i = 0; i < count; i++)
        {
            ImGuiWindow* child = window->DC.ChildWindows[i];
            if (child->Active)
                AddWindowToSortBuffer(out_sorted_windows, child);
        }
    }
}

static void AddDrawListToDrawData(ImVector<ImDrawList*>* out_list, ImDrawList* draw_list)
{
    if (draw_list->CmdBuffer.empty())
        return;

    // Remove trailing command if unused
    ImDrawCmd& last_cmd = draw_list->CmdBuffer.back();
    if (last_cmd.ElemCount == 0 && last_cmd.UserCallback == NULL)
    {
        draw_list->CmdBuffer.pop_back();
        if (draw_list->CmdBuffer.empty())
            return;
    }

    // Draw list sanity check. Detect mismatch between PrimReserve() calls and incrementing _VtxCurrentIdx, _VtxWritePtr etc. 
    // May trigger for you if you are using PrimXXX functions incorrectly.
    IM_ASSERT(draw_list->VtxBuffer.Size == 0 || draw_list->_VtxWritePtr == draw_list->VtxBuffer.Data + draw_list->VtxBuffer.Size);
    IM_ASSERT(draw_list->IdxBuffer.Size == 0 || draw_list->_IdxWritePtr == draw_list->IdxBuffer.Data + draw_list->IdxBuffer.Size);
    if (!(draw_list->Flags & ImDrawListFlags_AllowVtxOffset))
        IM_ASSERT((int)draw_list->_VtxCurrentIdx == draw_list->VtxBuffer.Size);

    // Check that draw_list doesn't use more vertices than indexable (default ImDrawIdx = unsigned short = 2 bytes = 64K vertices per ImDrawList = per window)
    // If this assert triggers because you are drawing lots of stuff manually:
    // - First, make sure you are coarse clipping yourself and not trying to draw many things outside visible bounds. 
    //   Be mindful that the ImDrawList API doesn't filter vertices. Use the Metrics window to inspect draw list contents.
    // - If you want large meshes with more than 64K vertices, you can either:
    //   (A) Handle the ImDrawCmd::VtxOffset value in your renderer back-end, and set 'io.BackendFlags |= ImGuiBackendFlags_RendererHasVtxOffset'.
    //       Most example back-ends already support this from 1.71. Pre-1.71 back-ends won't.
    //       Some graphics API such as GL ES 1/2 don't have a way to offset the starting vertex so it is not supported for them.
    //   (B) Or handle 32-bits indices in your renderer back-end, and uncomment '#define ImDrawIdx unsigned int' line in imconfig.h.
    //       Most example back-ends already support this. For example, the OpenGL example code detect index size at compile-time:
    //         glDrawElements(GL_TRIANGLES, (GLsizei)pcmd->ElemCount, sizeof(ImDrawIdx) == 2 ? GL_UNSIGNED_SHORT : GL_UNSIGNED_INT, idx_buffer_offset);
    //       Your own engine or render API may use different parameters or function calls to specify index sizes. 
    //       2 and 4 bytes indices are generally supported by most graphics API.
    // - If for some reason neither of those solutions works for you, a workaround is to call BeginChild()/EndChild() before reaching 
    //   the 64K limit to split your draw commands in multiple draw lists.
    if (sizeof(ImDrawIdx) == 2)
        IM_ASSERT(draw_list->_VtxCurrentIdx < (1 << 16) && "Too many vertices in ImDrawList using 16-bit indices. Read comment above");

    out_list->push_back(draw_list);
}

static void AddWindowToDrawData(ImVector<ImDrawList*>* out_render_list, ImGuiWindow* window)
{
    ImGuiContext& g = *GImGui;
    g.IO.MetricsRenderWindows++;
    AddDrawListToDrawData(out_render_list, window->DrawList);
    for (int i = 0; i < window->DC.ChildWindows.Size; i++)
    {
        ImGuiWindow* child = window->DC.ChildWindows[i];
        if (IsWindowActiveAndVisible(child)) // clipped children may have been marked not active
            AddWindowToDrawData(out_render_list, child);
    }
}

// Layer is locked for the root window, however child windows may use a different viewport (e.g. extruding menu)
static void AddRootWindowToDrawData(ImGuiWindow* window)
{
    ImGuiContext& g = *GImGui;
    if (window->Flags & ImGuiWindowFlags_Tooltip)
        AddWindowToDrawData(&g.DrawDataBuilder.Layers[1], window);
    else
        AddWindowToDrawData(&g.DrawDataBuilder.Layers[0], window);
}

void ImDrawDataBuilder::FlattenIntoSingleLayer()
{
    int n = Layers[0].Size;
    int size = n;
    for (int i = 1; i < IM_ARRAYSIZE(Layers); i++)
        size += Layers[i].Size;
    Layers[0].resize(size);
    for (int layer_n = 1; layer_n < IM_ARRAYSIZE(Layers); layer_n++)
    {
        ImVector<ImDrawList*>& layer = Layers[layer_n];
        if (layer.empty())
            continue;
        memcpy(&Layers[0][n], &layer[0], layer.Size * sizeof(ImDrawList*));
        n += layer.Size;
        layer.resize(0);
    }
}

static void SetupDrawData(ImVector<ImDrawList*>* draw_lists, ImDrawData* draw_data)
{
    ImGuiIO& io = ImGui::GetIO();
    draw_data->Valid = true;
    draw_data->CmdLists = (draw_lists->Size > 0) ? draw_lists->Data : NULL;
    draw_data->CmdListsCount = draw_lists->Size;
    draw_data->TotalVtxCount = draw_data->TotalIdxCount = 0;
    draw_data->DisplayPos = ImVec2(0.0f, 0.0f);
    draw_data->DisplaySize = io.DisplaySize;
    draw_data->FramebufferScale = io.DisplayFramebufferScale;
    for (int n = 0; n < draw_lists->Size; n++)
    {
        draw_data->TotalVtxCount += draw_lists->Data[n]->VtxBuffer.Size;
        draw_data->TotalIdxCount += draw_lists->Data[n]->IdxBuffer.Size;
    }
}

// When using this function it is sane to ensure that float are perfectly rounded to integer values, to that e.g. (int)(max.x-min.x) in user's render produce correct result.
void ImGui::PushClipRect(const ImVec2& clip_rect_min, const ImVec2& clip_rect_max, bool intersect_with_current_clip_rect)
{
    ImGuiWindow* window = GetCurrentWindow();
    window->DrawList->PushClipRect(clip_rect_min, clip_rect_max, intersect_with_current_clip_rect);
    window->ClipRect = window->DrawList->_ClipRectStack.back();
}

void ImGui::PopClipRect()
{
    ImGuiWindow* window = GetCurrentWindow();
    window->DrawList->PopClipRect();
    window->ClipRect = window->DrawList->_ClipRectStack.back();
}

// This is normally called by Render(). You may want to call it directly if you want to avoid calling Render() but the gain will be very minimal.
void ImGui::EndFrame()
{
    ImGuiContext& g = *GImGui;
    IM_ASSERT(g.Initialized);
    if (g.FrameCountEnded == g.FrameCount)          // Don't process EndFrame() multiple times.
        return;
    IM_ASSERT(g.FrameScopeActive && "Forgot to call ImGui::NewFrame()?");

    // Notify OS when our Input Method Editor cursor has moved (e.g. CJK inputs using Microsoft IME)
    if (g.IO.ImeSetInputScreenPosFn && (g.PlatformImeLastPos.x == FLT_MAX || ImLengthSqr(g.PlatformImeLastPos - g.PlatformImePos) > 0.0001f))
    {
        g.IO.ImeSetInputScreenPosFn((int)g.PlatformImePos.x, (int)g.PlatformImePos.y);
        g.PlatformImeLastPos = g.PlatformImePos;
    }

    // Report when there is a mismatch of Begin/BeginChild vs End/EndChild calls. Important: Remember that the Begin/BeginChild API requires you
    // to always call End/EndChild even if Begin/BeginChild returns false! (this is unfortunately inconsistent with most other Begin* API).
    if (g.CurrentWindowStack.Size != 1)
    {
        if (g.CurrentWindowStack.Size > 1)
        {
            IM_ASSERT(g.CurrentWindowStack.Size == 1 && "Mismatched Begin/BeginChild vs End/EndChild calls: did you forget to call End/EndChild?");
            while (g.CurrentWindowStack.Size > 1) // FIXME-ERRORHANDLING
                End();
        }
        else
        {
            IM_ASSERT(g.CurrentWindowStack.Size == 1 && "Mismatched Begin/BeginChild vs End/EndChild calls: did you call End/EndChild too much?");
        }
    }

    // Hide implicit/fallback "Debug" window if it hasn't been used
    g.FrameScopePushedImplicitWindow = false;
    if (g.CurrentWindow && !g.CurrentWindow->WriteAccessed)
        g.CurrentWindow->Active = false;
    End();

    // Show CTRL+TAB list window
    if (g.NavWindowingTarget)
        NavUpdateWindowingList();

    // Drag and Drop: Elapse payload (if delivered, or if source stops being submitted)
    if (g.DragDropActive)
    {
        bool is_delivered = g.DragDropPayload.Delivery;
        bool is_elapsed = (g.DragDropPayload.DataFrameCount + 1 < g.FrameCount) && ((g.DragDropSourceFlags & ImGuiDragDropFlags_SourceAutoExpirePayload) || !IsMouseDown(g.DragDropMouseButton));
        if (is_delivered || is_elapsed)
            ClearDragDrop();
    }

    // Drag and Drop: Fallback for source tooltip. This is not ideal but better than nothing.
    if (g.DragDropActive && g.DragDropSourceFrameCount < g.FrameCount)
    {
        g.DragDropWithinSourceOrTarget = true;
        SetTooltip("...");
        g.DragDropWithinSourceOrTarget = false;
    }

    // End frame
    g.FrameScopeActive = false;
    g.FrameCountEnded = g.FrameCount;

    // Initiate moving window + handle left-click and right-click focus
    UpdateMouseMovingWindowEndFrame();

    // Sort the window list so that all child windows are after their parent
    // We cannot do that on FocusWindow() because childs may not exist yet
    g.WindowsSortBuffer.resize(0);
    g.WindowsSortBuffer.reserve(g.Windows.Size);
    for (int i = 0; i != g.Windows.Size; i++)
    {
        ImGuiWindow* window = g.Windows[i];
        if (window->Active && (window->Flags & ImGuiWindowFlags_ChildWindow))       // if a child is active its parent will add it
            continue;
        AddWindowToSortBuffer(&g.WindowsSortBuffer, window);
    }

    // This usually assert if there is a mismatch between the ImGuiWindowFlags_ChildWindow / ParentWindow values and DC.ChildWindows[] in parents, aka we've done something wrong.
    IM_ASSERT(g.Windows.Size == g.WindowsSortBuffer.Size);
    g.Windows.swap(g.WindowsSortBuffer);
    g.IO.MetricsActiveWindows = g.WindowsActiveCount;

    // Unlock font atlas
    g.IO.Fonts->Locked = false;

    // Clear Input data for next frame
    g.IO.MouseWheel = g.IO.MouseWheelH = 0.0f;
    g.IO.InputQueueCharacters.resize(0);
    memset(g.IO.NavInputs, 0, sizeof(g.IO.NavInputs));
}

void ImGui::Render()
{
    ImGuiContext& g = *GImGui;
    IM_ASSERT(g.Initialized);

    if (g.FrameCountEnded != g.FrameCount)
        EndFrame();
    g.FrameCountRendered = g.FrameCount;

    // Gather ImDrawList to render (for each active window)
    g.IO.MetricsRenderVertices = g.IO.MetricsRenderIndices = g.IO.MetricsRenderWindows = 0;
    g.DrawDataBuilder.Clear();
    if (!g.BackgroundDrawList.VtxBuffer.empty())
        AddDrawListToDrawData(&g.DrawDataBuilder.Layers[0], &g.BackgroundDrawList);

    ImGuiWindow* windows_to_render_front_most[2];
    windows_to_render_front_most[0] = (g.NavWindowingTarget && !(g.NavWindowingTarget->Flags & ImGuiWindowFlags_NoBringToFrontOnFocus)) ? g.NavWindowingTarget->RootWindow : NULL;
    windows_to_render_front_most[1] = g.NavWindowingTarget ? g.NavWindowingList : NULL;
    for (int n = 0; n != g.Windows.Size; n++)
    {
        ImGuiWindow* window = g.Windows[n];
        if (IsWindowActiveAndVisible(window) && (window->Flags & ImGuiWindowFlags_ChildWindow) == 0 && window != windows_to_render_front_most[0] && window != windows_to_render_front_most[1])
            AddRootWindowToDrawData(window);
    }
    for (int n = 0; n < IM_ARRAYSIZE(windows_to_render_front_most); n++)
        if (windows_to_render_front_most[n] && IsWindowActiveAndVisible(windows_to_render_front_most[n])) // NavWindowingTarget is always temporarily displayed as the front-most window
            AddRootWindowToDrawData(windows_to_render_front_most[n]);
    g.DrawDataBuilder.FlattenIntoSingleLayer();

    // Draw software mouse cursor if requested
    if (g.IO.MouseDrawCursor)
        RenderMouseCursor(&g.ForegroundDrawList, g.IO.MousePos, g.Style.MouseCursorScale, g.MouseCursor);

    if (!g.ForegroundDrawList.VtxBuffer.empty())
        AddDrawListToDrawData(&g.DrawDataBuilder.Layers[0], &g.ForegroundDrawList);

    // Setup ImDrawData structure for end-user
    SetupDrawData(&g.DrawDataBuilder.Layers[0], &g.DrawData);
    g.IO.MetricsRenderVertices = g.DrawData.TotalVtxCount;
    g.IO.MetricsRenderIndices = g.DrawData.TotalIdxCount;

    // (Legacy) Call the Render callback function. The current prefer way is to let the user retrieve GetDrawData() and call the render function themselves.
#ifndef IMGUI_DISABLE_OBSOLETE_FUNCTIONS
    if (g.DrawData.CmdListsCount > 0 && g.IO.RenderDrawListsFn != NULL)
        g.IO.RenderDrawListsFn(&g.DrawData);
#endif
}

// Calculate text size. Text can be multi-line. Optionally ignore text after a ## marker.
// CalcTextSize("") should return ImVec2(0.0f, GImGui->FontSize)
ImVec2 ImGui::CalcTextSize(const char* text, const char* text_end, bool hide_text_after_double_hash, float wrap_width)
{
    ImGuiContext& g = *GImGui;

    const char* text_display_end;
    if (hide_text_after_double_hash)
        text_display_end = FindRenderedTextEnd(text, text_end);      // Hide anything after a '##' string
    else
        text_display_end = text_end;

    ImFont* font = g.Font;
    const float font_size = g.FontSize;
    if (text == text_display_end)
        return ImVec2(0.0f, font_size);
    ImVec2 text_size = font->CalcTextSizeA(font_size, FLT_MAX, wrap_width, text, text_display_end, NULL);

    // Round
    text_size.x = (float)(int)(text_size.x + 0.95f);

    return text_size;
}

// Helper to calculate coarse clipping of large list of evenly sized items.
// NB: Prefer using the ImGuiListClipper higher-level helper if you can! Read comments and instructions there on how those use this sort of pattern.
// NB: 'items_count' is only used to clamp the result, if you don't know your count you can use INT_MAX
void ImGui::CalcListClipping(int items_count, float items_height, int* out_items_display_start, int* out_items_display_end)
{
    ImGuiContext& g = *GImGui;
    ImGuiWindow* window = g.CurrentWindow;
    if (g.LogEnabled)
    {
        // If logging is active, do not perform any clipping
        *out_items_display_start = 0;
        *out_items_display_end = items_count;
        return;
    }
    if (window->SkipItems)
    {
        *out_items_display_start = *out_items_display_end = 0;
        return;
    }

    // We create the union of the ClipRect and the NavScoringRect which at worst should be 1 page away from ClipRect
    ImRect unclipped_rect = window->ClipRect;
    if (g.NavMoveRequest)
        unclipped_rect.Add(g.NavScoringRectScreen);

    const ImVec2 pos = window->DC.CursorPos;
    int start = (int)((unclipped_rect.Min.y - pos.y) / items_height);
    int end = (int)((unclipped_rect.Max.y - pos.y) / items_height);

    // When performing a navigation request, ensure we have one item extra in the direction we are moving to
    if (g.NavMoveRequest && g.NavMoveClipDir == ImGuiDir_Up)
        start--;
    if (g.NavMoveRequest && g.NavMoveClipDir == ImGuiDir_Down)
        end++;

    start = ImClamp(start, 0, items_count);
    end = ImClamp(end + 1, start, items_count);
    *out_items_display_start = start;
    *out_items_display_end = end;
}

// Find window given position, search front-to-back
// FIXME: Note that we have an inconsequential lag here: OuterRectClipped is updated in Begin(), so windows moved programatically
// with SetWindowPos() and not SetNextWindowPos() will have that rectangle lagging by a frame at the time FindHoveredWindow() is
// called, aka before the next Begin(). Moving window isn't affected.
static void FindHoveredWindow()
{
    ImGuiContext& g = *GImGui;

    ImGuiWindow* hovered_window = NULL;
    if (g.MovingWindow && !(g.MovingWindow->Flags & ImGuiWindowFlags_NoMouseInputs))
        hovered_window = g.MovingWindow;

    ImVec2 padding_regular = g.Style.TouchExtraPadding;
    ImVec2 padding_for_resize_from_edges = g.IO.ConfigWindowsResizeFromEdges ? ImMax(g.Style.TouchExtraPadding, ImVec2(WINDOWS_RESIZE_FROM_EDGES_HALF_THICKNESS, WINDOWS_RESIZE_FROM_EDGES_HALF_THICKNESS)) : padding_regular;
    for (int i = g.Windows.Size - 1; i >= 0; i--)
    {
        ImGuiWindow* window = g.Windows[i];
        if (!window->Active || window->Hidden)
            continue;
        if (window->Flags & ImGuiWindowFlags_NoMouseInputs)
            continue;

        // Using the clipped AABB, a child window will typically be clipped by its parent (not always)
        ImRect bb(window->OuterRectClipped);
        if (window->Flags & (ImGuiWindowFlags_ChildWindow | ImGuiWindowFlags_NoResize | ImGuiWindowFlags_AlwaysAutoResize))
            bb.Expand(padding_regular);
        else
            bb.Expand(padding_for_resize_from_edges);
        if (!bb.Contains(g.IO.MousePos))
            continue;

        // Those seemingly unnecessary extra tests are because the code here is a little different in viewport/docking branches.
        if (hovered_window == NULL)
            hovered_window = window;
        if (hovered_window)
            break;
    }

    g.HoveredWindow = hovered_window;
    g.HoveredRootWindow = g.HoveredWindow ? g.HoveredWindow->RootWindow : NULL;

}

// Test if mouse cursor is hovering given rectangle
// NB- Rectangle is clipped by our current clip setting
// NB- Expand the rectangle to be generous on imprecise inputs systems (g.Style.TouchExtraPadding)
bool ImGui::IsMouseHoveringRect(const ImVec2& r_min, const ImVec2& r_max, bool clip)
{
    ImGuiContext& g = *GImGui;

    // Clip
    ImRect rect_clipped(r_min, r_max);
    if (clip)
        rect_clipped.ClipWith(g.CurrentWindow->ClipRect);

    // Expand for touch input
    const ImRect rect_for_touch(rect_clipped.Min - g.Style.TouchExtraPadding, rect_clipped.Max + g.Style.TouchExtraPadding);
    if (!rect_for_touch.Contains(g.IO.MousePos))
        return false;
    return true;
}

int ImGui::GetKeyIndex(ImGuiKey imgui_key)
{
    IM_ASSERT(imgui_key >= 0 && imgui_key < ImGuiKey_COUNT);
    return GImGui->IO.KeyMap[imgui_key];
}

// Note that imgui doesn't know the semantic of each entry of io.KeysDown[]. Use your own indices/enums according to how your back-end/engine stored them into io.KeysDown[]!
bool ImGui::IsKeyDown(int user_key_index)
{
    if (user_key_index < 0) return false;
    IM_ASSERT(user_key_index >= 0 && user_key_index < IM_ARRAYSIZE(GImGui->IO.KeysDown));
    return GImGui->IO.KeysDown[user_key_index];
}

int ImGui::CalcTypematicPressedRepeatAmount(float t, float t_prev, float repeat_delay, float repeat_rate)
{
    if (t == 0.0f)
        return 1;
    if (t <= repeat_delay || repeat_rate <= 0.0f)
        return 0;
    const int count = (int)((t - repeat_delay) / repeat_rate) - (int)((t_prev - repeat_delay) / repeat_rate);
    return (count > 0) ? count : 0;
}

int ImGui::GetKeyPressedAmount(int key_index, float repeat_delay, float repeat_rate)
{
    ImGuiContext& g = *GImGui;
    if (key_index < 0)
        return 0;
    IM_ASSERT(key_index >= 0 && key_index < IM_ARRAYSIZE(g.IO.KeysDown));
    const float t = g.IO.KeysDownDuration[key_index];
    return CalcTypematicPressedRepeatAmount(t, t - g.IO.DeltaTime, repeat_delay, repeat_rate);
}

bool ImGui::IsKeyPressed(int user_key_index, bool repeat)
{
    ImGuiContext& g = *GImGui;
    if (user_key_index < 0)
        return false;
    IM_ASSERT(user_key_index >= 0 && user_key_index < IM_ARRAYSIZE(g.IO.KeysDown));
    const float t = g.IO.KeysDownDuration[user_key_index];
    if (t == 0.0f)
        return true;
    if (repeat && t > g.IO.KeyRepeatDelay)
        return GetKeyPressedAmount(user_key_index, g.IO.KeyRepeatDelay, g.IO.KeyRepeatRate) > 0;
    return false;
}

bool ImGui::IsKeyReleased(int user_key_index)
{
    ImGuiContext& g = *GImGui;
    if (user_key_index < 0) return false;
    IM_ASSERT(user_key_index >= 0 && user_key_index < IM_ARRAYSIZE(g.IO.KeysDown));
    return g.IO.KeysDownDurationPrev[user_key_index] >= 0.0f && !g.IO.KeysDown[user_key_index];
}

bool ImGui::IsMouseDown(int button)
{
    ImGuiContext& g = *GImGui;
    IM_ASSERT(button >= 0 && button < IM_ARRAYSIZE(g.IO.MouseDown));
    return g.IO.MouseDown[button];
}

bool ImGui::IsAnyMouseDown()
{
    ImGuiContext& g = *GImGui;
    for (int n = 0; n < IM_ARRAYSIZE(g.IO.MouseDown); n++)
        if (g.IO.MouseDown[n])
            return true;
    return false;
}

bool ImGui::IsMouseClicked(int button, bool repeat)
{
    ImGuiContext& g = *GImGui;
    IM_ASSERT(button >= 0 && button < IM_ARRAYSIZE(g.IO.MouseDown));
    const float t = g.IO.MouseDownDuration[button];
    if (t == 0.0f)
        return true;

    if (repeat && t > g.IO.KeyRepeatDelay)
    {
        // FIXME: 2019/05/03: Our old repeat code was wrong here and led to doubling the repeat rate, which made it an ok rate for repeat on mouse hold.
        int amount = CalcTypematicPressedRepeatAmount(t, t - g.IO.DeltaTime, g.IO.KeyRepeatDelay, g.IO.KeyRepeatRate * 0.5f);
        if (amount > 0)
            return true;
    }

    return false;
}

bool ImGui::IsMouseReleased(int button)
{
    ImGuiContext& g = *GImGui;
    IM_ASSERT(button >= 0 && button < IM_ARRAYSIZE(g.IO.MouseDown));
    return g.IO.MouseReleased[button];
}

bool ImGui::IsMouseDoubleClicked(int button)
{
    ImGuiContext& g = *GImGui;
    IM_ASSERT(button >= 0 && button < IM_ARRAYSIZE(g.IO.MouseDown));
    return g.IO.MouseDoubleClicked[button];
}

bool ImGui::IsMouseDragging(int button, float lock_threshold)
{
    ImGuiContext& g = *GImGui;
    IM_ASSERT(button >= 0 && button < IM_ARRAYSIZE(g.IO.MouseDown));
    if (!g.IO.MouseDown[button])
        return false;
    if (lock_threshold < 0.0f)
        lock_threshold = g.IO.MouseDragThreshold;
    return g.IO.MouseDragMaxDistanceSqr[button] >= lock_threshold * lock_threshold;
}

ImVec2 ImGui::GetMousePos()
{
    return GImGui->IO.MousePos;
}

// NB: prefer to call right after BeginPopup(). At the time Selectable/MenuItem is activated, the popup is already closed!
ImVec2 ImGui::GetMousePosOnOpeningCurrentPopup()
{
    ImGuiContext& g = *GImGui;
    if (g.BeginPopupStack.Size > 0)
        return g.OpenPopupStack[g.BeginPopupStack.Size-1].OpenMousePos;
    return g.IO.MousePos;
}

// We typically use ImVec2(-FLT_MAX,-FLT_MAX) to denote an invalid mouse position.
bool ImGui::IsMousePosValid(const ImVec2* mouse_pos)
{
    // The assert is only to silence a false-positive in XCode Static Analysis.
    // Because GImGui is not dereferenced in every code path, the static analyzer assume that it may be NULL (which it doesn't for other functions).
    IM_ASSERT(GImGui != NULL);
    const float MOUSE_INVALID = -256000.0f;
    ImVec2 p = mouse_pos ? *mouse_pos : GImGui->IO.MousePos;
    return p.x >= MOUSE_INVALID && p.y >= MOUSE_INVALID;
}

// Return the delta from the initial clicking position while the mouse button is clicked or was just released.
// This is locked and return 0.0f until the mouse moves past a distance threshold at least once.
// NB: This is only valid if IsMousePosValid(). Back-ends in theory should always keep mouse position valid when dragging even outside the client window.
ImVec2 ImGui::GetMouseDragDelta(int button, float lock_threshold)
{
    ImGuiContext& g = *GImGui;
    IM_ASSERT(button >= 0 && button < IM_ARRAYSIZE(g.IO.MouseDown));
    if (lock_threshold < 0.0f)
        lock_threshold = g.IO.MouseDragThreshold;
    if (g.IO.MouseDown[button] || g.IO.MouseReleased[button])
        if (g.IO.MouseDragMaxDistanceSqr[button] >= lock_threshold * lock_threshold)
            if (IsMousePosValid(&g.IO.MousePos) && IsMousePosValid(&g.IO.MouseClickedPos[button]))
                return g.IO.MousePos - g.IO.MouseClickedPos[button];
    return ImVec2(0.0f, 0.0f);
}

void ImGui::ResetMouseDragDelta(int button)
{
    ImGuiContext& g = *GImGui;
    IM_ASSERT(button >= 0 && button < IM_ARRAYSIZE(g.IO.MouseDown));
    // NB: We don't need to reset g.IO.MouseDragMaxDistanceSqr
    g.IO.MouseClickedPos[button] = g.IO.MousePos;
}

ImGuiMouseCursor ImGui::GetMouseCursor()
{
    return GImGui->MouseCursor;
}

void ImGui::SetMouseCursor(ImGuiMouseCursor cursor_type)
{
    GImGui->MouseCursor = cursor_type;
}

void ImGui::CaptureKeyboardFromApp(bool capture)
{
    GImGui->WantCaptureKeyboardNextFrame = capture ? 1 : 0;
}

void ImGui::CaptureMouseFromApp(bool capture)
{
    GImGui->WantCaptureMouseNextFrame = capture ? 1 : 0;
}

bool ImGui::IsItemActive()
{
    ImGuiContext& g = *GImGui;
    if (g.ActiveId)
    {
        ImGuiWindow* window = g.CurrentWindow;
        return g.ActiveId == window->DC.LastItemId;
    }
    return false;
}

bool ImGui::IsItemActivated()
{
    ImGuiContext& g = *GImGui;
    if (g.ActiveId)
    {
        ImGuiWindow* window = g.CurrentWindow;
        if (g.ActiveId == window->DC.LastItemId && g.ActiveIdPreviousFrame != window->DC.LastItemId)
            return true;
    }
    return false;
}

bool ImGui::IsItemDeactivated()
{
    ImGuiContext& g = *GImGui;
    ImGuiWindow* window = g.CurrentWindow;
    if (window->DC.LastItemStatusFlags & ImGuiItemStatusFlags_HasDeactivated)
        return (window->DC.LastItemStatusFlags & ImGuiItemStatusFlags_Deactivated) != 0;
    return (g.ActiveIdPreviousFrame == window->DC.LastItemId && g.ActiveIdPreviousFrame != 0 && g.ActiveId != window->DC.LastItemId);
}

bool ImGui::IsItemDeactivatedAfterEdit()
{
    ImGuiContext& g = *GImGui;
    return IsItemDeactivated() && (g.ActiveIdPreviousFrameHasBeenEditedBefore || (g.ActiveId == 0 && g.ActiveIdHasBeenEditedBefore));
}

bool ImGui::IsItemFocused()
{
    ImGuiContext& g = *GImGui;
    ImGuiWindow* window = g.CurrentWindow;

    if (g.NavId == 0 || g.NavDisableHighlight || g.NavId != window->DC.LastItemId)
        return false;
    return true;
}

bool ImGui::IsItemClicked(int mouse_button)
{
    return IsMouseClicked(mouse_button) && IsItemHovered(ImGuiHoveredFlags_None);
}

bool ImGui::IsItemToggledSelection()
{
    ImGuiContext& g = *GImGui;
    return (g.CurrentWindow->DC.LastItemStatusFlags & ImGuiItemStatusFlags_ToggledSelection) ? true : false;
}

bool ImGui::IsAnyItemHovered()
{
    ImGuiContext& g = *GImGui;
    return g.HoveredId != 0 || g.HoveredIdPreviousFrame != 0;
}

bool ImGui::IsAnyItemActive()
{
    ImGuiContext& g = *GImGui;
    return g.ActiveId != 0;
}

bool ImGui::IsAnyItemFocused()
{
    ImGuiContext& g = *GImGui;
    return g.NavId != 0 && !g.NavDisableHighlight;
}

bool ImGui::IsItemVisible()
{
    ImGuiWindow* window = GetCurrentWindowRead();
    return window->ClipRect.Overlaps(window->DC.LastItemRect);
}

bool ImGui::IsItemEdited()
{
    ImGuiWindow* window = GetCurrentWindowRead();
    return (window->DC.LastItemStatusFlags & ImGuiItemStatusFlags_Edited) != 0;
}

// Allow last item to be overlapped by a subsequent item. Both may be activated during the same frame before the later one takes priority.
void ImGui::SetItemAllowOverlap()
{
    ImGuiContext& g = *GImGui;
    if (g.HoveredId == g.CurrentWindow->DC.LastItemId)
        g.HoveredIdAllowOverlap = true;
    if (g.ActiveId == g.CurrentWindow->DC.LastItemId)
        g.ActiveIdAllowOverlap = true;
}

ImVec2 ImGui::GetItemRectMin()
{
    ImGuiWindow* window = GetCurrentWindowRead();
    return window->DC.LastItemRect.Min;
}

ImVec2 ImGui::GetItemRectMax()
{
    ImGuiWindow* window = GetCurrentWindowRead();
    return window->DC.LastItemRect.Max;
}

ImVec2 ImGui::GetItemRectSize()
{
    ImGuiWindow* window = GetCurrentWindowRead();
    return window->DC.LastItemRect.GetSize();
}

static ImRect GetViewportRect()
{
    ImGuiContext& g = *GImGui;
    return ImRect(0.0f, 0.0f, g.IO.DisplaySize.x, g.IO.DisplaySize.y);
}

static bool ImGui::BeginChildEx(const char* name, ImGuiID id, const ImVec2& size_arg, bool border, ImGuiWindowFlags flags)
{
    ImGuiContext& g = *GImGui;
    ImGuiWindow* parent_window = g.CurrentWindow;

    flags |= ImGuiWindowFlags_NoTitleBar|ImGuiWindowFlags_NoResize|ImGuiWindowFlags_NoSavedSettings|ImGuiWindowFlags_ChildWindow;
    flags |= (parent_window->Flags & ImGuiWindowFlags_NoMove);  // Inherit the NoMove flag

    // Size
    const ImVec2 content_avail = GetContentRegionAvail();
    ImVec2 size = ImFloor(size_arg);
    const int auto_fit_axises = ((size.x == 0.0f) ? (1 << ImGuiAxis_X) : 0x00) | ((size.y == 0.0f) ? (1 << ImGuiAxis_Y) : 0x00);
    if (size.x <= 0.0f)
        size.x = ImMax(content_avail.x + size.x, 4.0f); // Arbitrary minimum child size (0.0f causing too much issues)
    if (size.y <= 0.0f)
        size.y = ImMax(content_avail.y + size.y, 4.0f);
    SetNextWindowSize(size);

    // Build up name. If you need to append to a same child from multiple location in the ID stack, use BeginChild(ImGuiID id) with a stable value.
    char title[256];
    if (name)
        ImFormatString(title, IM_ARRAYSIZE(title), "%s/%s_%08X", parent_window->Name, name, id);
    else
        ImFormatString(title, IM_ARRAYSIZE(title), "%s/%08X", parent_window->Name, id);

    const float backup_border_size = g.Style.ChildBorderSize;
    if (!border)
        g.Style.ChildBorderSize = 0.0f;
    bool ret = Begin(title, NULL, flags);
    g.Style.ChildBorderSize = backup_border_size;

    ImGuiWindow* child_window = g.CurrentWindow;
    child_window->ChildId = id;
    child_window->AutoFitChildAxises = auto_fit_axises;

    // Set the cursor to handle case where the user called SetNextWindowPos()+BeginChild() manually.
    // While this is not really documented/defined, it seems that the expected thing to do.
    if (child_window->BeginCount == 1)
        parent_window->DC.CursorPos = child_window->Pos;

    // Process navigation-in immediately so NavInit can run on first frame
    if (g.NavActivateId == id && !(flags & ImGuiWindowFlags_NavFlattened) && (child_window->DC.NavLayerActiveMask != 0 || child_window->DC.NavHasScroll))
    {
        FocusWindow(child_window);
        NavInitWindow(child_window, false);
        SetActiveID(id+1, child_window); // Steal ActiveId with a dummy id so that key-press won't activate child item
        g.ActiveIdSource = ImGuiInputSource_Nav;
    }
    return ret;
}

bool ImGui::BeginChild(const char* str_id, const ImVec2& size_arg, bool border, ImGuiWindowFlags extra_flags)
{
    ImGuiWindow* window = GetCurrentWindow();
    return BeginChildEx(str_id, window->GetID(str_id), size_arg, border, extra_flags);
}

bool ImGui::BeginChild(ImGuiID id, const ImVec2& size_arg, bool border, ImGuiWindowFlags extra_flags)
{
    IM_ASSERT(id != 0);
    return BeginChildEx(NULL, id, size_arg, border, extra_flags);
}

void ImGui::EndChild()
{
    ImGuiContext& g = *GImGui;
    ImGuiWindow* window = g.CurrentWindow;

    IM_ASSERT(window->Flags & ImGuiWindowFlags_ChildWindow);   // Mismatched BeginChild()/EndChild() callss
    if (window->BeginCount > 1)
    {
        End();
    }
    else
    {
        ImVec2 sz = window->Size;
        if (window->AutoFitChildAxises & (1 << ImGuiAxis_X)) // Arbitrary minimum zero-ish child size of 4.0f causes less trouble than a 0.0f
            sz.x = ImMax(4.0f, sz.x);
        if (window->AutoFitChildAxises & (1 << ImGuiAxis_Y))
            sz.y = ImMax(4.0f, sz.y);
        End();

        ImGuiWindow* parent_window = g.CurrentWindow;
        ImRect bb(parent_window->DC.CursorPos, parent_window->DC.CursorPos + sz);
        ItemSize(sz);
        if ((window->DC.NavLayerActiveMask != 0 || window->DC.NavHasScroll) && !(window->Flags & ImGuiWindowFlags_NavFlattened))
        {
            ItemAdd(bb, window->ChildId);
            RenderNavHighlight(bb, window->ChildId);

            // When browsing a window that has no activable items (scroll only) we keep a highlight on the child
            if (window->DC.NavLayerActiveMask == 0 && window == g.NavWindow)
                RenderNavHighlight(ImRect(bb.Min - ImVec2(2,2), bb.Max + ImVec2(2,2)), g.NavId, ImGuiNavHighlightFlags_TypeThin);
        }
        else
        {
            // Not navigable into
            ItemAdd(bb, 0);
        }
    }
}

// Helper to create a child window / scrolling region that looks like a normal widget frame.
bool ImGui::BeginChildFrame(ImGuiID id, const ImVec2& size, ImGuiWindowFlags extra_flags)
{
    ImGuiContext& g = *GImGui;
    const ImGuiStyle& style = g.Style;
    PushStyleColor(ImGuiCol_ChildBg, style.Colors[ImGuiCol_FrameBg]);
    PushStyleVar(ImGuiStyleVar_ChildRounding, style.FrameRounding);
    PushStyleVar(ImGuiStyleVar_ChildBorderSize, style.FrameBorderSize);
    PushStyleVar(ImGuiStyleVar_WindowPadding, style.FramePadding);
    bool ret = BeginChild(id, size, true, ImGuiWindowFlags_NoMove | ImGuiWindowFlags_AlwaysUseWindowPadding | extra_flags);
    PopStyleVar(3);
    PopStyleColor();
    return ret;
}

void ImGui::EndChildFrame()
{
    EndChild();
}

// Save and compare stack sizes on Begin()/End() to detect usage errors
static void CheckStacksSize(ImGuiWindow* window, bool write)
{
    // NOT checking: DC.ItemWidth, DC.AllowKeyboardFocus, DC.ButtonRepeat, DC.TextWrapPos (per window) to allow user to conveniently push once and not pop (they are cleared on Begin)
    ImGuiContext& g = *GImGui;
    short* p_backup = &window->DC.StackSizesBackup[0];
    { int current = window->IDStack.Size;       if (write) *p_backup = (short)current; else IM_ASSERT(*p_backup == current && "PushID/PopID or TreeNode/TreePop Mismatch!");   p_backup++; }    // Too few or too many PopID()/TreePop()
    { int current = window->DC.GroupStack.Size; if (write) *p_backup = (short)current; else IM_ASSERT(*p_backup == current && "BeginGroup/EndGroup Mismatch!");                p_backup++; }    // Too few or too many EndGroup()
    { int current = g.BeginPopupStack.Size;     if (write) *p_backup = (short)current; else IM_ASSERT(*p_backup == current && "BeginMenu/EndMenu or BeginPopup/EndPopup Mismatch"); p_backup++;}// Too few or too many EndMenu()/EndPopup()
    // For color, style and font stacks there is an incentive to use Push/Begin/Pop/.../End patterns, so we relax our checks a little to allow them.
    { int current = g.ColorModifiers.Size;      if (write) *p_backup = (short)current; else IM_ASSERT(*p_backup >= current && "PushStyleColor/PopStyleColor Mismatch!");       p_backup++; }    // Too few or too many PopStyleColor()
    { int current = g.StyleModifiers.Size;      if (write) *p_backup = (short)current; else IM_ASSERT(*p_backup >= current && "PushStyleVar/PopStyleVar Mismatch!");           p_backup++; }    // Too few or too many PopStyleVar()
    { int current = g.FontStack.Size;           if (write) *p_backup = (short)current; else IM_ASSERT(*p_backup >= current && "PushFont/PopFont Mismatch!");                   p_backup++; }    // Too few or too many PopFont()
    IM_ASSERT(p_backup == window->DC.StackSizesBackup + IM_ARRAYSIZE(window->DC.StackSizesBackup));
}

static void SetWindowConditionAllowFlags(ImGuiWindow* window, ImGuiCond flags, bool enabled)
{
    window->SetWindowPosAllowFlags       = enabled ? (window->SetWindowPosAllowFlags       | flags) : (window->SetWindowPosAllowFlags       & ~flags);
    window->SetWindowSizeAllowFlags      = enabled ? (window->SetWindowSizeAllowFlags      | flags) : (window->SetWindowSizeAllowFlags      & ~flags);
    window->SetWindowCollapsedAllowFlags = enabled ? (window->SetWindowCollapsedAllowFlags | flags) : (window->SetWindowCollapsedAllowFlags & ~flags);
}

ImGuiWindow* ImGui::FindWindowByID(ImGuiID id)
{
    ImGuiContext& g = *GImGui;
    return (ImGuiWindow*)g.WindowsById.GetVoidPtr(id);
}

ImGuiWindow* ImGui::FindWindowByName(const char* name)
{
    ImGuiID id = ImHashStr(name);
    return FindWindowByID(id);
}

static ImGuiWindow* CreateNewWindow(const char* name, ImVec2 size, ImGuiWindowFlags flags)
{
    ImGuiContext& g = *GImGui;

    // Create window the first time
    ImGuiWindow* window = IM_NEW(ImGuiWindow)(&g, name);
    window->Flags = flags;
    g.WindowsById.SetVoidPtr(window->ID, window);

    // Default/arbitrary window position. Use SetNextWindowPos() with the appropriate condition flag to change the initial position of a window.
    window->Pos = ImVec2(60, 60);

    // User can disable loading and saving of settings. Tooltip and child windows also don't store settings.
    if (!(flags & ImGuiWindowFlags_NoSavedSettings))
        if (ImGuiWindowSettings* settings = ImGui::FindWindowSettings(window->ID))
        {
            // Retrieve settings from .ini file
            window->SettingsIdx = g.SettingsWindows.index_from_ptr(settings);
            SetWindowConditionAllowFlags(window, ImGuiCond_FirstUseEver, false);
            window->Pos = ImFloor(settings->Pos);
            window->Collapsed = settings->Collapsed;
            if (ImLengthSqr(settings->Size) > 0.00001f)
                size = ImFloor(settings->Size);
        }
    window->Size = window->SizeFull = ImFloor(size);
    window->DC.CursorStartPos = window->DC.CursorMaxPos = window->Pos; // So first call to CalcContentSize() doesn't return crazy values

    if ((flags & ImGuiWindowFlags_AlwaysAutoResize) != 0)
    {
        window->AutoFitFramesX = window->AutoFitFramesY = 2;
        window->AutoFitOnlyGrows = false;
    }
    else
    {
        if (window->Size.x <= 0.0f)
            window->AutoFitFramesX = 2;
        if (window->Size.y <= 0.0f)
            window->AutoFitFramesY = 2;
        window->AutoFitOnlyGrows = (window->AutoFitFramesX > 0) || (window->AutoFitFramesY > 0);
    }

    g.WindowsFocusOrder.push_back(window);
    if (flags & ImGuiWindowFlags_NoBringToFrontOnFocus)
        g.Windows.push_front(window); // Quite slow but rare and only once
    else
        g.Windows.push_back(window);
    return window;
}

static ImVec2 CalcSizeAfterConstraint(ImGuiWindow* window, ImVec2 new_size)
{
    ImGuiContext& g = *GImGui;
    if (g.NextWindowData.Flags & ImGuiNextWindowDataFlags_HasSizeConstraint)
    {
        // Using -1,-1 on either X/Y axis to preserve the current size.
        ImRect cr = g.NextWindowData.SizeConstraintRect;
        new_size.x = (cr.Min.x >= 0 && cr.Max.x >= 0) ? ImClamp(new_size.x, cr.Min.x, cr.Max.x) : window->SizeFull.x;
        new_size.y = (cr.Min.y >= 0 && cr.Max.y >= 0) ? ImClamp(new_size.y, cr.Min.y, cr.Max.y) : window->SizeFull.y;
        if (g.NextWindowData.SizeCallback)
        {
            ImGuiSizeCallbackData data;
            data.UserData = g.NextWindowData.SizeCallbackUserData;
            data.Pos = window->Pos;
            data.CurrentSize = window->SizeFull;
            data.DesiredSize = new_size;
            g.NextWindowData.SizeCallback(&data);
            new_size = data.DesiredSize;
        }
        new_size.x = ImFloor(new_size.x);
        new_size.y = ImFloor(new_size.y);
    }

    // Minimum size
    if (!(window->Flags & (ImGuiWindowFlags_ChildWindow | ImGuiWindowFlags_AlwaysAutoResize)))
    {
        new_size = ImMax(new_size, g.Style.WindowMinSize);
        new_size.y = ImMax(new_size.y, window->TitleBarHeight() + window->MenuBarHeight() + ImMax(0.0f, g.Style.WindowRounding - 1.0f)); // Reduce artifacts with very small windows
    }
    return new_size;
}

static ImVec2 CalcContentSize(ImGuiWindow* window)
{
    if (window->Collapsed)
        if (window->AutoFitFramesX <= 0 && window->AutoFitFramesY <= 0)
<<<<<<< HEAD
            return window->SizeContents;
    if (window->Hidden && window->HiddenFramesCannotSkipItems == 0 && window->HiddenFramesCanSkipItems > 0)
        return window->SizeContents;
=======
            return window->ContentSize;
    if (window->Hidden && window->HiddenFramesCannotSkipItems == 0 && window->HiddenFramesCanSkipItems > 0)
        return window->ContentSize;
>>>>>>> ae7f426a

    ImVec2 sz;
    sz.x = (float)(int)((window->ContentSizeExplicit.x != 0.0f) ? window->ContentSizeExplicit.x : window->DC.CursorMaxPos.x - window->DC.CursorStartPos.x);
    sz.y = (float)(int)((window->ContentSizeExplicit.y != 0.0f) ? window->ContentSizeExplicit.y : window->DC.CursorMaxPos.y - window->DC.CursorStartPos.y);
    return sz;
}

static ImVec2 CalcSizeAutoFit(ImGuiWindow* window, const ImVec2& size_contents)
{
    ImGuiContext& g = *GImGui;
    ImGuiStyle& style = g.Style;
    ImVec2 size_decorations = ImVec2(0.0f, window->TitleBarHeight() + window->MenuBarHeight());
    ImVec2 size_pad = window->WindowPadding * 2.0f;
    ImVec2 size_desired = size_contents + size_pad + size_decorations;
    if (window->Flags & ImGuiWindowFlags_Tooltip)
    {
        // Tooltip always resize
        return size_desired;
    }
    else
    {
        // Maximum window size is determined by the viewport size or monitor size
        const bool is_popup = (window->Flags & ImGuiWindowFlags_Popup) != 0;
        const bool is_menu = (window->Flags & ImGuiWindowFlags_ChildMenu) != 0;
        ImVec2 size_min = style.WindowMinSize;
        if (is_popup || is_menu) // Popups and menus bypass style.WindowMinSize by default, but we give then a non-zero minimum size to facilitate understanding problematic cases (e.g. empty popups)
            size_min = ImMin(size_min, ImVec2(4.0f, 4.0f));
        ImVec2 size_auto_fit = ImClamp(size_desired, size_min, ImMax(size_min, g.IO.DisplaySize - style.DisplaySafeAreaPadding * 2.0f));

        // When the window cannot fit all contents (either because of constraints, either because screen is too small),
        // we are growing the size on the other axis to compensate for expected scrollbar. FIXME: Might turn bigger than ViewportSize-WindowPadding.
        ImVec2 size_auto_fit_after_constraint = CalcSizeAfterConstraint(window, size_auto_fit);
        bool will_have_scrollbar_x = (size_auto_fit_after_constraint.x - size_pad.x - size_decorations.x < size_contents.x && !(window->Flags & ImGuiWindowFlags_NoScrollbar) && (window->Flags & ImGuiWindowFlags_HorizontalScrollbar)) || (window->Flags & ImGuiWindowFlags_AlwaysHorizontalScrollbar);
        bool will_have_scrollbar_y = (size_auto_fit_after_constraint.y - size_pad.y - size_decorations.y < size_contents.y && !(window->Flags & ImGuiWindowFlags_NoScrollbar)) || (window->Flags & ImGuiWindowFlags_AlwaysVerticalScrollbar);
        if (will_have_scrollbar_x)
            size_auto_fit.y += style.ScrollbarSize;
        if (will_have_scrollbar_y)
            size_auto_fit.x += style.ScrollbarSize;
        return size_auto_fit;
    }
}

ImVec2 ImGui::CalcWindowExpectedSize(ImGuiWindow* window)
{
    ImVec2 size_contents = CalcContentSize(window);
    return CalcSizeAfterConstraint(window, CalcSizeAutoFit(window, size_contents));
}

static ImVec2 CalcNextScrollFromScrollTargetAndClamp(ImGuiWindow* window, bool snap_on_edges)
{
    ImGuiContext& g = *GImGui;
    ImVec2 scroll = window->Scroll;
    if (window->ScrollTarget.x < FLT_MAX)
    {
        float cr_x = window->ScrollTargetCenterRatio.x;
        scroll.x = window->ScrollTarget.x - cr_x * window->InnerRect.GetWidth();
    }
    if (window->ScrollTarget.y < FLT_MAX)
    {
        // 'snap_on_edges' allows for a discontinuity at the edge of scrolling limits to take account of WindowPadding so that scrolling to make the last item visible scroll far enough to see the padding.
        float cr_y = window->ScrollTargetCenterRatio.y;
        float target_y = window->ScrollTarget.y;
        if (snap_on_edges && cr_y <= 0.0f && target_y <= window->WindowPadding.y)
            target_y = 0.0f;
        if (snap_on_edges && cr_y >= 1.0f && target_y >= window->ContentSize.y + window->WindowPadding.y + g.Style.ItemSpacing.y)
            target_y = window->ContentSize.y + window->WindowPadding.y * 2.0f;
        scroll.y = target_y - cr_y * window->InnerRect.GetHeight();
    }
    scroll = ImMax(scroll, ImVec2(0.0f, 0.0f));
    if (!window->Collapsed && !window->SkipItems)
    {
        scroll.x = ImMin(scroll.x, window->ScrollMax.x);
        scroll.y = ImMin(scroll.y, window->ScrollMax.y);
    }
    return scroll;
}

static ImGuiCol GetWindowBgColorIdxFromFlags(ImGuiWindowFlags flags)
{
    if (flags & (ImGuiWindowFlags_Tooltip | ImGuiWindowFlags_Popup))
        return ImGuiCol_PopupBg;
    if (flags & ImGuiWindowFlags_ChildWindow)
        return ImGuiCol_ChildBg;
    return ImGuiCol_WindowBg;
}

static void CalcResizePosSizeFromAnyCorner(ImGuiWindow* window, const ImVec2& corner_target, const ImVec2& corner_norm, ImVec2* out_pos, ImVec2* out_size)
{
    ImVec2 pos_min = ImLerp(corner_target, window->Pos, corner_norm);                // Expected window upper-left
    ImVec2 pos_max = ImLerp(window->Pos + window->Size, corner_target, corner_norm); // Expected window lower-right
    ImVec2 size_expected = pos_max - pos_min;
    ImVec2 size_constrained = CalcSizeAfterConstraint(window, size_expected);
    *out_pos = pos_min;
    if (corner_norm.x == 0.0f)
        out_pos->x -= (size_constrained.x - size_expected.x);
    if (corner_norm.y == 0.0f)
        out_pos->y -= (size_constrained.y - size_expected.y);
    *out_size = size_constrained;
}

struct ImGuiResizeGripDef
{
    ImVec2  CornerPosN;
    ImVec2  InnerDir;
    int     AngleMin12, AngleMax12;
};

static const ImGuiResizeGripDef resize_grip_def[4] =
{
    { ImVec2(1,1), ImVec2(-1,-1), 0, 3 }, // Lower right
    { ImVec2(0,1), ImVec2(+1,-1), 3, 6 }, // Lower left
    { ImVec2(0,0), ImVec2(+1,+1), 6, 9 }, // Upper left
    { ImVec2(1,0), ImVec2(-1,+1), 9,12 }, // Upper right
};

static ImRect GetResizeBorderRect(ImGuiWindow* window, int border_n, float perp_padding, float thickness)
{
    ImRect rect = window->Rect();
    if (thickness == 0.0f) rect.Max -= ImVec2(1,1);
    if (border_n == 0) return ImRect(rect.Min.x + perp_padding, rect.Min.y - thickness,    rect.Max.x - perp_padding, rect.Min.y + thickness);      // Top
    if (border_n == 1) return ImRect(rect.Max.x - thickness,    rect.Min.y + perp_padding, rect.Max.x + thickness,    rect.Max.y - perp_padding);   // Right
    if (border_n == 2) return ImRect(rect.Min.x + perp_padding, rect.Max.y - thickness,    rect.Max.x - perp_padding, rect.Max.y + thickness);      // Bottom
    if (border_n == 3) return ImRect(rect.Min.x - thickness,    rect.Min.y + perp_padding, rect.Min.x + thickness,    rect.Max.y - perp_padding);   // Left
    IM_ASSERT(0);
    return ImRect();
}

// Handle resize for: Resize Grips, Borders, Gamepad
// Return true when using auto-fit (double click on resize grip)
static bool ImGui::UpdateManualResize(ImGuiWindow* window, const ImVec2& size_auto_fit, int* border_held, int resize_grip_count, ImU32 resize_grip_col[4])
{
    ImGuiContext& g = *GImGui;
    ImGuiWindowFlags flags = window->Flags;

    if ((flags & ImGuiWindowFlags_NoResize) || (flags & ImGuiWindowFlags_AlwaysAutoResize) || window->AutoFitFramesX > 0 || window->AutoFitFramesY > 0)
        return false;
    if (window->WasActive == false) // Early out to avoid running this code for e.g. an hidden implicit/fallback Debug window.
        return false;

    bool ret_auto_fit = false;
    const int resize_border_count = g.IO.ConfigWindowsResizeFromEdges ? 4 : 0;
    const float grip_draw_size = (float)(int)ImMax(g.FontSize * 1.35f, window->WindowRounding + 1.0f + g.FontSize * 0.2f);
    const float grip_hover_inner_size = (float)(int)(grip_draw_size * 0.75f);
    const float grip_hover_outer_size = g.IO.ConfigWindowsResizeFromEdges ? WINDOWS_RESIZE_FROM_EDGES_HALF_THICKNESS : 0.0f;

    ImVec2 pos_target(FLT_MAX, FLT_MAX);
    ImVec2 size_target(FLT_MAX, FLT_MAX);

    // Resize grips and borders are on layer 1
    window->DC.NavLayerCurrent = ImGuiNavLayer_Menu;
    window->DC.NavLayerCurrentMask = (1 << ImGuiNavLayer_Menu);

    // Manual resize grips
    PushID("#RESIZE");
    for (int resize_grip_n = 0; resize_grip_n < resize_grip_count; resize_grip_n++)
    {
        const ImGuiResizeGripDef& grip = resize_grip_def[resize_grip_n];
        const ImVec2 corner = ImLerp(window->Pos, window->Pos + window->Size, grip.CornerPosN);

        // Using the FlattenChilds button flag we make the resize button accessible even if we are hovering over a child window
        ImRect resize_rect(corner - grip.InnerDir * grip_hover_outer_size, corner + grip.InnerDir * grip_hover_inner_size);
        if (resize_rect.Min.x > resize_rect.Max.x) ImSwap(resize_rect.Min.x, resize_rect.Max.x);
        if (resize_rect.Min.y > resize_rect.Max.y) ImSwap(resize_rect.Min.y, resize_rect.Max.y);
        bool hovered, held;
        ButtonBehavior(resize_rect, window->GetID((void*)(intptr_t)resize_grip_n), &hovered, &held, ImGuiButtonFlags_FlattenChildren | ImGuiButtonFlags_NoNavFocus);
        //GetForegroundDrawList(window)->AddRect(resize_rect.Min, resize_rect.Max, IM_COL32(255, 255, 0, 255));
        if (hovered || held)
            g.MouseCursor = (resize_grip_n & 1) ? ImGuiMouseCursor_ResizeNESW : ImGuiMouseCursor_ResizeNWSE;

        if (held && g.IO.MouseDoubleClicked[0] && resize_grip_n == 0)
        {
            // Manual auto-fit when double-clicking
            size_target = CalcSizeAfterConstraint(window, size_auto_fit);
            ret_auto_fit = true;
            ClearActiveID();
        }
        else if (held)
        {
            // Resize from any of the four corners
            // We don't use an incremental MouseDelta but rather compute an absolute target size based on mouse position
            ImVec2 corner_target = g.IO.MousePos - g.ActiveIdClickOffset + ImLerp(grip.InnerDir * grip_hover_outer_size, grip.InnerDir * -grip_hover_inner_size, grip.CornerPosN); // Corner of the window corresponding to our corner grip
            CalcResizePosSizeFromAnyCorner(window, corner_target, grip.CornerPosN, &pos_target, &size_target);
        }
        if (resize_grip_n == 0 || held || hovered)
            resize_grip_col[resize_grip_n] = GetColorU32(held ? ImGuiCol_ResizeGripActive : hovered ? ImGuiCol_ResizeGripHovered : ImGuiCol_ResizeGrip);
    }
    for (int border_n = 0; border_n < resize_border_count; border_n++)
    {
        bool hovered, held;
        ImRect border_rect = GetResizeBorderRect(window, border_n, grip_hover_inner_size, WINDOWS_RESIZE_FROM_EDGES_HALF_THICKNESS);
        ButtonBehavior(border_rect, window->GetID((void*)(intptr_t)(border_n + 4)), &hovered, &held, ImGuiButtonFlags_FlattenChildren);
        //GetForegroundDrawLists(window)->AddRect(border_rect.Min, border_rect.Max, IM_COL32(255, 255, 0, 255));
        if ((hovered && g.HoveredIdTimer > WINDOWS_RESIZE_FROM_EDGES_FEEDBACK_TIMER) || held)
        {
            g.MouseCursor = (border_n & 1) ? ImGuiMouseCursor_ResizeEW : ImGuiMouseCursor_ResizeNS;
            if (held)
                *border_held = border_n;
        }
        if (held)
        {
            ImVec2 border_target = window->Pos;
            ImVec2 border_posn;
            if (border_n == 0) { border_posn = ImVec2(0, 0); border_target.y = (g.IO.MousePos.y - g.ActiveIdClickOffset.y + WINDOWS_RESIZE_FROM_EDGES_HALF_THICKNESS); } // Top
            if (border_n == 1) { border_posn = ImVec2(1, 0); border_target.x = (g.IO.MousePos.x - g.ActiveIdClickOffset.x + WINDOWS_RESIZE_FROM_EDGES_HALF_THICKNESS); } // Right
            if (border_n == 2) { border_posn = ImVec2(0, 1); border_target.y = (g.IO.MousePos.y - g.ActiveIdClickOffset.y + WINDOWS_RESIZE_FROM_EDGES_HALF_THICKNESS); } // Bottom
            if (border_n == 3) { border_posn = ImVec2(0, 0); border_target.x = (g.IO.MousePos.x - g.ActiveIdClickOffset.x + WINDOWS_RESIZE_FROM_EDGES_HALF_THICKNESS); } // Left
            CalcResizePosSizeFromAnyCorner(window, border_target, border_posn, &pos_target, &size_target);
        }
    }
    PopID();

    // Navigation resize (keyboard/gamepad)
    if (g.NavWindowingTarget && g.NavWindowingTarget->RootWindow == window)
    {
        ImVec2 nav_resize_delta;
        if (g.NavInputSource == ImGuiInputSource_NavKeyboard && g.IO.KeyShift)
            nav_resize_delta = GetNavInputAmount2d(ImGuiNavDirSourceFlags_Keyboard, ImGuiInputReadMode_Down);
        if (g.NavInputSource == ImGuiInputSource_NavGamepad)
            nav_resize_delta = GetNavInputAmount2d(ImGuiNavDirSourceFlags_PadDPad, ImGuiInputReadMode_Down);
        if (nav_resize_delta.x != 0.0f || nav_resize_delta.y != 0.0f)
        {
            const float NAV_RESIZE_SPEED = 600.0f;
            nav_resize_delta *= ImFloor(NAV_RESIZE_SPEED * g.IO.DeltaTime * ImMin(g.IO.DisplayFramebufferScale.x, g.IO.DisplayFramebufferScale.y));
            g.NavWindowingToggleLayer = false;
            g.NavDisableMouseHover = true;
            resize_grip_col[0] = GetColorU32(ImGuiCol_ResizeGripActive);
            // FIXME-NAV: Should store and accumulate into a separate size buffer to handle sizing constraints properly, right now a constraint will make us stuck.
            size_target = CalcSizeAfterConstraint(window, window->SizeFull + nav_resize_delta);
        }
    }

    // Apply back modified position/size to window
    if (size_target.x != FLT_MAX)
    {
        window->SizeFull = size_target;
        MarkIniSettingsDirty(window);
    }
    if (pos_target.x != FLT_MAX)
    {
        window->Pos = ImFloor(pos_target);
        MarkIniSettingsDirty(window);
    }

    // Resize nav layer
    window->DC.NavLayerCurrent = ImGuiNavLayer_Main;
    window->DC.NavLayerCurrentMask = (1 << ImGuiNavLayer_Main);

    window->Size = window->SizeFull;
    return ret_auto_fit;
}

static inline void ClampWindowRect(ImGuiWindow* window, const ImRect& rect, const ImVec2& padding)
{
    ImGuiContext& g = *GImGui;
    ImVec2 size_for_clamping = (g.IO.ConfigWindowsMoveFromTitleBarOnly && !(window->Flags & ImGuiWindowFlags_NoTitleBar)) ? ImVec2(window->Size.x, window->TitleBarHeight()) : window->Size;
    window->Pos = ImMin(rect.Max - padding, ImMax(window->Pos + size_for_clamping, rect.Min + padding) - size_for_clamping);
}

<<<<<<< HEAD
static void ImGui::RenderOuterBorders(ImGuiWindow* window)
=======
static void ImGui::RenderWindowOuterBorders(ImGuiWindow* window)
>>>>>>> ae7f426a
{
    ImGuiContext& g = *GImGui;
    float rounding = window->WindowRounding;
    float border_size = window->WindowBorderSize;
    if (border_size > 0.0f && !(window->Flags & ImGuiWindowFlags_NoBackground))
        window->DrawList->AddRect(window->Pos, window->Pos + window->Size, GetColorU32(ImGuiCol_Border), rounding, ImDrawCornerFlags_All, border_size);

    int border_held = window->ResizeBorderHeld;
    if (border_held != -1)
    {
        struct ImGuiResizeBorderDef
        {
            ImVec2 InnerDir;
            ImVec2 CornerPosN1, CornerPosN2;
            float  OuterAngle;
        };
        static const ImGuiResizeBorderDef resize_border_def[4] =
        {
            { ImVec2(0,+1), ImVec2(0,0), ImVec2(1,0), IM_PI*1.50f }, // Top
            { ImVec2(-1,0), ImVec2(1,0), ImVec2(1,1), IM_PI*0.00f }, // Right
            { ImVec2(0,-1), ImVec2(1,1), ImVec2(0,1), IM_PI*0.50f }, // Bottom
            { ImVec2(+1,0), ImVec2(0,1), ImVec2(0,0), IM_PI*1.00f }  // Left
        };
        const ImGuiResizeBorderDef& def = resize_border_def[border_held];
        ImRect border_r = GetResizeBorderRect(window, border_held, rounding, 0.0f);
        window->DrawList->PathArcTo(ImLerp(border_r.Min, border_r.Max, def.CornerPosN1) + ImVec2(0.5f, 0.5f) + def.InnerDir * rounding, rounding, def.OuterAngle - IM_PI*0.25f, def.OuterAngle);
        window->DrawList->PathArcTo(ImLerp(border_r.Min, border_r.Max, def.CornerPosN2) + ImVec2(0.5f, 0.5f) + def.InnerDir * rounding, rounding, def.OuterAngle, def.OuterAngle + IM_PI*0.25f);
        window->DrawList->PathStroke(GetColorU32(ImGuiCol_SeparatorActive), false, ImMax(2.0f, border_size)); // Thicker than usual
    }
    if (g.Style.FrameBorderSize > 0 && !(window->Flags & ImGuiWindowFlags_NoTitleBar))
    {
        float y = window->Pos.y + window->TitleBarHeight() - 1;
        window->DrawList->AddLine(ImVec2(window->Pos.x + border_size, y), ImVec2(window->Pos.x + window->Size.x - border_size, y), GetColorU32(ImGuiCol_Border), g.Style.FrameBorderSize);
    }
}

void ImGui::RenderWindowDecorations(ImGuiWindow* window, const ImRect& title_bar_rect, bool title_bar_is_highlight, int resize_grip_count, const ImU32 resize_grip_col[4], float resize_grip_draw_size)
{
    ImGuiContext& g = *GImGui;
    ImGuiStyle& style = g.Style;
    ImGuiWindowFlags flags = window->Flags;

    // Draw window + handle manual resize
    // As we highlight the title bar when want_focus is set, multiple reappearing windows will have have their title bar highlighted on their reappearing frame.
    const float window_rounding = window->WindowRounding;
    const float window_border_size = window->WindowBorderSize;
    if (window->Collapsed)
    {
        // Title bar only
        float backup_border_size = style.FrameBorderSize;
        g.Style.FrameBorderSize = window->WindowBorderSize;
        ImU32 title_bar_col = GetColorU32((title_bar_is_highlight && !g.NavDisableHighlight) ? ImGuiCol_TitleBgActive : ImGuiCol_TitleBgCollapsed);
        RenderFrame(title_bar_rect.Min, title_bar_rect.Max, title_bar_col, true, window_rounding);
        g.Style.FrameBorderSize = backup_border_size;
    }
    else
    {
        // Window background
        if (!(flags & ImGuiWindowFlags_NoBackground))
        {
            ImU32 bg_col = GetColorU32(GetWindowBgColorIdxFromFlags(flags));
            float alpha = 1.0f;
            if (g.NextWindowData.Flags & ImGuiNextWindowDataFlags_HasBgAlpha)
                alpha = g.NextWindowData.BgAlphaVal;
            if (alpha != 1.0f)
                bg_col = (bg_col & ~IM_COL32_A_MASK) | (IM_F32_TO_INT8_SAT(alpha) << IM_COL32_A_SHIFT);
            window->DrawList->AddRectFilled(window->Pos + ImVec2(0, window->TitleBarHeight()), window->Pos + window->Size, bg_col, window_rounding, (flags & ImGuiWindowFlags_NoTitleBar) ? ImDrawCornerFlags_All : ImDrawCornerFlags_Bot);
        }

        // Title bar
        if (!(flags & ImGuiWindowFlags_NoTitleBar))
        {
            ImU32 title_bar_col = GetColorU32(title_bar_is_highlight ? ImGuiCol_TitleBgActive : ImGuiCol_TitleBg);
            window->DrawList->AddRectFilled(title_bar_rect.Min, title_bar_rect.Max, title_bar_col, window_rounding, ImDrawCornerFlags_Top);
        }

        // Menu bar
        if (flags & ImGuiWindowFlags_MenuBar)
        {
            ImRect menu_bar_rect = window->MenuBarRect();
            menu_bar_rect.ClipWith(window->Rect());  // Soft clipping, in particular child window don't have minimum size covering the menu bar so this is useful for them.
            window->DrawList->AddRectFilled(menu_bar_rect.Min + ImVec2(window_border_size, 0), menu_bar_rect.Max - ImVec2(window_border_size, 0), GetColorU32(ImGuiCol_MenuBarBg), (flags & ImGuiWindowFlags_NoTitleBar) ? window_rounding : 0.0f, ImDrawCornerFlags_Top);
            if (style.FrameBorderSize > 0.0f && menu_bar_rect.Max.y < window->Pos.y + window->Size.y)
                window->DrawList->AddLine(menu_bar_rect.GetBL(), menu_bar_rect.GetBR(), GetColorU32(ImGuiCol_Border), style.FrameBorderSize);
        }

        // Scrollbars
        if (window->ScrollbarX)
            Scrollbar(ImGuiAxis_X);
        if (window->ScrollbarY)
            Scrollbar(ImGuiAxis_Y);

        // Render resize grips (after their input handling so we don't have a frame of latency)
        if (!(flags & ImGuiWindowFlags_NoResize))
        {
            for (int resize_grip_n = 0; resize_grip_n < resize_grip_count; resize_grip_n++)
            {
                const ImGuiResizeGripDef& grip = resize_grip_def[resize_grip_n];
                const ImVec2 corner = ImLerp(window->Pos, window->Pos + window->Size, grip.CornerPosN);
                window->DrawList->PathLineTo(corner + grip.InnerDir * ((resize_grip_n & 1) ? ImVec2(window_border_size, resize_grip_draw_size) : ImVec2(resize_grip_draw_size, window_border_size)));
                window->DrawList->PathLineTo(corner + grip.InnerDir * ((resize_grip_n & 1) ? ImVec2(resize_grip_draw_size, window_border_size) : ImVec2(window_border_size, resize_grip_draw_size)));
                window->DrawList->PathArcToFast(ImVec2(corner.x + grip.InnerDir.x * (window_rounding + window_border_size), corner.y + grip.InnerDir.y * (window_rounding + window_border_size)), window_rounding, grip.AngleMin12, grip.AngleMax12);
                window->DrawList->PathFillConvex(resize_grip_col[resize_grip_n]);
            }
        }

        // Borders
        RenderWindowOuterBorders(window);
    }
}

// Render title text, collapse button, close button
void ImGui::RenderWindowTitleBarContents(ImGuiWindow* window, const ImRect& title_bar_rect, const char* name, bool* p_open)
{
    ImGuiContext& g = *GImGui;
    ImGuiStyle& style = g.Style;
    ImGuiWindowFlags flags = window->Flags;

    const bool has_close_button = (p_open != NULL);
    const bool has_collapse_button = !(flags & ImGuiWindowFlags_NoCollapse);

    // Close & Collapse button are on the Menu NavLayer and don't default focus (unless there's nothing else on that layer)
    const ImGuiItemFlags item_flags_backup = window->DC.ItemFlags;
    window->DC.ItemFlags |= ImGuiItemFlags_NoNavDefaultFocus;
    window->DC.NavLayerCurrent = ImGuiNavLayer_Menu;
    window->DC.NavLayerCurrentMask = (1 << ImGuiNavLayer_Menu);

    // Layout buttons
    // FIXME: Would be nice to generalize the subtleties expressed here into reusable code.
    float pad_l = style.FramePadding.x;
    float pad_r = style.FramePadding.x;
    float button_sz = g.FontSize;
    ImVec2 close_button_pos;
    ImVec2 collapse_button_pos;
    if (has_close_button)
    {
        pad_r += button_sz;
        close_button_pos = ImVec2(title_bar_rect.Max.x - pad_r - style.FramePadding.x, title_bar_rect.Min.y);
    }
    if (has_collapse_button && style.WindowMenuButtonPosition == ImGuiDir_Right)
    {
        pad_r += button_sz;
        collapse_button_pos = ImVec2(title_bar_rect.Max.x - pad_r - style.FramePadding.x, title_bar_rect.Min.y);
    }
    if (has_collapse_button && style.WindowMenuButtonPosition == ImGuiDir_Left)
    {
        collapse_button_pos = ImVec2(title_bar_rect.Min.x + pad_l - style.FramePadding.x, title_bar_rect.Min.y);
        pad_l += button_sz;
    }

    // Collapse button (submitting first so it gets priority when choosing a navigation init fallback)
    if (has_collapse_button)
        if (CollapseButton(window->GetID("#COLLAPSE"), collapse_button_pos))
            window->WantCollapseToggle = true; // Defer actual collapsing to next frame as we are too far in the Begin() function

    // Close button
    if (has_close_button)
        if (CloseButton(window->GetID("#CLOSE"), close_button_pos))
            *p_open = false;

    window->DC.NavLayerCurrent = ImGuiNavLayer_Main;
    window->DC.NavLayerCurrentMask = (1 << ImGuiNavLayer_Main);
    window->DC.ItemFlags = item_flags_backup;

    // Title bar text (with: horizontal alignment, avoiding collapse/close button, optional "unsaved document" marker)
    // FIXME: Refactor text alignment facilities along with RenderText helpers, this is WAY too much messy code..
    const char* UNSAVED_DOCUMENT_MARKER = "*";
    const float marker_size_x = (flags & ImGuiWindowFlags_UnsavedDocument) ? CalcTextSize(UNSAVED_DOCUMENT_MARKER, NULL, false).x : 0.0f;
    const ImVec2 text_size = CalcTextSize(name, NULL, true) + ImVec2(marker_size_x, 0.0f);

    // As a nice touch we try to ensure that centered title text doesn't get affected by visibility of Close/Collapse button,
    // while uncentered title text will still reach edges correct.
    if (pad_l > style.FramePadding.x)
        pad_l += g.Style.ItemInnerSpacing.x;
    if (pad_r > style.FramePadding.x)
        pad_r += g.Style.ItemInnerSpacing.x;
    if (style.WindowTitleAlign.x > 0.0f && style.WindowTitleAlign.x < 1.0f)
    {
        float centerness = ImSaturate(1.0f - ImFabs(style.WindowTitleAlign.x - 0.5f) * 2.0f); // 0.0f on either edges, 1.0f on center
        float pad_extend = ImMin(ImMax(pad_l, pad_r), title_bar_rect.GetWidth() - pad_l - pad_r - text_size.x);
        pad_l = ImMax(pad_l, pad_extend * centerness);
        pad_r = ImMax(pad_r, pad_extend * centerness);
    }

    ImRect layout_r(title_bar_rect.Min.x + pad_l, title_bar_rect.Min.y, title_bar_rect.Max.x - pad_r, title_bar_rect.Max.y);
    ImRect clip_r(layout_r.Min.x, layout_r.Min.y, layout_r.Max.x + g.Style.ItemInnerSpacing.x, layout_r.Max.y);
    //if (g.IO.KeyCtrl) window->DrawList->AddRect(layout_r.Min, layout_r.Max, IM_COL32(255, 128, 0, 255)); // [DEBUG]
    RenderTextClipped(layout_r.Min, layout_r.Max, name, NULL, &text_size, style.WindowTitleAlign, &clip_r);
    if (flags & ImGuiWindowFlags_UnsavedDocument)
    {
        ImVec2 marker_pos = ImVec2(ImMax(layout_r.Min.x, layout_r.Min.x + (layout_r.GetWidth() - text_size.x) * style.WindowTitleAlign.x) + text_size.x, layout_r.Min.y) + ImVec2(2 - marker_size_x, 0.0f);
        ImVec2 off = ImVec2(0.0f, (float)(int)(-g.FontSize * 0.25f));
        RenderTextClipped(marker_pos + off, layout_r.Max + off, UNSAVED_DOCUMENT_MARKER, NULL, NULL, ImVec2(0, style.WindowTitleAlign.y), &clip_r);
    }
}

void ImGui::UpdateWindowParentAndRootLinks(ImGuiWindow* window, ImGuiWindowFlags flags, ImGuiWindow* parent_window)
{
    window->ParentWindow = parent_window;
    window->RootWindow = window->RootWindowForTitleBarHighlight = window->RootWindowForNav = window;
    if (parent_window && (flags & ImGuiWindowFlags_ChildWindow) && !(flags & ImGuiWindowFlags_Tooltip))
        window->RootWindow = parent_window->RootWindow;
    if (parent_window && !(flags & ImGuiWindowFlags_Modal) && (flags & (ImGuiWindowFlags_ChildWindow | ImGuiWindowFlags_Popup)))
        window->RootWindowForTitleBarHighlight = parent_window->RootWindowForTitleBarHighlight;
    while (window->RootWindowForNav->Flags & ImGuiWindowFlags_NavFlattened)
    {
        IM_ASSERT(window->RootWindowForNav->ParentWindow != NULL);
        window->RootWindowForNav = window->RootWindowForNav->ParentWindow;
    }
}

// Push a new Dear ImGui window to add widgets to.
// - A default window called "Debug" is automatically stacked at the beginning of every frame so you can use widgets without explicitly calling a Begin/End pair.
// - Begin/End can be called multiple times during the frame with the same window name to append content.
// - The window name is used as a unique identifier to preserve window information across frames (and save rudimentary information to the .ini file).
//   You can use the "##" or "###" markers to use the same label with different id, or same id with different label. See documentation at the top of this file.
// - Return false when window is collapsed, so you can early out in your code. You always need to call ImGui::End() even if false is returned.
// - Passing 'bool* p_open' displays a Close button on the upper-right corner of the window, the pointed value will be set to false when the button is pressed.
bool ImGui::Begin(const char* name, bool* p_open, ImGuiWindowFlags flags)
{
    ImGuiContext& g = *GImGui;
    const ImGuiStyle& style = g.Style;
    IM_ASSERT(name != NULL && name[0] != '\0');     // Window name required
    IM_ASSERT(g.FrameScopeActive);                  // Forgot to call ImGui::NewFrame()
    IM_ASSERT(g.FrameCountEnded != g.FrameCount);   // Called ImGui::Render() or ImGui::EndFrame() and haven't called ImGui::NewFrame() again yet

    // Find or create
    ImGuiWindow* window = FindWindowByName(name);
    const bool window_just_created = (window == NULL);
    if (window_just_created)
    {
        ImVec2 size_on_first_use = (g.NextWindowData.Flags & ImGuiNextWindowDataFlags_HasSize) ? g.NextWindowData.SizeVal : ImVec2(0.0f, 0.0f); // Any condition flag will do since we are creating a new window here.
        window = CreateNewWindow(name, size_on_first_use, flags);
    }

    // Automatically disable manual moving/resizing when NoInputs is set
    if ((flags & ImGuiWindowFlags_NoInputs) == ImGuiWindowFlags_NoInputs)
        flags |= ImGuiWindowFlags_NoMove | ImGuiWindowFlags_NoResize;

    if (flags & ImGuiWindowFlags_NavFlattened)
        IM_ASSERT(flags & ImGuiWindowFlags_ChildWindow);

    const int current_frame = g.FrameCount;
    const bool first_begin_of_the_frame = (window->LastFrameActive != current_frame);

    // Update the Appearing flag
    bool window_just_activated_by_user = (window->LastFrameActive < current_frame - 1);   // Not using !WasActive because the implicit "Debug" window would always toggle off->on
    const bool window_just_appearing_after_hidden_for_resize = (window->HiddenFramesCannotSkipItems > 0);
    if (flags & ImGuiWindowFlags_Popup)
    {
        ImGuiPopupData& popup_ref = g.OpenPopupStack[g.BeginPopupStack.Size];
        window_just_activated_by_user |= (window->PopupId != popup_ref.PopupId); // We recycle popups so treat window as activated if popup id changed
        window_just_activated_by_user |= (window != popup_ref.Window);
    }
    window->Appearing = (window_just_activated_by_user || window_just_appearing_after_hidden_for_resize);
    if (window->Appearing)
        SetWindowConditionAllowFlags(window, ImGuiCond_Appearing, true);

    // Update Flags, LastFrameActive, BeginOrderXXX fields
    if (first_begin_of_the_frame)
    {
        window->Flags = (ImGuiWindowFlags)flags;
        window->LastFrameActive = current_frame;
        window->BeginOrderWithinParent = 0;
        window->BeginOrderWithinContext = (short)(g.WindowsActiveCount++);
    }
    else
    {
        flags = window->Flags;
    }

    // Parent window is latched only on the first call to Begin() of the frame, so further append-calls can be done from a different window stack
    ImGuiWindow* parent_window_in_stack = g.CurrentWindowStack.empty() ? NULL : g.CurrentWindowStack.back();
    ImGuiWindow* parent_window = first_begin_of_the_frame ? ((flags & (ImGuiWindowFlags_ChildWindow | ImGuiWindowFlags_Popup)) ? parent_window_in_stack : NULL) : window->ParentWindow;
    IM_ASSERT(parent_window != NULL || !(flags & ImGuiWindowFlags_ChildWindow));

    // Add to stack
    // We intentionally set g.CurrentWindow to NULL to prevent usage until when the viewport is set, then will call SetCurrentWindow()
    g.CurrentWindowStack.push_back(window);
    g.CurrentWindow = NULL;
    CheckStacksSize(window, true);
    if (flags & ImGuiWindowFlags_Popup)
    {
        ImGuiPopupData& popup_ref = g.OpenPopupStack[g.BeginPopupStack.Size];
        popup_ref.Window = window;
        g.BeginPopupStack.push_back(popup_ref);
        window->PopupId = popup_ref.PopupId;
    }

    if (window_just_appearing_after_hidden_for_resize && !(flags & ImGuiWindowFlags_ChildWindow))
        window->NavLastIds[0] = 0;

    // Process SetNextWindow***() calls
    bool window_pos_set_by_api = false;
    bool window_size_x_set_by_api = false, window_size_y_set_by_api = false;
    if (g.NextWindowData.Flags & ImGuiNextWindowDataFlags_HasPos)
    {
        window_pos_set_by_api = (window->SetWindowPosAllowFlags & g.NextWindowData.PosCond) != 0;
        if (window_pos_set_by_api && ImLengthSqr(g.NextWindowData.PosPivotVal) > 0.00001f)
        {
            // May be processed on the next frame if this is our first frame and we are measuring size
            // FIXME: Look into removing the branch so everything can go through this same code path for consistency.
            window->SetWindowPosVal = g.NextWindowData.PosVal;
            window->SetWindowPosPivot = g.NextWindowData.PosPivotVal;
            window->SetWindowPosAllowFlags &= ~(ImGuiCond_Once | ImGuiCond_FirstUseEver | ImGuiCond_Appearing);
        }
        else
        {
            SetWindowPos(window, g.NextWindowData.PosVal, g.NextWindowData.PosCond);
        }
    }
    if (g.NextWindowData.Flags & ImGuiNextWindowDataFlags_HasSize)
    {
        window_size_x_set_by_api = (window->SetWindowSizeAllowFlags & g.NextWindowData.SizeCond) != 0 && (g.NextWindowData.SizeVal.x > 0.0f);
        window_size_y_set_by_api = (window->SetWindowSizeAllowFlags & g.NextWindowData.SizeCond) != 0 && (g.NextWindowData.SizeVal.y > 0.0f);
        SetWindowSize(window, g.NextWindowData.SizeVal, g.NextWindowData.SizeCond);
    }
    if (g.NextWindowData.Flags & ImGuiNextWindowDataFlags_HasContentSize)
        window->ContentSizeExplicit = g.NextWindowData.ContentSizeVal;
    else if (first_begin_of_the_frame)
        window->ContentSizeExplicit = ImVec2(0.0f, 0.0f);
    if (g.NextWindowData.Flags & ImGuiNextWindowDataFlags_HasCollapsed)
        SetWindowCollapsed(window, g.NextWindowData.CollapsedVal, g.NextWindowData.CollapsedCond);
    if (g.NextWindowData.Flags & ImGuiNextWindowDataFlags_HasFocus)
        FocusWindow(window);
    if (window->Appearing)
        SetWindowConditionAllowFlags(window, ImGuiCond_Appearing, false);

    // When reusing window again multiple times a frame, just append content (don't need to setup again)
    if (first_begin_of_the_frame)
    {
        // Initialize
        const bool window_is_child_tooltip = (flags & ImGuiWindowFlags_ChildWindow) && (flags & ImGuiWindowFlags_Tooltip); // FIXME-WIP: Undocumented behavior of Child+Tooltip for pinned tooltip (#1345)
        UpdateWindowParentAndRootLinks(window, flags, parent_window);

        window->Active = true;
        window->HasCloseButton = (p_open != NULL);
        window->ClipRect = ImVec4(-FLT_MAX,-FLT_MAX,+FLT_MAX,+FLT_MAX);
        window->IDStack.resize(1);

        // Update stored window name when it changes (which can _only_ happen with the "###" operator, so the ID would stay unchanged).
        // The title bar always display the 'name' parameter, so we only update the string storage if it needs to be visible to the end-user elsewhere.
        bool window_title_visible_elsewhere = false;
        if (g.NavWindowingList != NULL && (window->Flags & ImGuiWindowFlags_NoNavFocus) == 0)   // Window titles visible when using CTRL+TAB
            window_title_visible_elsewhere = true;
        if (window_title_visible_elsewhere && !window_just_created && strcmp(name, window->Name) != 0)
        {
            size_t buf_len = (size_t)window->NameBufLen;
            window->Name = ImStrdupcpy(window->Name, &buf_len, name);
            window->NameBufLen = (int)buf_len;
        }

        // UPDATE CONTENTS SIZE, UPDATE HIDDEN STATUS

        // Update contents size from last frame for auto-fitting (or use explicit size)
<<<<<<< HEAD
        window->SizeContents = CalcSizeContents(window);
=======
        window->ContentSize = CalcContentSize(window);
>>>>>>> ae7f426a
        if (window->HiddenFramesCanSkipItems > 0)
            window->HiddenFramesCanSkipItems--;
        if (window->HiddenFramesCannotSkipItems > 0)
            window->HiddenFramesCannotSkipItems--;

        // Hide new windows for one frame until they calculate their size
        if (window_just_created && (!window_size_x_set_by_api || !window_size_y_set_by_api))
            window->HiddenFramesCannotSkipItems = 1;

        // Hide popup/tooltip window when re-opening while we measure size (because we recycle the windows)
        // We reset Size/ContentSize for reappearing popups/tooltips early in this function, so further code won't be tempted to use the old size.
        if (window_just_activated_by_user && (flags & (ImGuiWindowFlags_Popup | ImGuiWindowFlags_Tooltip)) != 0)
        {
            window->HiddenFramesCannotSkipItems = 1;
            if (flags & ImGuiWindowFlags_AlwaysAutoResize)
            {
                if (!window_size_x_set_by_api)
                    window->Size.x = window->SizeFull.x = 0.f;
                if (!window_size_y_set_by_api)
                    window->Size.y = window->SizeFull.y = 0.f;
                window->ContentSize = ImVec2(0.f, 0.f);
            }
        }

        // FIXME-VIEWPORT: In the docking/viewport branch, this is the point where we select the current viewport (which may affect the style)
        SetCurrentWindow(window);

<<<<<<< HEAD
        // Lock border size and padding for the frame (so that altering them doesn't cause inconsistencies)
=======
        // LOCK BORDER SIZE AND PADDING FOR THE FRAME (so that altering them doesn't cause inconsistencies)

>>>>>>> ae7f426a
        if (flags & ImGuiWindowFlags_ChildWindow)
            window->WindowBorderSize = style.ChildBorderSize;
        else
            window->WindowBorderSize = ((flags & (ImGuiWindowFlags_Popup | ImGuiWindowFlags_Tooltip)) && !(flags & ImGuiWindowFlags_Modal)) ? style.PopupBorderSize : style.WindowBorderSize;
        window->WindowPadding = style.WindowPadding;
        if ((flags & ImGuiWindowFlags_ChildWindow) && !(flags & (ImGuiWindowFlags_AlwaysUseWindowPadding | ImGuiWindowFlags_Popup)) && window->WindowBorderSize == 0.0f)
            window->WindowPadding = ImVec2(0.0f, (flags & ImGuiWindowFlags_MenuBar) ? style.WindowPadding.y : 0.0f);
        window->DC.MenuBarOffset.x = ImMax(ImMax(window->WindowPadding.x, style.ItemSpacing.x), g.NextWindowData.MenuBarOffsetMinVal.x);
        window->DC.MenuBarOffset.y = g.NextWindowData.MenuBarOffsetMinVal.y;

        // Collapse window by double-clicking on title bar
        // At this point we don't have a clipping rectangle setup yet, so we can use the title bar area for hit detection and drawing
        if (!(flags & ImGuiWindowFlags_NoTitleBar) && !(flags & ImGuiWindowFlags_NoCollapse))
        {
            // We don't use a regular button+id to test for double-click on title bar (mostly due to legacy reason, could be fixed), so verify that we don't have items over the title bar.
            ImRect title_bar_rect = window->TitleBarRect();
            if (g.HoveredWindow == window && g.HoveredId == 0 && g.HoveredIdPreviousFrame == 0 && IsMouseHoveringRect(title_bar_rect.Min, title_bar_rect.Max) && g.IO.MouseDoubleClicked[0])
                window->WantCollapseToggle = true;
            if (window->WantCollapseToggle)
            {
                window->Collapsed = !window->Collapsed;
                MarkIniSettingsDirty(window);
                FocusWindow(window);
            }
        }
        else
        {
            window->Collapsed = false;
        }
        window->WantCollapseToggle = false;

        // SIZE

        // Calculate auto-fit size, handle automatic resize
        const ImVec2 size_auto_fit = CalcSizeAutoFit(window, window->ContentSize);
        bool use_current_size_for_scrollbar_x = window_just_created;
        bool use_current_size_for_scrollbar_y = window_just_created;
        if ((flags & ImGuiWindowFlags_AlwaysAutoResize) && !window->Collapsed)
        {
            // Using SetNextWindowSize() overrides ImGuiWindowFlags_AlwaysAutoResize, so it can be used on tooltips/popups, etc.
            if (!window_size_x_set_by_api)
            {
                window->SizeFull.x = size_auto_fit.x;
                use_current_size_for_scrollbar_x = true;
            }
            if (!window_size_y_set_by_api)
            {
                window->SizeFull.y = size_auto_fit.y;
                use_current_size_for_scrollbar_y = true;
            }
        }
        else if (window->AutoFitFramesX > 0 || window->AutoFitFramesY > 0)
        {
            // Auto-fit may only grow window during the first few frames
            // We still process initial auto-fit on collapsed windows to get a window width, but otherwise don't honor ImGuiWindowFlags_AlwaysAutoResize when collapsed.
            if (!window_size_x_set_by_api && window->AutoFitFramesX > 0)
            {
                window->SizeFull.x = window->AutoFitOnlyGrows ? ImMax(window->SizeFull.x, size_auto_fit.x) : size_auto_fit.x;
                use_current_size_for_scrollbar_x = true;
            }
            if (!window_size_y_set_by_api && window->AutoFitFramesY > 0)
            {
                window->SizeFull.y = window->AutoFitOnlyGrows ? ImMax(window->SizeFull.y, size_auto_fit.y) : size_auto_fit.y;
                use_current_size_for_scrollbar_y = true;
            }
            if (!window->Collapsed)
                MarkIniSettingsDirty(window);
        }

        // Apply minimum/maximum window size constraints and final size
        window->SizeFull = CalcSizeAfterConstraint(window, window->SizeFull);
        window->Size = window->Collapsed && !(flags & ImGuiWindowFlags_ChildWindow) ? window->TitleBarRect().GetSize() : window->SizeFull;

        // Decoration size
        const float decoration_up_height = window->TitleBarHeight() + window->MenuBarHeight();

        // POSITION

        // Popup latch its initial position, will position itself when it appears next frame
        if (window_just_activated_by_user)
        {
            window->AutoPosLastDirection = ImGuiDir_None;
            if ((flags & ImGuiWindowFlags_Popup) != 0 && !window_pos_set_by_api)
                window->Pos = g.BeginPopupStack.back().OpenPopupPos;
        }

        // Position child window
        if (flags & ImGuiWindowFlags_ChildWindow)
        {
            IM_ASSERT(parent_window && parent_window->Active);
            window->BeginOrderWithinParent = (short)parent_window->DC.ChildWindows.Size;
            parent_window->DC.ChildWindows.push_back(window);
            if (!(flags & ImGuiWindowFlags_Popup) && !window_pos_set_by_api && !window_is_child_tooltip)
                window->Pos = parent_window->DC.CursorPos;
        }

        const bool window_pos_with_pivot = (window->SetWindowPosVal.x != FLT_MAX && window->HiddenFramesCannotSkipItems == 0);
        if (window_pos_with_pivot)
            SetWindowPos(window, ImMax(style.DisplaySafeAreaPadding, window->SetWindowPosVal - window->SizeFull * window->SetWindowPosPivot), 0); // Position given a pivot (e.g. for centering)
        else if ((flags & ImGuiWindowFlags_ChildMenu) != 0)
            window->Pos = FindBestWindowPosForPopup(window);
        else if ((flags & ImGuiWindowFlags_Popup) != 0 && !window_pos_set_by_api && window_just_appearing_after_hidden_for_resize)
            window->Pos = FindBestWindowPosForPopup(window);
        else if ((flags & ImGuiWindowFlags_Tooltip) != 0 && !window_pos_set_by_api && !window_is_child_tooltip)
            window->Pos = FindBestWindowPosForPopup(window);

        // Clamp position/size so window stays visible within its viewport or monitor

        // Ignore zero-sized display explicitly to avoid losing positions if a window manager reports zero-sized window when initializing or minimizing.
        ImRect viewport_rect(GetViewportRect());
        if (!window_pos_set_by_api && !(flags & ImGuiWindowFlags_ChildWindow) && window->AutoFitFramesX <= 0 && window->AutoFitFramesY <= 0)
        {
            if (g.IO.DisplaySize.x > 0.0f && g.IO.DisplaySize.y > 0.0f) // Ignore zero-sized display explicitly to avoid losing positions if a window manager reports zero-sized window when initializing or minimizing.
            {
                ImVec2 clamp_padding = ImMax(style.DisplayWindowPadding, style.DisplaySafeAreaPadding);
                ClampWindowRect(window, viewport_rect, clamp_padding);
            }
        }
        window->Pos = ImFloor(window->Pos);

        // Lock window rounding for the frame (so that altering them doesn't cause inconsistencies)
        window->WindowRounding = (flags & ImGuiWindowFlags_ChildWindow) ? style.ChildRounding : ((flags & ImGuiWindowFlags_Popup) && !(flags & ImGuiWindowFlags_Modal)) ? style.PopupRounding : style.WindowRounding;

        // Apply window focus (new and reactivated windows are moved to front)
        bool want_focus = false;
        if (window_just_activated_by_user && !(flags & ImGuiWindowFlags_NoFocusOnAppearing))
        {
            if (flags & ImGuiWindowFlags_Popup)
                want_focus = true;
            else if ((flags & (ImGuiWindowFlags_ChildWindow | ImGuiWindowFlags_Tooltip)) == 0)
                want_focus = true;
        }

        // Handle manual resize: Resize Grips, Borders, Gamepad
        int border_held = -1;
        ImU32 resize_grip_col[4] = { 0 };
        const int resize_grip_count = g.IO.ConfigWindowsResizeFromEdges ? 2 : 1; // 4
        const float resize_grip_draw_size = (float)(int)ImMax(g.FontSize * 1.35f, window->WindowRounding + 1.0f + g.FontSize * 0.2f);
        if (!window->Collapsed)
            if (UpdateManualResize(window, size_auto_fit, &border_held, resize_grip_count, &resize_grip_col[0]))
                use_current_size_for_scrollbar_x = use_current_size_for_scrollbar_y = true;
        window->ResizeBorderHeld = (signed char)border_held;

        // SCROLLBAR VISIBILITY

        // Update scrollbar visibility (based on the Size that was effective during last frame or the auto-resized Size).
        if (!window->Collapsed)
        {
            // When reading the current size we need to read it after size constraints have been applied.
            // When we use InnerRect here we are intentionally reading last frame size, same for ScrollbarSizes values before we set them again.
            ImVec2 avail_size_from_current_frame = ImVec2(window->SizeFull.x, window->SizeFull.y - decoration_up_height);
            ImVec2 avail_size_from_last_frame = window->InnerRect.GetSize() + window->ScrollbarSizes;
            ImVec2 needed_size_from_last_frame = window_just_created ? ImVec2(0, 0) : window->ContentSize + window->WindowPadding * 2.0f;
            float size_x_for_scrollbars = use_current_size_for_scrollbar_x ? avail_size_from_current_frame.x : avail_size_from_last_frame.x;
            float size_y_for_scrollbars = use_current_size_for_scrollbar_y ? avail_size_from_current_frame.y : avail_size_from_last_frame.y;
            //bool scrollbar_y_from_last_frame = window->ScrollbarY; // FIXME: May want to use that in the ScrollbarX expression? How many pros vs cons?
            window->ScrollbarY = (flags & ImGuiWindowFlags_AlwaysVerticalScrollbar) || ((needed_size_from_last_frame.y > size_y_for_scrollbars) && !(flags & ImGuiWindowFlags_NoScrollbar));
            window->ScrollbarX = (flags & ImGuiWindowFlags_AlwaysHorizontalScrollbar) || ((needed_size_from_last_frame.x > size_x_for_scrollbars - (window->ScrollbarY ? style.ScrollbarSize : 0.0f)) && !(flags & ImGuiWindowFlags_NoScrollbar) && (flags & ImGuiWindowFlags_HorizontalScrollbar));
            if (window->ScrollbarX && !window->ScrollbarY)
                window->ScrollbarY = (needed_size_from_last_frame.y > size_y_for_scrollbars) && !(flags & ImGuiWindowFlags_NoScrollbar);
            window->ScrollbarSizes = ImVec2(window->ScrollbarY ? style.ScrollbarSize : 0.0f, window->ScrollbarX ? style.ScrollbarSize : 0.0f);
        }

        // UPDATE RECTANGLES (1- THOSE NOT AFFECTED BY SCROLLING)
        // Update various regions. Variables they depends on should be set above in this function.
        // We set this up after processing the resize grip so that our rectangles doesn't lag by a frame.

        // Outer rectangle
        // Not affected by window border size. Used by:
        // - FindHoveredWindow() (w/ extra padding when border resize is enabled)
        // - Begin() initial clipping rect for drawing window background and borders.
        // - Begin() clipping whole child
        const ImRect host_rect = ((flags & ImGuiWindowFlags_ChildWindow) && !(flags & ImGuiWindowFlags_Popup) && !window_is_child_tooltip) ? parent_window->ClipRect : viewport_rect;
        const ImRect outer_rect = window->Rect();
        const ImRect title_bar_rect = window->TitleBarRect();
        window->OuterRectClipped = outer_rect;
        window->OuterRectClipped.ClipWith(host_rect);

        // Inner rectangle
        // Not affected by window border size. Used by: 
        // - InnerClipRect
        // - NavScrollToBringItemIntoView()
        // - NavUpdatePageUpPageDown()
        // - Scrollbar()
        window->InnerRect.Min.x = window->Pos.x;
        window->InnerRect.Min.y = window->Pos.y + decoration_up_height;
        window->InnerRect.Max.x = window->Pos.x + window->Size.x - window->ScrollbarSizes.x;
        window->InnerRect.Max.y = window->Pos.y + window->Size.y - window->ScrollbarSizes.y;

        // Inner clipping rectangle.
        // Will extend a little bit outside the normal work region.
        // This is to allow e.g. Selectable or CollapsingHeader or some separators to cover that space.
        // Force round operator last to ensure that e.g. (int)(max.x-min.x) in user's render code produce correct result.
        // Note that if our window is collapsed we will end up with an inverted (~null) clipping rectangle which is the correct behavior.
        // Affected by window/frame border size. Used by:
        // - Begin() initial clip rect
        float top_border_size = (((flags & ImGuiWindowFlags_MenuBar) || !(flags & ImGuiWindowFlags_NoTitleBar)) ? style.FrameBorderSize : window->WindowBorderSize);
        window->InnerClipRect.Min.x = ImFloor(0.5f + window->InnerRect.Min.x + ImMax(ImFloor(window->WindowPadding.x * 0.5f), window->WindowBorderSize));
        window->InnerClipRect.Min.y = ImFloor(0.5f + window->InnerRect.Min.y + top_border_size);
        window->InnerClipRect.Max.x = ImFloor(0.5f + window->InnerRect.Max.x - ImMax(ImFloor(window->WindowPadding.y * 0.5f), window->WindowBorderSize));
        window->InnerClipRect.Max.y = ImFloor(0.5f + window->InnerRect.Max.y - window->WindowBorderSize);
        window->InnerClipRect.ClipWithFull(host_rect);

        // Default item width. Make it proportional to window size if window manually resizes
        if (window->Size.x > 0.0f && !(flags & ImGuiWindowFlags_Tooltip) && !(flags & ImGuiWindowFlags_AlwaysAutoResize))
            window->ItemWidthDefault = (float)(int)(window->Size.x * 0.65f);
        else
            window->ItemWidthDefault = (float)(int)(g.FontSize * 16.0f);

        // SCROLLING

        // Lock down maximum scrolling
        // The value of ScrollMax are ahead from ScrollbarX/ScrollbarY which is intentionally using InnerRect from previous rect in order to accommodate
        // for right/bottom aligned items without creating a scrollbar.
        window->ScrollMax.x = ImMax(0.0f, window->ContentSize.x + window->WindowPadding.x * 2.0f - window->InnerRect.GetWidth());
        window->ScrollMax.y = ImMax(0.0f, window->ContentSize.y + window->WindowPadding.y * 2.0f - window->InnerRect.GetHeight());

        // Apply scrolling
        window->Scroll = CalcNextScrollFromScrollTargetAndClamp(window, true);
        window->ScrollTarget = ImVec2(FLT_MAX, FLT_MAX);

        // DRAWING

        // Setup draw list and outer clipping rectangle
        window->DrawList->Clear();
        window->DrawList->PushTextureID(g.Font->ContainerAtlas->TexID);
<<<<<<< HEAD
        if ((flags & ImGuiWindowFlags_ChildWindow) && !(flags & ImGuiWindowFlags_Popup) && !window_is_child_tooltip)
            PushClipRect(parent_window->ClipRect.Min, parent_window->ClipRect.Max, true);
        else
            PushClipRect(viewport_rect.Min, viewport_rect.Max, true);
=======
        PushClipRect(host_rect.Min, host_rect.Max, false);
>>>>>>> ae7f426a

        // Draw modal window background (darkens what is behind them, all viewports)
        const bool dim_bg_for_modal = (flags & ImGuiWindowFlags_Modal) && window == GetFrontMostPopupModal() && window->HiddenFramesCannotSkipItems <= 0;
        const bool dim_bg_for_window_list = g.NavWindowingTargetAnim && (window == g.NavWindowingTargetAnim->RootWindow);
        if (dim_bg_for_modal || dim_bg_for_window_list)
        {
            const ImU32 dim_bg_col = GetColorU32(dim_bg_for_modal ? ImGuiCol_ModalWindowDimBg : ImGuiCol_NavWindowingDimBg, g.DimBgRatio);
            window->DrawList->AddRectFilled(viewport_rect.Min, viewport_rect.Max, dim_bg_col);
        }

        // Draw navigation selection/windowing rectangle background
        if (dim_bg_for_window_list && window == g.NavWindowingTargetAnim)
        {
            ImRect bb = window->Rect();
            bb.Expand(g.FontSize);
            if (!bb.Contains(viewport_rect)) // Avoid drawing if the window covers all the viewport anyway
                window->DrawList->AddRectFilled(bb.Min, bb.Max, GetColorU32(ImGuiCol_NavWindowingHighlight, g.NavWindowingHighlightAlpha * 0.25f), g.Style.WindowRounding);
        }

        // Since 1.71, child window can render their decoration (bg color, border, scrollbars, etc.) within their parent to save a draw call.
        // When using overlapping child windows, this will break the assumption that child z-order is mapped to submission order.
        // We disable this when the parent window has zero vertices, which is a common pattern leading to laying out multiple overlapping child.
        // We also disabled this when we have dimming overlay behind this specific one child.
        // FIXME: More code may rely on explicit sorting of overlapping child window and would need to disable this somehow. Please get in contact if you are affected.
        bool render_decorations_in_parent = false;
        if ((flags & ImGuiWindowFlags_ChildWindow) && !(flags & ImGuiWindowFlags_Popup) && !window_is_child_tooltip)
            if (window->DrawList->CmdBuffer.back().ElemCount == 0 && parent_window->DrawList->VtxBuffer.Size > 0)
                render_decorations_in_parent = true;
        if (render_decorations_in_parent)
            window->DrawList = parent_window->DrawList;
        
        const ImGuiWindow* window_to_highlight = g.NavWindowingTarget ? g.NavWindowingTarget : g.NavWindow;
        const bool title_bar_is_highlight = want_focus || (window_to_highlight && window->RootWindowForTitleBarHighlight == window_to_highlight->RootWindowForTitleBarHighlight);
        RenderWindowDecorations(window, title_bar_rect, title_bar_is_highlight, resize_grip_count, resize_grip_col, resize_grip_draw_size);

<<<<<<< HEAD
            // Title bar
            if (!(flags & ImGuiWindowFlags_NoTitleBar))
            {
                ImU32 title_bar_col = GetColorU32(title_bar_is_highlight ? ImGuiCol_TitleBgActive : ImGuiCol_TitleBg);
                window->DrawList->AddRectFilled(title_bar_rect.Min, title_bar_rect.Max, title_bar_col, window_rounding, ImDrawCornerFlags_Top);
            }

            // Menu bar
            if (flags & ImGuiWindowFlags_MenuBar)
            {
                ImRect menu_bar_rect = window->MenuBarRect();
                menu_bar_rect.ClipWith(window->Rect());  // Soft clipping, in particular child window don't have minimum size covering the menu bar so this is useful for them.
                window->DrawList->AddRectFilled(menu_bar_rect.Min+ImVec2(window_border_size,0), menu_bar_rect.Max-ImVec2(window_border_size,0), GetColorU32(ImGuiCol_MenuBarBg), (flags & ImGuiWindowFlags_NoTitleBar) ? window_rounding : 0.0f, ImDrawCornerFlags_Top);
                if (style.FrameBorderSize > 0.0f && menu_bar_rect.Max.y < window->Pos.y + window->Size.y)
                    window->DrawList->AddLine(menu_bar_rect.GetBL(), menu_bar_rect.GetBR(), GetColorU32(ImGuiCol_Border), style.FrameBorderSize);
            }

            // Scrollbars
            if (window->ScrollbarX)
                Scrollbar(ImGuiAxis_X);
            if (window->ScrollbarY)
                Scrollbar(ImGuiAxis_Y);

            // Render resize grips (after their input handling so we don't have a frame of latency)
            if (!(flags & ImGuiWindowFlags_NoResize))
            {
                for (int resize_grip_n = 0; resize_grip_n < resize_grip_count; resize_grip_n++)
                {
                    const ImGuiResizeGripDef& grip = resize_grip_def[resize_grip_n];
                    const ImVec2 corner = ImLerp(window->Pos, window->Pos + window->Size, grip.CornerPosN);
                    window->DrawList->PathLineTo(corner + grip.InnerDir * ((resize_grip_n & 1) ? ImVec2(window_border_size, grip_draw_size) : ImVec2(grip_draw_size, window_border_size)));
                    window->DrawList->PathLineTo(corner + grip.InnerDir * ((resize_grip_n & 1) ? ImVec2(grip_draw_size, window_border_size) : ImVec2(window_border_size, grip_draw_size)));
                    window->DrawList->PathArcToFast(ImVec2(corner.x + grip.InnerDir.x * (window_rounding + window_border_size), corner.y + grip.InnerDir.y * (window_rounding + window_border_size)), window_rounding, grip.AngleMin12, grip.AngleMax12);
                    window->DrawList->PathFillConvex(resize_grip_col[resize_grip_n]);
                }
            }

            // Borders
            RenderOuterBorders(window);
        }
=======
        if (render_decorations_in_parent)
            window->DrawList = &window->DrawListInst;
>>>>>>> ae7f426a

        // Draw navigation selection/windowing rectangle border
        if (g.NavWindowingTargetAnim == window)
        {
            float rounding = ImMax(window->WindowRounding, g.Style.WindowRounding);
            ImRect bb = window->Rect();
            bb.Expand(g.FontSize);
            if (bb.Contains(viewport_rect)) // If a window fits the entire viewport, adjust its highlight inward
            {
                bb.Expand(-g.FontSize - 1.0f);
                rounding = window->WindowRounding;
            }
            window->DrawList->AddRect(bb.Min, bb.Max, GetColorU32(ImGuiCol_NavWindowingHighlight, g.NavWindowingHighlightAlpha), rounding, ~0, 3.0f);
        }

<<<<<<< HEAD
        // Store a backup of SizeFull which we will use next frame to decide if we need scrollbars.
        window->SizeFullAtLastBegin = window->SizeFull;

        // Update various regions. Variables they depends on are set above in this function.
        // FIXME: window->ContentsRegionRect.Max is currently very misleading / partly faulty, but some BeginChild() patterns relies on it.
        // NB: WindowBorderSize is included in WindowPadding _and_ ScrollbarSizes so we need to cancel one out.
        window->ContentsRegionRect.Min.x = window->Pos.x - window->Scroll.x + window->WindowPadding.x;
        window->ContentsRegionRect.Min.y = window->Pos.y - window->Scroll.y + window->WindowPadding.y + window->TitleBarHeight() + window->MenuBarHeight();
        window->ContentsRegionRect.Max.x = window->Pos.x - window->Scroll.x - window->WindowPadding.x + (window->SizeContentsExplicit.x != 0.0f ? window->SizeContentsExplicit.x : (window->Size.x - window->ScrollbarSizes.x + ImMin(window->ScrollbarSizes.x, window->WindowBorderSize)));
        window->ContentsRegionRect.Max.y = window->Pos.y - window->Scroll.y - window->WindowPadding.y + (window->SizeContentsExplicit.y != 0.0f ? window->SizeContentsExplicit.y : (window->Size.y - window->ScrollbarSizes.y + ImMin(window->ScrollbarSizes.y, window->WindowBorderSize)));
=======
        // UPDATE RECTANGLES (2- THOSE AFFECTED BY SCROLLING)

        // Work rectangle.
        // Affected by window padding and border size. Used by:
        // - Columns() for right-most edge
        // - TreeNode(), CollapsingHeader() for right-most edge
        // - BeginTabBar() for right-most edge
        const bool allow_scrollbar_x = !(flags & ImGuiWindowFlags_NoScrollbar) && (flags & ImGuiWindowFlags_HorizontalScrollbar);
        const bool allow_scrollbar_y = !(flags & ImGuiWindowFlags_NoScrollbar);
        const float work_rect_size_x = (window->ContentSizeExplicit.x != 0.0f ? window->ContentSizeExplicit.x : ImMax(allow_scrollbar_x ? window->ContentSize.x : 0.0f, window->Size.x - window->WindowPadding.x * 2.0f - window->ScrollbarSizes.x));
        const float work_rect_size_y = (window->ContentSizeExplicit.y != 0.0f ? window->ContentSizeExplicit.y : ImMax(allow_scrollbar_y ? window->ContentSize.y : 0.0f, window->Size.y - window->WindowPadding.y * 2.0f - decoration_up_height - window->ScrollbarSizes.y));
        window->WorkRect.Min.x = ImFloor(window->InnerRect.Min.x - window->Scroll.x + ImMax(window->WindowPadding.x, window->WindowBorderSize));
        window->WorkRect.Min.y = ImFloor(window->InnerRect.Min.y - window->Scroll.y + ImMax(window->WindowPadding.y, window->WindowBorderSize));
        window->WorkRect.Max.x = window->WorkRect.Min.x + work_rect_size_x;
        window->WorkRect.Max.y = window->WorkRect.Min.y + work_rect_size_y;

        // [LEGACY] Contents Region
        // FIXME-OBSOLETE: window->ContentsRegionRect.Max is currently very misleading / partly faulty, but some BeginChild() patterns relies on it.
        // Used by:
        // - Mouse wheel scrolling + many other things
        window->ContentsRegionRect.Min.x = window->Pos.x - window->Scroll.x + window->WindowPadding.x;
        window->ContentsRegionRect.Min.y = window->Pos.y - window->Scroll.y + window->WindowPadding.y + decoration_up_height;
        window->ContentsRegionRect.Max.x = window->ContentsRegionRect.Min.x + (window->ContentSizeExplicit.x != 0.0f ? window->ContentSizeExplicit.x : (window->Size.x - window->WindowPadding.x * 2.0f - window->ScrollbarSizes.x));
        window->ContentsRegionRect.Max.y = window->ContentsRegionRect.Min.y + (window->ContentSizeExplicit.y != 0.0f ? window->ContentSizeExplicit.y : (window->Size.y - window->WindowPadding.y * 2.0f - decoration_up_height - window->ScrollbarSizes.y));
>>>>>>> ae7f426a

        // Save clipped aabb so we can access it in constant-time in FindHoveredWindow()
        window->OuterRectClipped = window->Rect();
        window->OuterRectClipped.ClipWith(window->ClipRect);

        // Inner rectangle
        // We set this up after processing the resize grip so that our clip rectangle doesn't lag by a frame
        // Note that if our window is collapsed we will end up with an inverted (~null) clipping rectangle which is the correct behavior.
        window->InnerMainRect.Min.x = title_bar_rect.Min.x + window->WindowBorderSize;
        window->InnerMainRect.Min.y = title_bar_rect.Max.y + window->MenuBarHeight() + (((flags & ImGuiWindowFlags_MenuBar) || !(flags & ImGuiWindowFlags_NoTitleBar)) ? style.FrameBorderSize : window->WindowBorderSize);
        window->InnerMainRect.Max.x = window->Pos.x + window->Size.x - ImMax(window->ScrollbarSizes.x, window->WindowBorderSize);
        window->InnerMainRect.Max.y = window->Pos.y + window->Size.y - ImMax(window->ScrollbarSizes.y, window->WindowBorderSize);

        // Inner clipping rectangle
        // Force round operator last to ensure that e.g. (int)(max.x-min.x) in user's render code produce correct result.
        window->InnerClipRect.Min.x = ImFloor(0.5f + window->InnerMainRect.Min.x + ImMax(0.0f, ImFloor(window->WindowPadding.x * 0.5f - window->WindowBorderSize)));
        window->InnerClipRect.Min.y = ImFloor(0.5f + window->InnerMainRect.Min.y);
        window->InnerClipRect.Max.x = ImFloor(0.5f + window->InnerMainRect.Max.x - ImMax(0.0f, ImFloor(window->WindowPadding.x * 0.5f - window->WindowBorderSize)));
        window->InnerClipRect.Max.y = ImFloor(0.5f + window->InnerMainRect.Max.y);
        // Setup drawing context
        // (NB: That term "drawing context / DC" lost its meaning a long time ago. Initially was meant to hold transient data only. Nowadays difference between window-> and window->DC-> is dubious.)
        window->DC.Indent.x = 0.0f + window->WindowPadding.x - window->Scroll.x;
        window->DC.GroupOffset.x = 0.0f;
        window->DC.ColumnsOffset.x = 0.0f;
        window->DC.CursorStartPos = window->Pos + ImVec2(window->DC.Indent.x + window->DC.ColumnsOffset.x, decoration_up_height + window->WindowPadding.y - window->Scroll.y);
        window->DC.CursorPos = window->DC.CursorStartPos;
        window->DC.CursorPosPrevLine = window->DC.CursorPos;
        window->DC.CursorMaxPos = window->DC.CursorStartPos;
        window->DC.CurrLineSize = window->DC.PrevLineSize = ImVec2(0.0f, 0.0f);
        window->DC.CurrLineTextBaseOffset = window->DC.PrevLineTextBaseOffset = 0.0f;
        window->DC.NavHideHighlightOneFrame = false;
        window->DC.NavHasScroll = (window->ScrollMax.y > 0.0f);
        window->DC.NavLayerActiveMask = window->DC.NavLayerActiveMaskNext;
        window->DC.NavLayerActiveMaskNext = 0x00;
        window->DC.MenuBarAppending = false;
        window->DC.ChildWindows.resize(0);
        window->DC.LayoutType = ImGuiLayoutType_Vertical;
        window->DC.ParentLayoutType = parent_window ? parent_window->DC.LayoutType : ImGuiLayoutType_Vertical;
        window->DC.FocusCounterAll = window->DC.FocusCounterTab = -1;
        window->DC.ItemFlags = parent_window ? parent_window->DC.ItemFlags : ImGuiItemFlags_Default_;
        window->DC.ItemWidth = window->ItemWidthDefault;
        window->DC.TextWrapPos = -1.0f; // disabled
        window->DC.ItemFlagsStack.resize(0);
        window->DC.ItemWidthStack.resize(0);
        window->DC.TextWrapPosStack.resize(0);
        window->DC.CurrentColumns = NULL;
        window->DC.TreeDepth = 0;
        window->DC.TreeStoreMayJumpToParentOnPop = 0x00;
        window->DC.StateStorage = &window->StateStorage;
        window->DC.GroupStack.resize(0);
        window->MenuColumns.Update(3, style.ItemSpacing.x, window_just_activated_by_user);

        if ((flags & ImGuiWindowFlags_ChildWindow) && (window->DC.ItemFlags != parent_window->DC.ItemFlags))
        {
            window->DC.ItemFlags = parent_window->DC.ItemFlags;
            window->DC.ItemFlagsStack.push_back(window->DC.ItemFlags);
        }

        if (window->AutoFitFramesX > 0)
            window->AutoFitFramesX--;
        if (window->AutoFitFramesY > 0)
            window->AutoFitFramesY--;

        // Apply focus (we need to call FocusWindow() AFTER setting DC.CursorStartPos so our initial navigation reference rectangle can start around there)
        if (want_focus)
        {
            FocusWindow(window);
            NavInitWindow(window, false);
        }

        // Title bar
        if (!(flags & ImGuiWindowFlags_NoTitleBar))
<<<<<<< HEAD
        {
            // Close & collapse button are on layer 1 (same as menus) and don't default focus
            const ImGuiItemFlags item_flags_backup = window->DC.ItemFlags;
            window->DC.ItemFlags |= ImGuiItemFlags_NoNavDefaultFocus;
            window->DC.NavLayerCurrent = ImGuiNavLayer_Menu;
            window->DC.NavLayerCurrentMask = (1 << ImGuiNavLayer_Menu);

            // Collapse button
            if (!(flags & ImGuiWindowFlags_NoCollapse))
                if (CollapseButton(window->GetID("#COLLAPSE"), window->Pos))
                    window->WantCollapseToggle = true; // Defer collapsing to next frame as we are too far in the Begin() function

            // Close button
            if (p_open != NULL)
            {
                const float rad = g.FontSize * 0.5f;
                if (CloseButton(window->GetID("#CLOSE"), ImVec2(window->Pos.x + window->Size.x - style.FramePadding.x - rad, window->Pos.y + style.FramePadding.y + rad), rad + 1))
                    *p_open = false;
            }

            window->DC.NavLayerCurrent = ImGuiNavLayer_Main;
            window->DC.NavLayerCurrentMask = (1 << ImGuiNavLayer_Main);
            window->DC.ItemFlags = item_flags_backup;

            // Title bar text (with: horizontal alignment, avoiding collapse/close button, optional "unsaved document" marker)
            // FIXME: Refactor text alignment facilities along with RenderText helpers, this is too much code..
            const char* UNSAVED_DOCUMENT_MARKER = "*";
            float marker_size_x = (flags & ImGuiWindowFlags_UnsavedDocument) ? CalcTextSize(UNSAVED_DOCUMENT_MARKER, NULL, false).x : 0.0f;
            ImVec2 text_size = CalcTextSize(name, NULL, true) + ImVec2(marker_size_x, 0.0f);
            ImRect text_r = title_bar_rect;
            float pad_left = (flags & ImGuiWindowFlags_NoCollapse) ? style.FramePadding.x : (style.FramePadding.x + g.FontSize + style.ItemInnerSpacing.x);
            float pad_right = (p_open == NULL)                     ? style.FramePadding.x : (style.FramePadding.x + g.FontSize + style.ItemInnerSpacing.x);
            if (style.WindowTitleAlign.x > 0.0f)
                pad_right = ImLerp(pad_right, pad_left, style.WindowTitleAlign.x);
            text_r.Min.x += pad_left;
            text_r.Max.x -= pad_right;
            ImRect clip_rect = text_r;
            clip_rect.Max.x = window->Pos.x + window->Size.x - (p_open ? title_bar_rect.GetHeight() - 3 : style.FramePadding.x); // Match the size of CloseButton()
            RenderTextClipped(text_r.Min, text_r.Max, name, NULL, &text_size, style.WindowTitleAlign, &clip_rect);
            if (flags & ImGuiWindowFlags_UnsavedDocument)
            {
                ImVec2 marker_pos = ImVec2(ImMax(text_r.Min.x, text_r.Min.x + (text_r.GetWidth() - text_size.x) * style.WindowTitleAlign.x) + text_size.x, text_r.Min.y) + ImVec2(2 - marker_size_x, 0.0f);
                ImVec2 off = ImVec2(0.0f, (float)(int)(-g.FontSize * 0.25f));
                RenderTextClipped(marker_pos + off, text_r.Max + off, UNSAVED_DOCUMENT_MARKER, NULL, NULL, ImVec2(0, style.WindowTitleAlign.y), &clip_rect);
            }
        }
=======
            RenderWindowTitleBarContents(window, title_bar_rect, name, p_open);
>>>>>>> ae7f426a

        // Pressing CTRL+C while holding on a window copy its content to the clipboard
        // This works but 1. doesn't handle multiple Begin/End pairs, 2. recursing into another Begin/End pair - so we need to work that out and add better logging scope.
        // Maybe we can support CTRL+C on every element?
        /*
        if (g.ActiveId == move_id)
            if (g.IO.KeyCtrl && IsKeyPressedMap(ImGuiKey_C))
                LogToClipboard();
        */

        // We fill last item data based on Title Bar/Tab, in order for IsItemHovered() and IsItemActive() to be usable after Begin().
        // This is useful to allow creating context menus on title bar only, etc.
        window->DC.LastItemId = window->MoveId;
        window->DC.LastItemStatusFlags = IsMouseHoveringRect(title_bar_rect.Min, title_bar_rect.Max, false) ? ImGuiItemStatusFlags_HoveredRect : 0;
        window->DC.LastItemRect = title_bar_rect;
#ifdef IMGUI_ENABLE_TEST_ENGINE
        if (!(window->Flags & ImGuiWindowFlags_NoTitleBar))
            IMGUI_TEST_ENGINE_ITEM_ADD(window->DC.LastItemRect, window->DC.LastItemId);
#endif
    }
    else
    {
        // Append
        SetCurrentWindow(window);
    }

    PushClipRect(window->InnerClipRect.Min, window->InnerClipRect.Max, true);

    // Clear 'accessed' flag last thing (After PushClipRect which will set the flag. We want the flag to stay false when the default "Debug" window is unused)
    if (first_begin_of_the_frame)
        window->WriteAccessed = false;

    window->BeginCount++;
    g.NextWindowData.ClearFlags();

    if (flags & ImGuiWindowFlags_ChildWindow)
    {
        // Child window can be out of sight and have "negative" clip windows.
        // Mark them as collapsed so commands are skipped earlier (we can't manually collapse them because they have no title bar).
        IM_ASSERT((flags & ImGuiWindowFlags_NoTitleBar) != 0);
        if (!(flags & ImGuiWindowFlags_AlwaysAutoResize) && window->AutoFitFramesX <= 0 && window->AutoFitFramesY <= 0)
            if (window->OuterRectClipped.Min.x >= window->OuterRectClipped.Max.x || window->OuterRectClipped.Min.y >= window->OuterRectClipped.Max.y)
                window->HiddenFramesCanSkipItems = 1;

        // Completely hide along with parent or if parent is collapsed
        if (parent_window && (parent_window->Collapsed || parent_window->Hidden))
            window->HiddenFramesCanSkipItems = 1;
    }

    // Don't render if style alpha is 0.0 at the time of Begin(). This is arbitrary and inconsistent but has been there for a long while (may remove at some point)
    if (style.Alpha <= 0.0f)
        window->HiddenFramesCanSkipItems = 1;

    // Update the Hidden flag
    window->Hidden = (window->HiddenFramesCanSkipItems > 0) || (window->HiddenFramesCannotSkipItems > 0);

    // Update the SkipItems flag, used to early out of all items functions (no layout required)
    bool skip_items = false;
    if (window->Collapsed || !window->Active || window->Hidden)
        if (window->AutoFitFramesX <= 0 && window->AutoFitFramesY <= 0 && window->HiddenFramesCannotSkipItems <= 0)
            skip_items = true;
    window->SkipItems = skip_items;

    return !skip_items;
}

// Old Begin() API with 5 parameters, avoid calling this version directly! Use SetNextWindowSize()/SetNextWindowBgAlpha() + Begin() instead.
#ifndef IMGUI_DISABLE_OBSOLETE_FUNCTIONS
bool ImGui::Begin(const char* name, bool* p_open, const ImVec2& size_first_use, float bg_alpha_override, ImGuiWindowFlags flags)
{
    // Old API feature: we could pass the initial window size as a parameter. This was misleading because it only had an effect if the window didn't have data in the .ini file.
    if (size_first_use.x != 0.0f || size_first_use.y != 0.0f)
        SetNextWindowSize(size_first_use, ImGuiCond_FirstUseEver);

    // Old API feature: override the window background alpha with a parameter.
    if (bg_alpha_override >= 0.0f)
        SetNextWindowBgAlpha(bg_alpha_override);

    return Begin(name, p_open, flags);
}
#endif // IMGUI_DISABLE_OBSOLETE_FUNCTIONS

void ImGui::End()
{
    ImGuiContext& g = *GImGui;

    if (g.CurrentWindowStack.Size <= 1 && g.FrameScopePushedImplicitWindow)
    {
        IM_ASSERT(g.CurrentWindowStack.Size > 1 && "Calling End() too many times!");
        return; // FIXME-ERRORHANDLING
    }
    IM_ASSERT(g.CurrentWindowStack.Size > 0);

    ImGuiWindow* window = g.CurrentWindow;

    if (window->DC.CurrentColumns != NULL)
        EndColumns();
    PopClipRect();   // Inner window clip rectangle

    // Stop logging
    if (!(window->Flags & ImGuiWindowFlags_ChildWindow))    // FIXME: add more options for scope of logging
        LogFinish();

    // Pop from window stack
    g.CurrentWindowStack.pop_back();
    if (window->Flags & ImGuiWindowFlags_Popup)
        g.BeginPopupStack.pop_back();
    CheckStacksSize(window, false);
    SetCurrentWindow(g.CurrentWindowStack.empty() ? NULL : g.CurrentWindowStack.back());
}

void ImGui::BringWindowToFocusFront(ImGuiWindow* window)
{
    ImGuiContext& g = *GImGui;
    if (g.WindowsFocusOrder.back() == window)
        return;
    for (int i = g.WindowsFocusOrder.Size - 2; i >= 0; i--) // We can ignore the front most window
        if (g.WindowsFocusOrder[i] == window)
        {
            memmove(&g.WindowsFocusOrder[i], &g.WindowsFocusOrder[i + 1], (size_t)(g.WindowsFocusOrder.Size - i - 1) * sizeof(ImGuiWindow*));
            g.WindowsFocusOrder[g.WindowsFocusOrder.Size - 1] = window;
            break;
        }
}

void ImGui::BringWindowToDisplayFront(ImGuiWindow* window)
{
    ImGuiContext& g = *GImGui;
    ImGuiWindow* current_front_window = g.Windows.back();
    if (current_front_window == window || current_front_window->RootWindow == window)
        return;
    for (int i = g.Windows.Size - 2; i >= 0; i--) // We can ignore the front most window
        if (g.Windows[i] == window)
        {
            memmove(&g.Windows[i], &g.Windows[i + 1], (size_t)(g.Windows.Size - i - 1) * sizeof(ImGuiWindow*));
            g.Windows[g.Windows.Size - 1] = window;
            break;
        }
}

void ImGui::BringWindowToDisplayBack(ImGuiWindow* window)
{
    ImGuiContext& g = *GImGui;
    if (g.Windows[0] == window)
        return;
    for (int i = 0; i < g.Windows.Size; i++)
        if (g.Windows[i] == window)
        {
            memmove(&g.Windows[1], &g.Windows[0], (size_t)i * sizeof(ImGuiWindow*));
            g.Windows[0] = window;
            break;
        }
}

// Moving window to front of display and set focus (which happens to be back of our sorted list)
void ImGui::FocusWindow(ImGuiWindow* window)
{
    ImGuiContext& g = *GImGui;

    if (g.NavWindow != window)
    {
        g.NavWindow = window;
        if (window && g.NavDisableMouseHover)
            g.NavMousePosDirty = true;
        g.NavInitRequest = false;
        g.NavId = window ? window->NavLastIds[0] : 0; // Restore NavId
        g.NavIdIsAlive = false;
        g.NavLayer = ImGuiNavLayer_Main;
        //IMGUI_DEBUG_LOG("FocusWindow(\"%s\")\n", window ? window->Name : NULL);
    }

    // Close popups if any
    ClosePopupsOverWindow(window, false);

    // Passing NULL allow to disable keyboard focus
    if (!window)
        return;

    // Move the root window to the top of the pile
    if (window->RootWindow)
        window = window->RootWindow;

    // Steal focus on active widgets
    if (window->Flags & ImGuiWindowFlags_Popup) // FIXME: This statement should be unnecessary. Need further testing before removing it..
        if (g.ActiveId != 0 && g.ActiveIdWindow && g.ActiveIdWindow->RootWindow != window)
            ClearActiveID();

    // Bring to front
    BringWindowToFocusFront(window);
    if (!(window->Flags & ImGuiWindowFlags_NoBringToFrontOnFocus))
        BringWindowToDisplayFront(window);
}

void ImGui::FocusTopMostWindowUnderOne(ImGuiWindow* under_this_window, ImGuiWindow* ignore_window)
{
    ImGuiContext& g = *GImGui;

    int start_idx = g.WindowsFocusOrder.Size - 1;
    if (under_this_window != NULL)
    {
        int under_this_window_idx = FindWindowFocusIndex(under_this_window);
        if (under_this_window_idx != -1)
            start_idx = under_this_window_idx - 1;
    }
    for (int i = start_idx; i >= 0; i--)
    {
        // We may later decide to test for different NoXXXInputs based on the active navigation input (mouse vs nav) but that may feel more confusing to the user.
        ImGuiWindow* window = g.WindowsFocusOrder[i];
        if (window != ignore_window && window->WasActive && !(window->Flags & ImGuiWindowFlags_ChildWindow))
            if ((window->Flags & (ImGuiWindowFlags_NoMouseInputs | ImGuiWindowFlags_NoNavInputs)) != (ImGuiWindowFlags_NoMouseInputs | ImGuiWindowFlags_NoNavInputs))
            {
                ImGuiWindow* focus_window = NavRestoreLastChildNavWindow(window);
                FocusWindow(focus_window);
                return;
            }
    }
    FocusWindow(NULL);
}

void ImGui::SetNextItemWidth(float item_width)
{
<<<<<<< HEAD
    ImGuiWindow* window = GetCurrentWindow();
    window->DC.NextItemWidth = item_width;
=======
    ImGuiContext& g = *GImGui;
    g.NextItemData.Flags |= ImGuiNextItemDataFlags_HasWidth;
    g.NextItemData.Width = item_width;
>>>>>>> ae7f426a
}

void ImGui::PushItemWidth(float item_width)
{
    ImGuiContext& g = *GImGui;
    ImGuiWindow* window = g.CurrentWindow;
    window->DC.ItemWidth = (item_width == 0.0f ? window->ItemWidthDefault : item_width);
    window->DC.ItemWidthStack.push_back(window->DC.ItemWidth);
    g.NextItemData.Flags &= ~ImGuiNextItemDataFlags_HasWidth;
}

void ImGui::PushMultiItemsWidths(int components, float w_full)
{
    ImGuiContext& g = *GImGui;
    ImGuiWindow* window = g.CurrentWindow;
    const ImGuiStyle& style = GImGui->Style;
    const float w_item_one  = ImMax(1.0f, (float)(int)((w_full - (style.ItemInnerSpacing.x) * (components-1)) / (float)components));
    const float w_item_last = ImMax(1.0f, (float)(int)(w_full - (w_item_one + style.ItemInnerSpacing.x) * (components-1)));
    window->DC.ItemWidthStack.push_back(w_item_last);
    for (int i = 0; i < components-1; i++)
        window->DC.ItemWidthStack.push_back(w_item_one);
    window->DC.ItemWidth = window->DC.ItemWidthStack.back();
    g.NextItemData.Flags &= ~ImGuiNextItemDataFlags_HasWidth;
}

void ImGui::PopItemWidth()
{
    ImGuiWindow* window = GetCurrentWindow();
    window->DC.ItemWidthStack.pop_back();
    window->DC.ItemWidth = window->DC.ItemWidthStack.empty() ? window->ItemWidthDefault : window->DC.ItemWidthStack.back();
}

<<<<<<< HEAD
// Calculate default item width given value passed to PushItemWidth() or SetNextItemWidth(),
// Then consume the 
float ImGui::GetNextItemWidth()
{
    ImGuiWindow* window = GImGui->CurrentWindow;
    float w;
    if (window->DC.NextItemWidth != FLT_MAX)
    {
        w = window->DC.NextItemWidth;
        window->DC.NextItemWidth = FLT_MAX;
    }
    else
    {
        w = window->DC.ItemWidth;
    }
    if (w < 0.0f)
    {
        float region_max_x = GetWorkRectMax().x;
=======
// Calculate default item width given value passed to PushItemWidth() or SetNextItemWidth().
// The SetNextItemWidth() data is generally cleared/consumed by ItemAdd() or NextItemData.ClearFlags()
float ImGui::CalcItemWidth()
{
    ImGuiContext& g = *GImGui;
    ImGuiWindow* window = g.CurrentWindow;
    float w;
    if (g.NextItemData.Flags & ImGuiNextItemDataFlags_HasWidth)
        w = g.NextItemData.Width;
    else
        w = window->DC.ItemWidth;
    if (w < 0.0f)
    {
        float region_max_x = GetContentRegionMaxAbs().x;
>>>>>>> ae7f426a
        w = ImMax(1.0f, region_max_x - window->DC.CursorPos.x + w);
    }
    w = (float)(int)w;
    return w;
}

<<<<<<< HEAD
// Calculate item width *without* popping/consuming NextItemWidth if it was set.
// (rarely used, which is why we avoid calling this from GetNextItemWidth() and instead do a backup/restore here)
float ImGui::CalcItemWidth()
{
    ImGuiWindow* window = GImGui->CurrentWindow;
    float backup_next_item_width = window->DC.NextItemWidth;
    float w = GetNextItemWidth();
    window->DC.NextItemWidth = backup_next_item_width;
    return w;
}

// [Internal] Calculate full item size given user provided 'size' parameter and default width/height. Default width is often == GetNextItemWidth().
// Those two functions CalcItemWidth vs CalcItemSize are awkwardly named because they are not fully symmetrical.
// Note that only CalcItemWidth() is publicly exposed.
// The 4.0f here may be changed to match GetNextItemWidth() and/or BeginChild() (right now we have a mismatch which is harmless but undesirable)
=======
// [Internal] Calculate full item size given user provided 'size' parameter and default width/height. Default width is often == CalcItemWidth().
// Those two functions CalcItemWidth vs CalcItemSize are awkwardly named because they are not fully symmetrical.
// Note that only CalcItemWidth() is publicly exposed.
// The 4.0f here may be changed to match CalcItemWidth() and/or BeginChild() (right now we have a mismatch which is harmless but undesirable)
>>>>>>> ae7f426a
ImVec2 ImGui::CalcItemSize(ImVec2 size, float default_w, float default_h)
{
    ImGuiWindow* window = GImGui->CurrentWindow;

    ImVec2 region_max;
    if (size.x < 0.0f || size.y < 0.0f)
<<<<<<< HEAD
        region_max = GetWorkRectMax();
=======
        region_max = GetContentRegionMaxAbs();
>>>>>>> ae7f426a

    if (size.x == 0.0f)
        size.x = default_w;
    else if (size.x < 0.0f)
        size.x = ImMax(4.0f, region_max.x - window->DC.CursorPos.x + size.x);

    if (size.y == 0.0f)
        size.y = default_h;
    else if (size.y < 0.0f)
        size.y = ImMax(4.0f, region_max.y - window->DC.CursorPos.y + size.y);

    return size;
}

void ImGui::SetCurrentFont(ImFont* font)
{
    ImGuiContext& g = *GImGui;
    IM_ASSERT(font && font->IsLoaded());    // Font Atlas not created. Did you call io.Fonts->GetTexDataAsRGBA32 / GetTexDataAsAlpha8 ?
    IM_ASSERT(font->Scale > 0.0f);
    g.Font = font;
    g.FontBaseSize = ImMax(1.0f, g.IO.FontGlobalScale * g.Font->FontSize * g.Font->Scale);
    g.FontSize = g.CurrentWindow ? g.CurrentWindow->CalcFontSize() : 0.0f;

    ImFontAtlas* atlas = g.Font->ContainerAtlas;
    g.DrawListSharedData.TexUvWhitePixel = atlas->TexUvWhitePixel;
    g.DrawListSharedData.Font = g.Font;
    g.DrawListSharedData.FontSize = g.FontSize;
}

void ImGui::PushFont(ImFont* font)
{
    ImGuiContext& g = *GImGui;
    if (!font)
        font = GetDefaultFont();
    SetCurrentFont(font);
    g.FontStack.push_back(font);
    g.CurrentWindow->DrawList->PushTextureID(font->ContainerAtlas->TexID);
}

void  ImGui::PopFont()
{
    ImGuiContext& g = *GImGui;
    g.CurrentWindow->DrawList->PopTextureID();
    g.FontStack.pop_back();
    SetCurrentFont(g.FontStack.empty() ? GetDefaultFont() : g.FontStack.back());
}

void ImGui::PushItemFlag(ImGuiItemFlags option, bool enabled)
{
    ImGuiWindow* window = GetCurrentWindow();
    if (enabled)
        window->DC.ItemFlags |= option;
    else
        window->DC.ItemFlags &= ~option;
    window->DC.ItemFlagsStack.push_back(window->DC.ItemFlags);
}

void ImGui::PopItemFlag()
{
    ImGuiWindow* window = GetCurrentWindow();
    window->DC.ItemFlagsStack.pop_back();
    window->DC.ItemFlags = window->DC.ItemFlagsStack.empty() ? ImGuiItemFlags_Default_ : window->DC.ItemFlagsStack.back();
}

// FIXME: Look into renaming this once we have settled the new Focus/Activation/TabStop system.
void ImGui::PushAllowKeyboardFocus(bool allow_keyboard_focus)
{
    PushItemFlag(ImGuiItemFlags_NoTabStop, !allow_keyboard_focus);
}

void ImGui::PopAllowKeyboardFocus()
{
    PopItemFlag();
}

void ImGui::PushButtonRepeat(bool repeat)
{
    PushItemFlag(ImGuiItemFlags_ButtonRepeat, repeat);
}

void ImGui::PopButtonRepeat()
{
    PopItemFlag();
}

void ImGui::PushTextWrapPos(float wrap_pos_x)
{
    ImGuiWindow* window = GetCurrentWindow();
    window->DC.TextWrapPos = wrap_pos_x;
    window->DC.TextWrapPosStack.push_back(wrap_pos_x);
}

void ImGui::PopTextWrapPos()
{
    ImGuiWindow* window = GetCurrentWindow();
    window->DC.TextWrapPosStack.pop_back();
    window->DC.TextWrapPos = window->DC.TextWrapPosStack.empty() ? -1.0f : window->DC.TextWrapPosStack.back();
}

// FIXME: This may incur a round-trip (if the end user got their data from a float4) but eventually we aim to store the in-flight colors as ImU32
void ImGui::PushStyleColor(ImGuiCol idx, ImU32 col)
{
    ImGuiContext& g = *GImGui;
    ImGuiColorMod backup;
    backup.Col = idx;
    backup.BackupValue = g.Style.Colors[idx];
    g.ColorModifiers.push_back(backup);
    g.Style.Colors[idx] = ColorConvertU32ToFloat4(col);
}

void ImGui::PushStyleColor(ImGuiCol idx, const ImVec4& col)
{
    ImGuiContext& g = *GImGui;
    ImGuiColorMod backup;
    backup.Col = idx;
    backup.BackupValue = g.Style.Colors[idx];
    g.ColorModifiers.push_back(backup);
    g.Style.Colors[idx] = col;
}

void ImGui::PopStyleColor(int count)
{
    ImGuiContext& g = *GImGui;
    while (count > 0)
    {
        ImGuiColorMod& backup = g.ColorModifiers.back();
        g.Style.Colors[backup.Col] = backup.BackupValue;
        g.ColorModifiers.pop_back();
        count--;
    }
}

struct ImGuiStyleVarInfo
{
    ImGuiDataType   Type;
    ImU32           Count;
    ImU32           Offset;
    void*           GetVarPtr(ImGuiStyle* style) const { return (void*)((unsigned char*)style + Offset); }
};

static const ImGuiStyleVarInfo GStyleVarInfo[] =
{
    { ImGuiDataType_Float, 1, (ImU32)IM_OFFSETOF(ImGuiStyle, Alpha) },               // ImGuiStyleVar_Alpha
    { ImGuiDataType_Float, 2, (ImU32)IM_OFFSETOF(ImGuiStyle, WindowPadding) },       // ImGuiStyleVar_WindowPadding
    { ImGuiDataType_Float, 1, (ImU32)IM_OFFSETOF(ImGuiStyle, WindowRounding) },      // ImGuiStyleVar_WindowRounding
    { ImGuiDataType_Float, 1, (ImU32)IM_OFFSETOF(ImGuiStyle, WindowBorderSize) },    // ImGuiStyleVar_WindowBorderSize
    { ImGuiDataType_Float, 2, (ImU32)IM_OFFSETOF(ImGuiStyle, WindowMinSize) },       // ImGuiStyleVar_WindowMinSize
    { ImGuiDataType_Float, 2, (ImU32)IM_OFFSETOF(ImGuiStyle, WindowTitleAlign) },    // ImGuiStyleVar_WindowTitleAlign
    { ImGuiDataType_Float, 1, (ImU32)IM_OFFSETOF(ImGuiStyle, ChildRounding) },       // ImGuiStyleVar_ChildRounding
    { ImGuiDataType_Float, 1, (ImU32)IM_OFFSETOF(ImGuiStyle, ChildBorderSize) },     // ImGuiStyleVar_ChildBorderSize
    { ImGuiDataType_Float, 1, (ImU32)IM_OFFSETOF(ImGuiStyle, PopupRounding) },       // ImGuiStyleVar_PopupRounding
    { ImGuiDataType_Float, 1, (ImU32)IM_OFFSETOF(ImGuiStyle, PopupBorderSize) },     // ImGuiStyleVar_PopupBorderSize
    { ImGuiDataType_Float, 2, (ImU32)IM_OFFSETOF(ImGuiStyle, FramePadding) },        // ImGuiStyleVar_FramePadding
    { ImGuiDataType_Float, 1, (ImU32)IM_OFFSETOF(ImGuiStyle, FrameRounding) },       // ImGuiStyleVar_FrameRounding
    { ImGuiDataType_Float, 1, (ImU32)IM_OFFSETOF(ImGuiStyle, FrameBorderSize) },     // ImGuiStyleVar_FrameBorderSize
    { ImGuiDataType_Float, 2, (ImU32)IM_OFFSETOF(ImGuiStyle, ItemSpacing) },         // ImGuiStyleVar_ItemSpacing
    { ImGuiDataType_Float, 2, (ImU32)IM_OFFSETOF(ImGuiStyle, ItemInnerSpacing) },    // ImGuiStyleVar_ItemInnerSpacing
    { ImGuiDataType_Float, 1, (ImU32)IM_OFFSETOF(ImGuiStyle, IndentSpacing) },       // ImGuiStyleVar_IndentSpacing
    { ImGuiDataType_Float, 1, (ImU32)IM_OFFSETOF(ImGuiStyle, ScrollbarSize) },       // ImGuiStyleVar_ScrollbarSize
    { ImGuiDataType_Float, 1, (ImU32)IM_OFFSETOF(ImGuiStyle, ScrollbarRounding) },   // ImGuiStyleVar_ScrollbarRounding
    { ImGuiDataType_Float, 1, (ImU32)IM_OFFSETOF(ImGuiStyle, GrabMinSize) },         // ImGuiStyleVar_GrabMinSize
    { ImGuiDataType_Float, 1, (ImU32)IM_OFFSETOF(ImGuiStyle, GrabRounding) },        // ImGuiStyleVar_GrabRounding
    { ImGuiDataType_Float, 1, (ImU32)IM_OFFSETOF(ImGuiStyle, TabRounding) },         // ImGuiStyleVar_TabRounding
    { ImGuiDataType_Float, 2, (ImU32)IM_OFFSETOF(ImGuiStyle, ButtonTextAlign) },     // ImGuiStyleVar_ButtonTextAlign
    { ImGuiDataType_Float, 2, (ImU32)IM_OFFSETOF(ImGuiStyle, SelectableTextAlign) }, // ImGuiStyleVar_SelectableTextAlign
};

static const ImGuiStyleVarInfo* GetStyleVarInfo(ImGuiStyleVar idx)
{
    IM_ASSERT(idx >= 0 && idx < ImGuiStyleVar_COUNT);
    IM_ASSERT(IM_ARRAYSIZE(GStyleVarInfo) == ImGuiStyleVar_COUNT);
    return &GStyleVarInfo[idx];
}

void ImGui::PushStyleVar(ImGuiStyleVar idx, float val)
{
    const ImGuiStyleVarInfo* var_info = GetStyleVarInfo(idx);
    if (var_info->Type == ImGuiDataType_Float && var_info->Count == 1)
    {
        ImGuiContext& g = *GImGui;
        float* pvar = (float*)var_info->GetVarPtr(&g.Style);
        g.StyleModifiers.push_back(ImGuiStyleMod(idx, *pvar));
        *pvar = val;
        return;
    }
    IM_ASSERT(0 && "Called PushStyleVar() float variant but variable is not a float!");
}

void ImGui::PushStyleVar(ImGuiStyleVar idx, const ImVec2& val)
{
    const ImGuiStyleVarInfo* var_info = GetStyleVarInfo(idx);
    if (var_info->Type == ImGuiDataType_Float && var_info->Count == 2)
    {
        ImGuiContext& g = *GImGui;
        ImVec2* pvar = (ImVec2*)var_info->GetVarPtr(&g.Style);
        g.StyleModifiers.push_back(ImGuiStyleMod(idx, *pvar));
        *pvar = val;
        return;
    }
    IM_ASSERT(0 && "Called PushStyleVar() ImVec2 variant but variable is not a ImVec2!");
}

void ImGui::PopStyleVar(int count)
{
    ImGuiContext& g = *GImGui;
    while (count > 0)
    {
        // We avoid a generic memcpy(data, &backup.Backup.., GDataTypeSize[info->Type] * info->Count), the overhead in Debug is not worth it.
        ImGuiStyleMod& backup = g.StyleModifiers.back();
        const ImGuiStyleVarInfo* info = GetStyleVarInfo(backup.VarIdx);
        void* data = info->GetVarPtr(&g.Style);
        if (info->Type == ImGuiDataType_Float && info->Count == 1)      { ((float*)data)[0] = backup.BackupFloat[0]; }
        else if (info->Type == ImGuiDataType_Float && info->Count == 2) { ((float*)data)[0] = backup.BackupFloat[0]; ((float*)data)[1] = backup.BackupFloat[1]; }
        g.StyleModifiers.pop_back();
        count--;
    }
}

const char* ImGui::GetStyleColorName(ImGuiCol idx)
{
    // Create switch-case from enum with regexp: ImGuiCol_{.*}, --> case ImGuiCol_\1: return "\1";
    switch (idx)
    {
    case ImGuiCol_Text: return "Text";
    case ImGuiCol_TextDisabled: return "TextDisabled";
    case ImGuiCol_WindowBg: return "WindowBg";
    case ImGuiCol_ChildBg: return "ChildBg";
    case ImGuiCol_PopupBg: return "PopupBg";
    case ImGuiCol_Border: return "Border";
    case ImGuiCol_BorderShadow: return "BorderShadow";
    case ImGuiCol_FrameBg: return "FrameBg";
    case ImGuiCol_FrameBgHovered: return "FrameBgHovered";
    case ImGuiCol_FrameBgActive: return "FrameBgActive";
    case ImGuiCol_TitleBg: return "TitleBg";
    case ImGuiCol_TitleBgActive: return "TitleBgActive";
    case ImGuiCol_TitleBgCollapsed: return "TitleBgCollapsed";
    case ImGuiCol_MenuBarBg: return "MenuBarBg";
    case ImGuiCol_ScrollbarBg: return "ScrollbarBg";
    case ImGuiCol_ScrollbarGrab: return "ScrollbarGrab";
    case ImGuiCol_ScrollbarGrabHovered: return "ScrollbarGrabHovered";
    case ImGuiCol_ScrollbarGrabActive: return "ScrollbarGrabActive";
    case ImGuiCol_CheckMark: return "CheckMark";
    case ImGuiCol_SliderGrab: return "SliderGrab";
    case ImGuiCol_SliderGrabActive: return "SliderGrabActive";
    case ImGuiCol_Button: return "Button";
    case ImGuiCol_ButtonHovered: return "ButtonHovered";
    case ImGuiCol_ButtonActive: return "ButtonActive";
    case ImGuiCol_Header: return "Header";
    case ImGuiCol_HeaderHovered: return "HeaderHovered";
    case ImGuiCol_HeaderActive: return "HeaderActive";
    case ImGuiCol_Separator: return "Separator";
    case ImGuiCol_SeparatorHovered: return "SeparatorHovered";
    case ImGuiCol_SeparatorActive: return "SeparatorActive";
    case ImGuiCol_ResizeGrip: return "ResizeGrip";
    case ImGuiCol_ResizeGripHovered: return "ResizeGripHovered";
    case ImGuiCol_ResizeGripActive: return "ResizeGripActive";
    case ImGuiCol_Tab: return "Tab";
    case ImGuiCol_TabHovered: return "TabHovered";
    case ImGuiCol_TabActive: return "TabActive";
    case ImGuiCol_TabUnfocused: return "TabUnfocused";
    case ImGuiCol_TabUnfocusedActive: return "TabUnfocusedActive";
    case ImGuiCol_PlotLines: return "PlotLines";
    case ImGuiCol_PlotLinesHovered: return "PlotLinesHovered";
    case ImGuiCol_PlotHistogram: return "PlotHistogram";
    case ImGuiCol_PlotHistogramHovered: return "PlotHistogramHovered";
    case ImGuiCol_TextSelectedBg: return "TextSelectedBg";
    case ImGuiCol_DragDropTarget: return "DragDropTarget";
    case ImGuiCol_NavHighlight: return "NavHighlight";
    case ImGuiCol_NavWindowingHighlight: return "NavWindowingHighlight";
    case ImGuiCol_NavWindowingDimBg: return "NavWindowingDimBg";
    case ImGuiCol_ModalWindowDimBg: return "ModalWindowDimBg";
    }
    IM_ASSERT(0);
    return "Unknown";
}

bool ImGui::IsWindowChildOf(ImGuiWindow* window, ImGuiWindow* potential_parent)
{
    if (window->RootWindow == potential_parent)
        return true;
    while (window != NULL)
    {
        if (window == potential_parent)
            return true;
        window = window->ParentWindow;
    }
    return false;
}

bool ImGui::IsWindowHovered(ImGuiHoveredFlags flags)
{
    IM_ASSERT((flags & ImGuiHoveredFlags_AllowWhenOverlapped) == 0);   // Flags not supported by this function
    ImGuiContext& g = *GImGui;

    if (flags & ImGuiHoveredFlags_AnyWindow)
    {
        if (g.HoveredWindow == NULL)
            return false;
    }
    else
    {
        switch (flags & (ImGuiHoveredFlags_RootWindow | ImGuiHoveredFlags_ChildWindows))
        {
        case ImGuiHoveredFlags_RootWindow | ImGuiHoveredFlags_ChildWindows:
            if (g.HoveredRootWindow != g.CurrentWindow->RootWindow)
                return false;
            break;
        case ImGuiHoveredFlags_RootWindow:
            if (g.HoveredWindow != g.CurrentWindow->RootWindow)
                return false;
            break;
        case ImGuiHoveredFlags_ChildWindows:
            if (g.HoveredWindow == NULL || !IsWindowChildOf(g.HoveredWindow, g.CurrentWindow))
                return false;
            break;
        default:
            if (g.HoveredWindow != g.CurrentWindow)
                return false;
            break;
        }
    }

    if (!IsWindowContentHoverable(g.HoveredWindow, flags))
        return false;
    if (!(flags & ImGuiHoveredFlags_AllowWhenBlockedByActiveItem))
        if (g.ActiveId != 0 && !g.ActiveIdAllowOverlap && g.ActiveId != g.HoveredWindow->MoveId)
            return false;
    return true;
}

bool ImGui::IsWindowFocused(ImGuiFocusedFlags flags)
{
    ImGuiContext& g = *GImGui;

    if (flags & ImGuiFocusedFlags_AnyWindow)
        return g.NavWindow != NULL;

    IM_ASSERT(g.CurrentWindow);     // Not inside a Begin()/End()
    switch (flags & (ImGuiFocusedFlags_RootWindow | ImGuiFocusedFlags_ChildWindows))
    {
    case ImGuiFocusedFlags_RootWindow | ImGuiFocusedFlags_ChildWindows:
        return g.NavWindow && g.NavWindow->RootWindow == g.CurrentWindow->RootWindow;
    case ImGuiFocusedFlags_RootWindow:
        return g.NavWindow == g.CurrentWindow->RootWindow;
    case ImGuiFocusedFlags_ChildWindows:
        return g.NavWindow && IsWindowChildOf(g.NavWindow, g.CurrentWindow);
    default:
        return g.NavWindow == g.CurrentWindow;
    }
}

// Can we focus this window with CTRL+TAB (or PadMenu + PadFocusPrev/PadFocusNext)
// Note that NoNavFocus makes the window not reachable with CTRL+TAB but it can still be focused with mouse or programmaticaly.
// If you want a window to never be focused, you may use the e.g. NoInputs flag.
bool ImGui::IsWindowNavFocusable(ImGuiWindow* window)
{
    return window->Active && window == window->RootWindow && !(window->Flags & ImGuiWindowFlags_NoNavFocus);
}

float ImGui::GetWindowWidth()
{
    ImGuiWindow* window = GImGui->CurrentWindow;
    return window->Size.x;
}

float ImGui::GetWindowHeight()
{
    ImGuiWindow* window = GImGui->CurrentWindow;
    return window->Size.y;
}

ImVec2 ImGui::GetWindowPos()
{
    ImGuiContext& g = *GImGui;
    ImGuiWindow* window = g.CurrentWindow;
    return window->Pos;
}

void ImGui::SetWindowScrollX(ImGuiWindow* window, float new_scroll_x)
{
    window->Scroll.x = new_scroll_x;
}

void ImGui::SetWindowScrollY(ImGuiWindow* window, float new_scroll_y)
{
    window->Scroll.y = new_scroll_y;
}

void ImGui::SetWindowPos(ImGuiWindow* window, const ImVec2& pos, ImGuiCond cond)
{
    // Test condition (NB: bit 0 is always true) and clear flags for next time
    if (cond && (window->SetWindowPosAllowFlags & cond) == 0)
        return;

    IM_ASSERT(cond == 0 || ImIsPowerOfTwo(cond)); // Make sure the user doesn't attempt to combine multiple condition flags.
    window->SetWindowPosAllowFlags &= ~(ImGuiCond_Once | ImGuiCond_FirstUseEver | ImGuiCond_Appearing);
    window->SetWindowPosVal = ImVec2(FLT_MAX, FLT_MAX);

    // Set
    const ImVec2 old_pos = window->Pos;
    window->Pos = ImFloor(pos);
    ImVec2 offset = window->Pos - old_pos;
    window->DC.CursorPos += offset;         // As we happen to move the window while it is being appended to (which is a bad idea - will smear) let's at least offset the cursor
    window->DC.CursorMaxPos += offset;      // And more importantly we need to offset CursorMaxPos/CursorStartPos this so ContentSize calculation doesn't get affected.
    window->DC.CursorStartPos += offset;
}

void ImGui::SetWindowPos(const ImVec2& pos, ImGuiCond cond)
{
    ImGuiWindow* window = GetCurrentWindowRead();
    SetWindowPos(window, pos, cond);
}

void ImGui::SetWindowPos(const char* name, const ImVec2& pos, ImGuiCond cond)
{
    if (ImGuiWindow* window = FindWindowByName(name))
        SetWindowPos(window, pos, cond);
}

ImVec2 ImGui::GetWindowSize()
{
    ImGuiWindow* window = GetCurrentWindowRead();
    return window->Size;
}

void ImGui::SetWindowSize(ImGuiWindow* window, const ImVec2& size, ImGuiCond cond)
{
    // Test condition (NB: bit 0 is always true) and clear flags for next time
    if (cond && (window->SetWindowSizeAllowFlags & cond) == 0)
        return;

    IM_ASSERT(cond == 0 || ImIsPowerOfTwo(cond)); // Make sure the user doesn't attempt to combine multiple condition flags.
    window->SetWindowSizeAllowFlags &= ~(ImGuiCond_Once | ImGuiCond_FirstUseEver | ImGuiCond_Appearing);

    // Set
    if (size.x > 0.0f)
    {
        window->AutoFitFramesX = 0;
        window->SizeFull.x = ImFloor(size.x);
    }
    else
    {
        window->AutoFitFramesX = 2;
        window->AutoFitOnlyGrows = false;
    }
    if (size.y > 0.0f)
    {
        window->AutoFitFramesY = 0;
        window->SizeFull.y = ImFloor(size.y);
    }
    else
    {
        window->AutoFitFramesY = 2;
        window->AutoFitOnlyGrows = false;
    }
}

void ImGui::SetWindowSize(const ImVec2& size, ImGuiCond cond)
{
    SetWindowSize(GImGui->CurrentWindow, size, cond);
}

void ImGui::SetWindowSize(const char* name, const ImVec2& size, ImGuiCond cond)
{
    if (ImGuiWindow* window = FindWindowByName(name))
        SetWindowSize(window, size, cond);
}

void ImGui::SetWindowCollapsed(ImGuiWindow* window, bool collapsed, ImGuiCond cond)
{
    // Test condition (NB: bit 0 is always true) and clear flags for next time
    if (cond && (window->SetWindowCollapsedAllowFlags & cond) == 0)
        return;
    window->SetWindowCollapsedAllowFlags &= ~(ImGuiCond_Once | ImGuiCond_FirstUseEver | ImGuiCond_Appearing);

    // Set
    window->Collapsed = collapsed;
}

void ImGui::SetWindowCollapsed(bool collapsed, ImGuiCond cond)
{
    SetWindowCollapsed(GImGui->CurrentWindow, collapsed, cond);
}

bool ImGui::IsWindowCollapsed()
{
    ImGuiWindow* window = GetCurrentWindowRead();
    return window->Collapsed;
}

bool ImGui::IsWindowAppearing()
{
    ImGuiWindow* window = GetCurrentWindowRead();
    return window->Appearing;
}

void ImGui::SetWindowCollapsed(const char* name, bool collapsed, ImGuiCond cond)
{
    if (ImGuiWindow* window = FindWindowByName(name))
        SetWindowCollapsed(window, collapsed, cond);
}

void ImGui::SetWindowFocus()
{
    FocusWindow(GImGui->CurrentWindow);
}

void ImGui::SetWindowFocus(const char* name)
{
    if (name)
    {
        if (ImGuiWindow* window = FindWindowByName(name))
            FocusWindow(window);
    }
    else
    {
        FocusWindow(NULL);
    }
}

void ImGui::SetNextWindowPos(const ImVec2& pos, ImGuiCond cond, const ImVec2& pivot)
{
    ImGuiContext& g = *GImGui;
    IM_ASSERT(cond == 0 || ImIsPowerOfTwo(cond)); // Make sure the user doesn't attempt to combine multiple condition flags.
    g.NextWindowData.Flags |= ImGuiNextWindowDataFlags_HasPos;
    g.NextWindowData.PosVal = pos;
    g.NextWindowData.PosPivotVal = pivot;
    g.NextWindowData.PosCond = cond ? cond : ImGuiCond_Always;
}

void ImGui::SetNextWindowSize(const ImVec2& size, ImGuiCond cond)
{
    ImGuiContext& g = *GImGui;
    IM_ASSERT(cond == 0 || ImIsPowerOfTwo(cond)); // Make sure the user doesn't attempt to combine multiple condition flags.
    g.NextWindowData.Flags |= ImGuiNextWindowDataFlags_HasSize;
    g.NextWindowData.SizeVal = size;
    g.NextWindowData.SizeCond = cond ? cond : ImGuiCond_Always;
}

void ImGui::SetNextWindowSizeConstraints(const ImVec2& size_min, const ImVec2& size_max, ImGuiSizeCallback custom_callback, void* custom_callback_user_data)
{
    ImGuiContext& g = *GImGui;
    g.NextWindowData.Flags |= ImGuiNextWindowDataFlags_HasSizeConstraint;
    g.NextWindowData.SizeConstraintRect = ImRect(size_min, size_max);
    g.NextWindowData.SizeCallback = custom_callback;
    g.NextWindowData.SizeCallbackUserData = custom_callback_user_data;
}

// Content size = inner scrollable rectangle, padded with WindowPadding.
// SetNextWindowContentSize(ImVec2(100,100) + ImGuiWindowFlags_AlwaysAutoResize will always allow submitting a 100x100 item.
void ImGui::SetNextWindowContentSize(const ImVec2& size)
{
    ImGuiContext& g = *GImGui;
    g.NextWindowData.Flags |= ImGuiNextWindowDataFlags_HasContentSize;
    g.NextWindowData.ContentSizeVal = size;
}

void ImGui::SetNextWindowCollapsed(bool collapsed, ImGuiCond cond)
{
    ImGuiContext& g = *GImGui;
    IM_ASSERT(cond == 0 || ImIsPowerOfTwo(cond)); // Make sure the user doesn't attempt to combine multiple condition flags.
    g.NextWindowData.Flags |= ImGuiNextWindowDataFlags_HasCollapsed;
    g.NextWindowData.CollapsedVal = collapsed;
    g.NextWindowData.CollapsedCond = cond ? cond : ImGuiCond_Always;
}

void ImGui::SetNextWindowFocus()
{
    ImGuiContext& g = *GImGui;
    g.NextWindowData.Flags |= ImGuiNextWindowDataFlags_HasFocus;
}

void ImGui::SetNextWindowBgAlpha(float alpha)
{
    ImGuiContext& g = *GImGui;
    g.NextWindowData.Flags |= ImGuiNextWindowDataFlags_HasBgAlpha;
    g.NextWindowData.BgAlphaVal = alpha;
}

// FIXME: This is in window space (not screen space!). We should try to obsolete all those functions.
ImVec2 ImGui::GetContentRegionMax()
{
    ImGuiWindow* window = GImGui->CurrentWindow;
    ImVec2 mx = window->ContentsRegionRect.Max - window->Pos;
    if (window->DC.CurrentColumns)
        mx.x = GetColumnOffset(window->DC.CurrentColumns->Current + 1) - window->WindowPadding.x;
    return mx;
}

// [Internal] Absolute coordinate. Saner. This is not exposed until we finishing refactoring work rect features.
<<<<<<< HEAD
ImVec2 ImGui::GetWorkRectMax()
=======
ImVec2 ImGui::GetContentRegionMaxAbs()
>>>>>>> ae7f426a
{
    ImGuiWindow* window = GImGui->CurrentWindow;
    ImVec2 mx = window->ContentsRegionRect.Max;
    if (window->DC.CurrentColumns)
        mx.x = window->Pos.x + GetColumnOffset(window->DC.CurrentColumns->Current + 1) - window->WindowPadding.x;
    return mx;
}

ImVec2 ImGui::GetContentRegionAvail()
{
    ImGuiWindow* window = GImGui->CurrentWindow;
<<<<<<< HEAD
    return GetWorkRectMax() - window->DC.CursorPos;
=======
    return GetContentRegionMaxAbs() - window->DC.CursorPos;
>>>>>>> ae7f426a
}

// In window space (not screen space!)
ImVec2 ImGui::GetWindowContentRegionMin()
{
    ImGuiWindow* window = GetCurrentWindowRead();
    return window->ContentsRegionRect.Min - window->Pos;
}

ImVec2 ImGui::GetWindowContentRegionMax()
{
    ImGuiWindow* window = GetCurrentWindowRead();
    return window->ContentsRegionRect.Max - window->Pos;
}

float ImGui::GetWindowContentRegionWidth()
{
    ImGuiWindow* window = GetCurrentWindowRead();
    return window->ContentsRegionRect.GetWidth();
}

float ImGui::GetTextLineHeight()
{
    ImGuiContext& g = *GImGui;
    return g.FontSize;
}

float ImGui::GetTextLineHeightWithSpacing()
{
    ImGuiContext& g = *GImGui;
    return g.FontSize + g.Style.ItemSpacing.y;
}

float ImGui::GetFrameHeight()
{
    ImGuiContext& g = *GImGui;
    return g.FontSize + g.Style.FramePadding.y * 2.0f;
}

float ImGui::GetFrameHeightWithSpacing()
{
    ImGuiContext& g = *GImGui;
    return g.FontSize + g.Style.FramePadding.y * 2.0f + g.Style.ItemSpacing.y;
}

ImDrawList* ImGui::GetWindowDrawList()
{
    ImGuiWindow* window = GetCurrentWindow();
    return window->DrawList;
}

ImFont* ImGui::GetFont()
{
    return GImGui->Font;
}

float ImGui::GetFontSize()
{
    return GImGui->FontSize;
}

ImVec2 ImGui::GetFontTexUvWhitePixel()
{
    return GImGui->DrawListSharedData.TexUvWhitePixel;
}

void ImGui::SetWindowFontScale(float scale)
{
    ImGuiContext& g = *GImGui;
    ImGuiWindow* window = GetCurrentWindow();
    window->FontWindowScale = scale;
    g.FontSize = g.DrawListSharedData.FontSize = window->CalcFontSize();
}

// User generally sees positions in window coordinates. Internally we store CursorPos in absolute screen coordinates because it is more convenient.
// Conversion happens as we pass the value to user, but it makes our naming convention confusing because GetCursorPos() == (DC.CursorPos - window.Pos). May want to rename 'DC.CursorPos'.
ImVec2 ImGui::GetCursorPos()
{
    ImGuiWindow* window = GetCurrentWindowRead();
    return window->DC.CursorPos - window->Pos + window->Scroll;
}

float ImGui::GetCursorPosX()
{
    ImGuiWindow* window = GetCurrentWindowRead();
    return window->DC.CursorPos.x - window->Pos.x + window->Scroll.x;
}

float ImGui::GetCursorPosY()
{
    ImGuiWindow* window = GetCurrentWindowRead();
    return window->DC.CursorPos.y - window->Pos.y + window->Scroll.y;
}

void ImGui::SetCursorPos(const ImVec2& local_pos)
{
    ImGuiWindow* window = GetCurrentWindow();
    window->DC.CursorPos = window->Pos - window->Scroll + local_pos;
    window->DC.CursorMaxPos = ImMax(window->DC.CursorMaxPos, window->DC.CursorPos);
}

void ImGui::SetCursorPosX(float x)
{
    ImGuiWindow* window = GetCurrentWindow();
    window->DC.CursorPos.x = window->Pos.x - window->Scroll.x + x;
    window->DC.CursorMaxPos.x = ImMax(window->DC.CursorMaxPos.x, window->DC.CursorPos.x);
}

void ImGui::SetCursorPosY(float y)
{
    ImGuiWindow* window = GetCurrentWindow();
    window->DC.CursorPos.y = window->Pos.y - window->Scroll.y + y;
    window->DC.CursorMaxPos.y = ImMax(window->DC.CursorMaxPos.y, window->DC.CursorPos.y);
}

ImVec2 ImGui::GetCursorStartPos()
{
    ImGuiWindow* window = GetCurrentWindowRead();
    return window->DC.CursorStartPos - window->Pos;
}

ImVec2 ImGui::GetCursorScreenPos()
{
    ImGuiWindow* window = GetCurrentWindowRead();
    return window->DC.CursorPos;
}

void ImGui::SetCursorScreenPos(const ImVec2& pos)
{
    ImGuiWindow* window = GetCurrentWindow();
    window->DC.CursorPos = pos;
    window->DC.CursorMaxPos = ImMax(window->DC.CursorMaxPos, window->DC.CursorPos);
}

float ImGui::GetScrollX()
{
    ImGuiWindow* window = GImGui->CurrentWindow;
    return window->Scroll.x;
}

float ImGui::GetScrollY()
{
    ImGuiWindow* window = GImGui->CurrentWindow;
    return window->Scroll.y;
}

float ImGui::GetScrollMaxX()
{
    ImGuiWindow* window = GImGui->CurrentWindow;
    return window->ScrollMax.x;
}

float ImGui::GetScrollMaxY()
{
    ImGuiWindow* window = GImGui->CurrentWindow;
    return window->ScrollMax.y;
}

void ImGui::SetScrollX(float scroll_x)
{
    ImGuiWindow* window = GetCurrentWindow();
    window->ScrollTarget.x = scroll_x;
    window->ScrollTargetCenterRatio.x = 0.0f;
}

void ImGui::SetScrollY(float scroll_y)
{
    ImGuiWindow* window = GetCurrentWindow();
    window->ScrollTarget.y = scroll_y;
    window->ScrollTargetCenterRatio.y = 0.0f;
}

void ImGui::SetScrollFromPosY(float local_y, float center_y_ratio)
{
    // We store a target position so centering can occur on the next frame when we are guaranteed to have a known window size
    ImGuiWindow* window = GetCurrentWindow();
    IM_ASSERT(center_y_ratio >= 0.0f && center_y_ratio <= 1.0f);
    window->ScrollTarget.y = (float)(int)(local_y + window->Scroll.y);
    window->ScrollTargetCenterRatio.y = center_y_ratio;
}

// center_y_ratio: 0.0f top of last item, 0.5f vertical center of last item, 1.0f bottom of last item.
void ImGui::SetScrollHereY(float center_y_ratio)
{
    ImGuiWindow* window = GetCurrentWindow();
    float target_y = window->DC.CursorPosPrevLine.y - window->Pos.y; // Top of last item, in window space
    target_y += (window->DC.PrevLineSize.y * center_y_ratio) + (GImGui->Style.ItemSpacing.y * (center_y_ratio - 0.5f) * 2.0f); // Precisely aim above, in the middle or below the last line.
    SetScrollFromPosY(target_y, center_y_ratio);
}

void ImGui::ActivateItem(ImGuiID id)
{
    ImGuiContext& g = *GImGui;
    g.NavNextActivateId = id;
}

void ImGui::SetKeyboardFocusHere(int offset)
{
    IM_ASSERT(offset >= -1);    // -1 is allowed but not below
    ImGuiContext& g = *GImGui;
    ImGuiWindow* window = g.CurrentWindow;
    g.FocusRequestNextWindow = window;
    g.FocusRequestNextCounterAll = window->DC.FocusCounterAll + 1 + offset;
    g.FocusRequestNextCounterTab = INT_MAX;
}

void ImGui::SetItemDefaultFocus()
{
    ImGuiContext& g = *GImGui;
    ImGuiWindow* window = g.CurrentWindow;
    if (!window->Appearing)
        return;
    if (g.NavWindow == window->RootWindowForNav && (g.NavInitRequest || g.NavInitResultId != 0) && g.NavLayer == g.NavWindow->DC.NavLayerCurrent)
    {
        g.NavInitRequest = false;
        g.NavInitResultId = g.NavWindow->DC.LastItemId;
        g.NavInitResultRectRel = ImRect(g.NavWindow->DC.LastItemRect.Min - g.NavWindow->Pos, g.NavWindow->DC.LastItemRect.Max - g.NavWindow->Pos);
        NavUpdateAnyRequestFlag();
        if (!IsItemVisible())
            SetScrollHereY();
    }
}

void ImGui::SetStateStorage(ImGuiStorage* tree)
{
    ImGuiWindow* window = GImGui->CurrentWindow;
    window->DC.StateStorage = tree ? tree : &window->StateStorage;
}

ImGuiStorage* ImGui::GetStateStorage()
{
    ImGuiWindow* window = GImGui->CurrentWindow;
    return window->DC.StateStorage;
}

void ImGui::PushID(const char* str_id)
{
    ImGuiWindow* window = GImGui->CurrentWindow;
    window->IDStack.push_back(window->GetIDNoKeepAlive(str_id));
}

void ImGui::PushID(const char* str_id_begin, const char* str_id_end)
{
    ImGuiWindow* window = GImGui->CurrentWindow;
    window->IDStack.push_back(window->GetIDNoKeepAlive(str_id_begin, str_id_end));
}

void ImGui::PushID(const void* ptr_id)
{
    ImGuiWindow* window = GImGui->CurrentWindow;
    window->IDStack.push_back(window->GetIDNoKeepAlive(ptr_id));
}

void ImGui::PushID(int int_id)
{
    ImGuiWindow* window = GImGui->CurrentWindow;
    window->IDStack.push_back(window->GetIDNoKeepAlive(int_id));
}

// Push a given id value ignoring the ID stack as a seed.
void ImGui::PushOverrideID(ImGuiID id)
{
    ImGuiWindow* window = GImGui->CurrentWindow;
    window->IDStack.push_back(id);
}

// Push a given id value ignoring the ID stack as a seed.
void ImGui::PushOverrideID(ImGuiID id)
{
    ImGuiWindow* window = GImGui->CurrentWindow;
    window->IDStack.push_back(id);
}

void ImGui::PopID()
{
    ImGuiWindow* window = GImGui->CurrentWindow;
    window->IDStack.pop_back();
}

ImGuiID ImGui::GetID(const char* str_id)
{
    ImGuiWindow* window = GImGui->CurrentWindow;
    return window->GetID(str_id);
}

ImGuiID ImGui::GetID(const char* str_id_begin, const char* str_id_end)
{
    ImGuiWindow* window = GImGui->CurrentWindow;
    return window->GetID(str_id_begin, str_id_end);
}

ImGuiID ImGui::GetID(const void* ptr_id)
{
    ImGuiWindow* window = GImGui->CurrentWindow;
    return window->GetID(ptr_id);
}

bool ImGui::IsRectVisible(const ImVec2& size)
{
    ImGuiWindow* window = GImGui->CurrentWindow;
    return window->ClipRect.Overlaps(ImRect(window->DC.CursorPos, window->DC.CursorPos + size));
}

bool ImGui::IsRectVisible(const ImVec2& rect_min, const ImVec2& rect_max)
{
    ImGuiWindow* window = GImGui->CurrentWindow;
    return window->ClipRect.Overlaps(ImRect(rect_min, rect_max));
}

// Lock horizontal starting position + capture group bounding box into one "item" (so you can use IsItemHovered() or layout primitives such as SameLine() on whole group, etc.)
void ImGui::BeginGroup()
{
    ImGuiContext& g = *GImGui;
    ImGuiWindow* window = GetCurrentWindow();

    window->DC.GroupStack.resize(window->DC.GroupStack.Size + 1);
    ImGuiGroupData& group_data = window->DC.GroupStack.back();
    group_data.BackupCursorPos = window->DC.CursorPos;
    group_data.BackupCursorMaxPos = window->DC.CursorMaxPos;
    group_data.BackupIndent = window->DC.Indent;
    group_data.BackupGroupOffset = window->DC.GroupOffset;
    group_data.BackupCurrLineSize = window->DC.CurrLineSize;
    group_data.BackupCurrLineTextBaseOffset = window->DC.CurrLineTextBaseOffset;
    group_data.BackupActiveIdIsAlive = g.ActiveIdIsAlive;
    group_data.BackupActiveIdPreviousFrameIsAlive = g.ActiveIdPreviousFrameIsAlive;
    group_data.EmitItem = true;

    window->DC.GroupOffset.x = window->DC.CursorPos.x - window->Pos.x - window->DC.ColumnsOffset.x;
    window->DC.Indent = window->DC.GroupOffset;
    window->DC.CursorMaxPos = window->DC.CursorPos;
    window->DC.CurrLineSize = ImVec2(0.0f, 0.0f);
    if (g.LogEnabled)
        g.LogLinePosY = -FLT_MAX; // To enforce Log carriage return
}

void ImGui::EndGroup()
{
    ImGuiContext& g = *GImGui;
    ImGuiWindow* window = GetCurrentWindow();
    IM_ASSERT(!window->DC.GroupStack.empty());  // Mismatched BeginGroup()/EndGroup() calls

    ImGuiGroupData& group_data = window->DC.GroupStack.back();

    ImRect group_bb(group_data.BackupCursorPos, ImMax(window->DC.CursorMaxPos, group_data.BackupCursorPos));

    window->DC.CursorPos = group_data.BackupCursorPos;
    window->DC.CursorMaxPos = ImMax(group_data.BackupCursorMaxPos, window->DC.CursorMaxPos);
    window->DC.Indent = group_data.BackupIndent;
    window->DC.GroupOffset = group_data.BackupGroupOffset;
    window->DC.CurrLineSize = group_data.BackupCurrLineSize;
    window->DC.CurrLineTextBaseOffset = group_data.BackupCurrLineTextBaseOffset;
    if (g.LogEnabled)
        g.LogLinePosY = -FLT_MAX; // To enforce Log carriage return

    if (!group_data.EmitItem)
    {
        window->DC.GroupStack.pop_back();
        return;
    }

    window->DC.CurrLineTextBaseOffset = ImMax(window->DC.PrevLineTextBaseOffset, group_data.BackupCurrLineTextBaseOffset);      // FIXME: Incorrect, we should grab the base offset from the *first line* of the group but it is hard to obtain now.
    ItemSize(group_bb.GetSize(), 0.0f);
    ItemAdd(group_bb, 0);

    // If the current ActiveId was declared within the boundary of our group, we copy it to LastItemId so IsItemActive(), IsItemDeactivated() etc. will be functional on the entire group.
    // It would be be neater if we replaced window.DC.LastItemId by e.g. 'bool LastItemIsActive', but would put a little more burden on individual widgets.
    // Also if you grep for LastItemId you'll notice it is only used in that context.
    // (The tests not symmetrical because ActiveIdIsAlive is an ID itself, in order to be able to handle ActiveId being overwritten during the frame.)
    const bool group_contains_curr_active_id = (group_data.BackupActiveIdIsAlive != g.ActiveId) && (g.ActiveIdIsAlive == g.ActiveId) && g.ActiveId;
    const bool group_contains_prev_active_id = !group_data.BackupActiveIdPreviousFrameIsAlive && g.ActiveIdPreviousFrameIsAlive;
    if (group_contains_curr_active_id)
        window->DC.LastItemId = g.ActiveId;
    else if (group_contains_prev_active_id)
        window->DC.LastItemId = g.ActiveIdPreviousFrame;
    window->DC.LastItemRect = group_bb;

    // Forward Edited flag
    if (group_contains_curr_active_id && g.ActiveIdHasBeenEditedThisFrame)
        window->DC.LastItemStatusFlags |= ImGuiItemStatusFlags_Edited;

    // Forward Deactivated flag
    window->DC.LastItemStatusFlags |= ImGuiItemStatusFlags_HasDeactivated;
    if (group_contains_prev_active_id && g.ActiveId != g.ActiveIdPreviousFrame)
        window->DC.LastItemStatusFlags |= ImGuiItemStatusFlags_Deactivated;

    window->DC.GroupStack.pop_back();
    //window->DrawList->AddRect(group_bb.Min, group_bb.Max, IM_COL32(255,0,255,255));   // [Debug]
}

// Gets back to previous line and continue with horizontal layout
//      offset_from_start_x == 0 : follow right after previous item
//      offset_from_start_x != 0 : align to specified x position (relative to window/group left)
//      spacing_w < 0            : use default spacing if pos_x == 0, no spacing if pos_x != 0
//      spacing_w >= 0           : enforce spacing amount
void ImGui::SameLine(float offset_from_start_x, float spacing_w)
{
    ImGuiWindow* window = GetCurrentWindow();
    if (window->SkipItems)
        return;

    ImGuiContext& g = *GImGui;
    if (offset_from_start_x != 0.0f)
    {
        if (spacing_w < 0.0f) spacing_w = 0.0f;
        window->DC.CursorPos.x = window->Pos.x - window->Scroll.x + offset_from_start_x + spacing_w + window->DC.GroupOffset.x + window->DC.ColumnsOffset.x;
        window->DC.CursorPos.y = window->DC.CursorPosPrevLine.y;
    }
    else
    {
        if (spacing_w < 0.0f) spacing_w = g.Style.ItemSpacing.x;
        window->DC.CursorPos.x = window->DC.CursorPosPrevLine.x + spacing_w;
        window->DC.CursorPos.y = window->DC.CursorPosPrevLine.y;
    }
    window->DC.CurrLineSize = window->DC.PrevLineSize;
    window->DC.CurrLineTextBaseOffset = window->DC.PrevLineTextBaseOffset;
}

void ImGui::Indent(float indent_w)
{
    ImGuiContext& g = *GImGui;
    ImGuiWindow* window = GetCurrentWindow();
    window->DC.Indent.x += (indent_w != 0.0f) ? indent_w : g.Style.IndentSpacing;
    window->DC.CursorPos.x = window->Pos.x + window->DC.Indent.x + window->DC.ColumnsOffset.x;
}

void ImGui::Unindent(float indent_w)
{
    ImGuiContext& g = *GImGui;
    ImGuiWindow* window = GetCurrentWindow();
    window->DC.Indent.x -= (indent_w != 0.0f) ? indent_w : g.Style.IndentSpacing;
    window->DC.CursorPos.x = window->Pos.x + window->DC.Indent.x + window->DC.ColumnsOffset.x;
}

//-----------------------------------------------------------------------------
// [SECTION] TOOLTIPS
//-----------------------------------------------------------------------------

void ImGui::BeginTooltip()
{
    ImGuiContext& g = *GImGui;
    if (g.DragDropWithinSourceOrTarget)
    {
        // The default tooltip position is a little offset to give space to see the context menu (it's also clamped within the current viewport/monitor)
        // In the context of a dragging tooltip we try to reduce that offset and we enforce following the cursor.
        // Whatever we do we want to call SetNextWindowPos() to enforce a tooltip position and disable clipping the tooltip without our display area, like regular tooltip do.
        //ImVec2 tooltip_pos = g.IO.MousePos - g.ActiveIdClickOffset - g.Style.WindowPadding;
        ImVec2 tooltip_pos = g.IO.MousePos + ImVec2(16 * g.Style.MouseCursorScale, 8 * g.Style.MouseCursorScale);
        SetNextWindowPos(tooltip_pos);
        SetNextWindowBgAlpha(g.Style.Colors[ImGuiCol_PopupBg].w * 0.60f);
        //PushStyleVar(ImGuiStyleVar_Alpha, g.Style.Alpha * 0.60f); // This would be nice but e.g ColorButton with checkboard has issue with transparent colors :(
        BeginTooltipEx(0, true);
    }
    else
    {
        BeginTooltipEx(0, false);
    }
}

// Not exposed publicly as BeginTooltip() because bool parameters are evil. Let's see if other needs arise first.
void ImGui::BeginTooltipEx(ImGuiWindowFlags extra_flags, bool override_previous_tooltip)
{
    ImGuiContext& g = *GImGui;
    char window_name[16];
    ImFormatString(window_name, IM_ARRAYSIZE(window_name), "##Tooltip_%02d", g.TooltipOverrideCount);
    if (override_previous_tooltip)
        if (ImGuiWindow* window = FindWindowByName(window_name))
            if (window->Active)
            {
                // Hide previous tooltip from being displayed. We can't easily "reset" the content of a window so we create a new one.
                window->Hidden = true;
                window->HiddenFramesCanSkipItems = 1;
                ImFormatString(window_name, IM_ARRAYSIZE(window_name), "##Tooltip_%02d", ++g.TooltipOverrideCount);
            }
    ImGuiWindowFlags flags = ImGuiWindowFlags_Tooltip|ImGuiWindowFlags_NoInputs|ImGuiWindowFlags_NoTitleBar|ImGuiWindowFlags_NoMove|ImGuiWindowFlags_NoResize|ImGuiWindowFlags_NoSavedSettings|ImGuiWindowFlags_AlwaysAutoResize;
    Begin(window_name, NULL, flags | extra_flags);
}

void ImGui::EndTooltip()
{
    IM_ASSERT(GetCurrentWindowRead()->Flags & ImGuiWindowFlags_Tooltip);   // Mismatched BeginTooltip()/EndTooltip() calls
    End();
}

void ImGui::SetTooltipV(const char* fmt, va_list args)
{
    ImGuiContext& g = *GImGui;
    if (g.DragDropWithinSourceOrTarget)
        BeginTooltip();
    else
        BeginTooltipEx(0, true);
    TextV(fmt, args);
    EndTooltip();
}

void ImGui::SetTooltip(const char* fmt, ...)
{
    va_list args;
    va_start(args, fmt);
    SetTooltipV(fmt, args);
    va_end(args);
}

//-----------------------------------------------------------------------------
// [SECTION] POPUPS
//-----------------------------------------------------------------------------

bool ImGui::IsPopupOpen(ImGuiID id)
{
    ImGuiContext& g = *GImGui;
    return g.OpenPopupStack.Size > g.BeginPopupStack.Size && g.OpenPopupStack[g.BeginPopupStack.Size].PopupId == id;
}

bool ImGui::IsPopupOpen(const char* str_id)
{
    ImGuiContext& g = *GImGui;
    return g.OpenPopupStack.Size > g.BeginPopupStack.Size && g.OpenPopupStack[g.BeginPopupStack.Size].PopupId == g.CurrentWindow->GetID(str_id);
}

ImGuiWindow* ImGui::GetFrontMostPopupModal()
{
    ImGuiContext& g = *GImGui;
    for (int n = g.OpenPopupStack.Size-1; n >= 0; n--)
        if (ImGuiWindow* popup = g.OpenPopupStack.Data[n].Window)
            if (popup->Flags & ImGuiWindowFlags_Modal)
                return popup;
    return NULL;
}

void ImGui::OpenPopup(const char* str_id)
{
    ImGuiContext& g = *GImGui;
    OpenPopupEx(g.CurrentWindow->GetID(str_id));
}

// Mark popup as open (toggle toward open state).
// Popups are closed when user click outside, or activate a pressable item, or CloseCurrentPopup() is called within a BeginPopup()/EndPopup() block.
// Popup identifiers are relative to the current ID-stack (so OpenPopup and BeginPopup needs to be at the same level).
// One open popup per level of the popup hierarchy (NB: when assigning we reset the Window member of ImGuiPopupRef to NULL)
void ImGui::OpenPopupEx(ImGuiID id)
{
    ImGuiContext& g = *GImGui;
    ImGuiWindow* parent_window = g.CurrentWindow;
    int current_stack_size = g.BeginPopupStack.Size;
    ImGuiPopupData popup_ref; // Tagged as new ref as Window will be set back to NULL if we write this into OpenPopupStack.
    popup_ref.PopupId = id;
    popup_ref.Window = NULL;
    popup_ref.SourceWindow = g.NavWindow;
    popup_ref.OpenFrameCount = g.FrameCount;
    popup_ref.OpenParentId = parent_window->IDStack.back();
    popup_ref.OpenPopupPos = NavCalcPreferredRefPos();
    popup_ref.OpenMousePos = IsMousePosValid(&g.IO.MousePos) ? g.IO.MousePos : popup_ref.OpenPopupPos;

    //IMGUI_DEBUG_LOG("OpenPopupEx(0x%08X)\n", g.FrameCount, id);
    if (g.OpenPopupStack.Size < current_stack_size + 1)
    {
        g.OpenPopupStack.push_back(popup_ref);
    }
    else
    {
        // Gently handle the user mistakenly calling OpenPopup() every frame. It is a programming mistake! However, if we were to run the regular code path, the ui
        // would become completely unusable because the popup will always be in hidden-while-calculating-size state _while_ claiming focus. Which would be a very confusing
        // situation for the programmer. Instead, we silently allow the popup to proceed, it will keep reappearing and the programming error will be more obvious to understand.
        if (g.OpenPopupStack[current_stack_size].PopupId == id && g.OpenPopupStack[current_stack_size].OpenFrameCount == g.FrameCount - 1)
        {
            g.OpenPopupStack[current_stack_size].OpenFrameCount = popup_ref.OpenFrameCount;
        }
        else
        {
            // Close child popups if any, then flag popup for open/reopen
            g.OpenPopupStack.resize(current_stack_size + 1);
            g.OpenPopupStack[current_stack_size] = popup_ref;
        }

        // When reopening a popup we first refocus its parent, otherwise if its parent is itself a popup it would get closed by ClosePopupsOverWindow().
        // This is equivalent to what ClosePopupToLevel() does.
        //if (g.OpenPopupStack[current_stack_size].PopupId == id)
        //    FocusWindow(parent_window);
    }
}

bool ImGui::OpenPopupOnItemClick(const char* str_id, int mouse_button)
{
    ImGuiWindow* window = GImGui->CurrentWindow;
    if (IsMouseReleased(mouse_button) && IsItemHovered(ImGuiHoveredFlags_AllowWhenBlockedByPopup))
    {
        ImGuiID id = str_id ? window->GetID(str_id) : window->DC.LastItemId; // If user hasn't passed an ID, we can use the LastItemID. Using LastItemID as a Popup ID won't conflict!
        IM_ASSERT(id != 0);                                                  // You cannot pass a NULL str_id if the last item has no identifier (e.g. a Text() item)
        OpenPopupEx(id);
        return true;
    }
    return false;
}

void ImGui::ClosePopupsOverWindow(ImGuiWindow* ref_window, bool restore_focus_to_window_under_popup)
{
    ImGuiContext& g = *GImGui;
    if (g.OpenPopupStack.empty())
        return;

    // When popups are stacked, clicking on a lower level popups puts focus back to it and close popups above it.
    // Don't close our own child popup windows.
    int popup_count_to_keep = 0;
    if (ref_window)
    {
        // Find the highest popup which is a descendant of the reference window (generally reference window = NavWindow)
        for (; popup_count_to_keep < g.OpenPopupStack.Size; popup_count_to_keep++)
        {
            ImGuiPopupData& popup = g.OpenPopupStack[popup_count_to_keep];
            if (!popup.Window)
                continue;
            IM_ASSERT((popup.Window->Flags & ImGuiWindowFlags_Popup) != 0);
            if (popup.Window->Flags & ImGuiWindowFlags_ChildWindow)
                continue;

            // Trim the stack when popups are not direct descendant of the reference window (the reference window is often the NavWindow)
            bool popup_or_descendent_is_ref_window = false;
            for (int m = popup_count_to_keep; m < g.OpenPopupStack.Size && !popup_or_descendent_is_ref_window; m++)
                if (ImGuiWindow* popup_window = g.OpenPopupStack[m].Window)
                    if (popup_window->RootWindow == ref_window->RootWindow)
                        popup_or_descendent_is_ref_window = true;
            if (!popup_or_descendent_is_ref_window)
                break;
        }
    }
    if (popup_count_to_keep < g.OpenPopupStack.Size) // This test is not required but it allows to set a convenient breakpoint on the statement below
    {
        //IMGUI_DEBUG_LOG("ClosePopupsOverWindow(%s) -> ClosePopupToLevel(%d)\n", ref_window->Name, popup_count_to_keep);
        ClosePopupToLevel(popup_count_to_keep, restore_focus_to_window_under_popup);
    }
}

void ImGui::ClosePopupToLevel(int remaining, bool restore_focus_to_window_under_popup)
{
    ImGuiContext& g = *GImGui;
    IM_ASSERT(remaining >= 0 && remaining < g.OpenPopupStack.Size);
    ImGuiWindow* focus_window = g.OpenPopupStack[remaining].SourceWindow;
    ImGuiWindow* popup_window = g.OpenPopupStack[remaining].Window;
    g.OpenPopupStack.resize(remaining);

    if (restore_focus_to_window_under_popup)
    {
        if (focus_window && !focus_window->WasActive && popup_window)
        {
            // Fallback
            FocusTopMostWindowUnderOne(popup_window, NULL);
        }
        else
        {
            if (g.NavLayer == 0 && focus_window)
                focus_window = NavRestoreLastChildNavWindow(focus_window);
            FocusWindow(focus_window);
        }
    }
}

// Close the popup we have begin-ed into.
void ImGui::CloseCurrentPopup()
{
    ImGuiContext& g = *GImGui;
    int popup_idx = g.BeginPopupStack.Size - 1;
    if (popup_idx < 0 || popup_idx >= g.OpenPopupStack.Size || g.BeginPopupStack[popup_idx].PopupId != g.OpenPopupStack[popup_idx].PopupId)
        return;

    // Closing a menu closes its top-most parent popup (unless a modal)
    while (popup_idx > 0)
    {
        ImGuiWindow* popup_window = g.OpenPopupStack[popup_idx].Window;
        ImGuiWindow* parent_popup_window = g.OpenPopupStack[popup_idx - 1].Window;
        bool close_parent = false;
        if (popup_window && (popup_window->Flags & ImGuiWindowFlags_ChildMenu))
            if (parent_popup_window == NULL || !(parent_popup_window->Flags & ImGuiWindowFlags_Modal))
                close_parent = true;
        if (!close_parent)
            break;
        popup_idx--;
    }
    //IMGUI_DEBUG_LOG("CloseCurrentPopup %d -> %d\n", g.BeginPopupStack.Size - 1, popup_idx);
    ClosePopupToLevel(popup_idx, true);

    // A common pattern is to close a popup when selecting a menu item/selectable that will open another window.
    // To improve this usage pattern, we avoid nav highlight for a single frame in the parent window.
    // Similarly, we could avoid mouse hover highlight in this window but it is less visually problematic.
    if (ImGuiWindow* window = g.NavWindow)
        window->DC.NavHideHighlightOneFrame = true;
}

bool ImGui::BeginPopupEx(ImGuiID id, ImGuiWindowFlags extra_flags)
{
    ImGuiContext& g = *GImGui;
    if (!IsPopupOpen(id))
    {
        g.NextWindowData.ClearFlags(); // We behave like Begin() and need to consume those values
        return false;
    }

    char name[20];
    if (extra_flags & ImGuiWindowFlags_ChildMenu)
        ImFormatString(name, IM_ARRAYSIZE(name), "##Menu_%02d", g.BeginPopupStack.Size); // Recycle windows based on depth
    else
        ImFormatString(name, IM_ARRAYSIZE(name), "##Popup_%08x", id); // Not recycling, so we can close/open during the same frame

    bool is_open = Begin(name, NULL, extra_flags | ImGuiWindowFlags_Popup);
    if (!is_open) // NB: Begin can return false when the popup is completely clipped (e.g. zero size display)
        EndPopup();

    return is_open;
}

bool ImGui::BeginPopup(const char* str_id, ImGuiWindowFlags flags)
{
    ImGuiContext& g = *GImGui;
    if (g.OpenPopupStack.Size <= g.BeginPopupStack.Size) // Early out for performance
    {
        g.NextWindowData.ClearFlags(); // We behave like Begin() and need to consume those values
        return false;
    }
    flags |= ImGuiWindowFlags_AlwaysAutoResize | ImGuiWindowFlags_NoTitleBar | ImGuiWindowFlags_NoSavedSettings;
    return BeginPopupEx(g.CurrentWindow->GetID(str_id), flags);
}

// If 'p_open' is specified for a modal popup window, the popup will have a regular close button which will close the popup.
// Note that popup visibility status is owned by Dear ImGui (and manipulated with e.g. OpenPopup) so the actual value of *p_open is meaningless here.
bool ImGui::BeginPopupModal(const char* name, bool* p_open, ImGuiWindowFlags flags)
{
    ImGuiContext& g = *GImGui;
    ImGuiWindow* window = g.CurrentWindow;
    const ImGuiID id = window->GetID(name);
    if (!IsPopupOpen(id))
    {
        g.NextWindowData.ClearFlags(); // We behave like Begin() and need to consume those values
        return false;
    }

    // Center modal windows by default
    // FIXME: Should test for (PosCond & window->SetWindowPosAllowFlags) with the upcoming window.
    if ((g.NextWindowData.Flags & ImGuiNextWindowDataFlags_HasPos) == 0)
        SetNextWindowPos(g.IO.DisplaySize * 0.5f, ImGuiCond_Appearing, ImVec2(0.5f, 0.5f));

    flags |= ImGuiWindowFlags_Popup | ImGuiWindowFlags_Modal | ImGuiWindowFlags_NoCollapse | ImGuiWindowFlags_NoSavedSettings;
    const bool is_open = Begin(name, p_open, flags);
    if (!is_open || (p_open && !*p_open)) // NB: is_open can be 'false' when the popup is completely clipped (e.g. zero size display)
    {
        EndPopup();
        if (is_open)
            ClosePopupToLevel(g.BeginPopupStack.Size, true);
        return false;
    }
    return is_open;
}

void ImGui::EndPopup()
{
    ImGuiContext& g = *GImGui;
    IM_ASSERT(g.CurrentWindow->Flags & ImGuiWindowFlags_Popup);  // Mismatched BeginPopup()/EndPopup() calls
    IM_ASSERT(g.BeginPopupStack.Size > 0);

    // Make all menus and popups wrap around for now, may need to expose that policy.
    NavMoveRequestTryWrapping(g.CurrentWindow, ImGuiNavMoveFlags_LoopY);

    End();
}

// This is a helper to handle the simplest case of associating one named popup to one given widget.
// You may want to handle this on user side if you have specific needs (e.g. tweaking IsItemHovered() parameters).
// You can pass a NULL str_id to use the identifier of the last item.
bool ImGui::BeginPopupContextItem(const char* str_id, int mouse_button)
{
    ImGuiWindow* window = GImGui->CurrentWindow;
    if (window->SkipItems)
        return false;
    ImGuiID id = str_id ? window->GetID(str_id) : window->DC.LastItemId; // If user hasn't passed an ID, we can use the LastItemID. Using LastItemID as a Popup ID won't conflict!
    IM_ASSERT(id != 0);                                                  // You cannot pass a NULL str_id if the last item has no identifier (e.g. a Text() item)
    if (IsMouseReleased(mouse_button) && IsItemHovered(ImGuiHoveredFlags_AllowWhenBlockedByPopup))
        OpenPopupEx(id);
    return BeginPopupEx(id, ImGuiWindowFlags_AlwaysAutoResize|ImGuiWindowFlags_NoTitleBar|ImGuiWindowFlags_NoSavedSettings);
}

bool ImGui::BeginPopupContextWindow(const char* str_id, int mouse_button, bool also_over_items)
{
    if (!str_id)
        str_id = "window_context";
    ImGuiID id = GImGui->CurrentWindow->GetID(str_id);
    if (IsMouseReleased(mouse_button) && IsWindowHovered(ImGuiHoveredFlags_AllowWhenBlockedByPopup))
        if (also_over_items || !IsAnyItemHovered())
            OpenPopupEx(id);
    return BeginPopupEx(id, ImGuiWindowFlags_AlwaysAutoResize|ImGuiWindowFlags_NoTitleBar|ImGuiWindowFlags_NoSavedSettings);
}

bool ImGui::BeginPopupContextVoid(const char* str_id, int mouse_button)
{
    if (!str_id)
        str_id = "void_context";
    ImGuiID id = GImGui->CurrentWindow->GetID(str_id);
    if (IsMouseReleased(mouse_button) && !IsWindowHovered(ImGuiHoveredFlags_AnyWindow))
        OpenPopupEx(id);
    return BeginPopupEx(id, ImGuiWindowFlags_AlwaysAutoResize|ImGuiWindowFlags_NoTitleBar|ImGuiWindowFlags_NoSavedSettings);
}

// r_avoid = the rectangle to avoid (e.g. for tooltip it is a rectangle around the mouse cursor which we want to avoid. for popups it's a small point around the cursor.)
// r_outer = the visible area rectangle, minus safe area padding. If our popup size won't fit because of safe area padding we ignore it.
ImVec2 ImGui::FindBestWindowPosForPopupEx(const ImVec2& ref_pos, const ImVec2& size, ImGuiDir* last_dir, const ImRect& r_outer, const ImRect& r_avoid, ImGuiPopupPositionPolicy policy)
{
    ImVec2 base_pos_clamped = ImClamp(ref_pos, r_outer.Min, r_outer.Max - size);
    //GetForegroundDrawList()->AddRect(r_avoid.Min, r_avoid.Max, IM_COL32(255,0,0,255));
    //GetForegroundDrawList()->AddRect(r_outer.Min, r_outer.Max, IM_COL32(0,255,0,255));

    // Combo Box policy (we want a connecting edge)
    if (policy == ImGuiPopupPositionPolicy_ComboBox)
    {
        const ImGuiDir dir_prefered_order[ImGuiDir_COUNT] = { ImGuiDir_Down, ImGuiDir_Right, ImGuiDir_Left, ImGuiDir_Up };
        for (int n = (*last_dir != ImGuiDir_None) ? -1 : 0; n < ImGuiDir_COUNT; n++)
        {
            const ImGuiDir dir = (n == -1) ? *last_dir : dir_prefered_order[n];
            if (n != -1 && dir == *last_dir) // Already tried this direction?
                continue;
            ImVec2 pos;
            if (dir == ImGuiDir_Down)  pos = ImVec2(r_avoid.Min.x, r_avoid.Max.y);          // Below, Toward Right (default)
            if (dir == ImGuiDir_Right) pos = ImVec2(r_avoid.Min.x, r_avoid.Min.y - size.y); // Above, Toward Right
            if (dir == ImGuiDir_Left)  pos = ImVec2(r_avoid.Max.x - size.x, r_avoid.Max.y); // Below, Toward Left
            if (dir == ImGuiDir_Up)    pos = ImVec2(r_avoid.Max.x - size.x, r_avoid.Min.y - size.y); // Above, Toward Left
            if (!r_outer.Contains(ImRect(pos, pos + size)))
                continue;
            *last_dir = dir;
            return pos;
        }
    }

    // Default popup policy
    const ImGuiDir dir_prefered_order[ImGuiDir_COUNT] = { ImGuiDir_Right, ImGuiDir_Down, ImGuiDir_Up, ImGuiDir_Left };
    for (int n = (*last_dir != ImGuiDir_None) ? -1 : 0; n < ImGuiDir_COUNT; n++)
    {
        const ImGuiDir dir = (n == -1) ? *last_dir : dir_prefered_order[n];
        if (n != -1 && dir == *last_dir) // Already tried this direction?
            continue;
        float avail_w = (dir == ImGuiDir_Left ? r_avoid.Min.x : r_outer.Max.x) - (dir == ImGuiDir_Right ? r_avoid.Max.x : r_outer.Min.x);
        float avail_h = (dir == ImGuiDir_Up ? r_avoid.Min.y : r_outer.Max.y) - (dir == ImGuiDir_Down ? r_avoid.Max.y : r_outer.Min.y);
        if (avail_w < size.x || avail_h < size.y)
            continue;
        ImVec2 pos;
        pos.x = (dir == ImGuiDir_Left) ? r_avoid.Min.x - size.x : (dir == ImGuiDir_Right) ? r_avoid.Max.x : base_pos_clamped.x;
        pos.y = (dir == ImGuiDir_Up)   ? r_avoid.Min.y - size.y : (dir == ImGuiDir_Down)  ? r_avoid.Max.y : base_pos_clamped.y;
        *last_dir = dir;
        return pos;
    }

    // Fallback, try to keep within display
    *last_dir = ImGuiDir_None;
    ImVec2 pos = ref_pos;
    pos.x = ImMax(ImMin(pos.x + size.x, r_outer.Max.x) - size.x, r_outer.Min.x);
    pos.y = ImMax(ImMin(pos.y + size.y, r_outer.Max.y) - size.y, r_outer.Min.y);
    return pos;
}

ImRect ImGui::GetWindowAllowedExtentRect(ImGuiWindow* window)
{
    IM_UNUSED(window);
    ImVec2 padding = GImGui->Style.DisplaySafeAreaPadding;
    ImRect r_screen = GetViewportRect();
    r_screen.Expand(ImVec2((r_screen.GetWidth() > padding.x * 2) ? -padding.x : 0.0f, (r_screen.GetHeight() > padding.y * 2) ? -padding.y : 0.0f));
    return r_screen;
}

ImVec2 ImGui::FindBestWindowPosForPopup(ImGuiWindow* window)
{
    ImGuiContext& g = *GImGui;

    ImRect r_outer = GetWindowAllowedExtentRect(window);
    if (window->Flags & ImGuiWindowFlags_ChildMenu)
    {
        // Child menus typically request _any_ position within the parent menu item, and then we move the new menu outside the parent bounds.
        // This is how we end up with child menus appearing (most-commonly) on the right of the parent menu.
        IM_ASSERT(g.CurrentWindow == window);
        ImGuiWindow* parent_window = g.CurrentWindowStack[g.CurrentWindowStack.Size - 2];
        float horizontal_overlap = g.Style.ItemInnerSpacing.x; // We want some overlap to convey the relative depth of each menu (currently the amount of overlap is hard-coded to style.ItemSpacing.x).
        ImRect r_avoid;
        if (parent_window->DC.MenuBarAppending)
            r_avoid = ImRect(-FLT_MAX, parent_window->Pos.y + parent_window->TitleBarHeight(), FLT_MAX, parent_window->Pos.y + parent_window->TitleBarHeight() + parent_window->MenuBarHeight());
        else
            r_avoid = ImRect(parent_window->Pos.x + horizontal_overlap, -FLT_MAX, parent_window->Pos.x + parent_window->Size.x - horizontal_overlap - parent_window->ScrollbarSizes.x, FLT_MAX);
        return FindBestWindowPosForPopupEx(window->Pos, window->Size, &window->AutoPosLastDirection, r_outer, r_avoid);
    }
    if (window->Flags & ImGuiWindowFlags_Popup)
    {
        ImRect r_avoid = ImRect(window->Pos.x - 1, window->Pos.y - 1, window->Pos.x + 1, window->Pos.y + 1);
        return FindBestWindowPosForPopupEx(window->Pos, window->Size, &window->AutoPosLastDirection, r_outer, r_avoid);
    }
    if (window->Flags & ImGuiWindowFlags_Tooltip)
    {
        // Position tooltip (always follows mouse)
        float sc = g.Style.MouseCursorScale;
        ImVec2 ref_pos = NavCalcPreferredRefPos();
        ImRect r_avoid;
        if (!g.NavDisableHighlight && g.NavDisableMouseHover && !(g.IO.ConfigFlags & ImGuiConfigFlags_NavEnableSetMousePos))
            r_avoid = ImRect(ref_pos.x - 16, ref_pos.y - 8, ref_pos.x + 16, ref_pos.y + 8);
        else
            r_avoid = ImRect(ref_pos.x - 16, ref_pos.y - 8, ref_pos.x + 24 * sc, ref_pos.y + 24 * sc); // FIXME: Hard-coded based on mouse cursor shape expectation. Exact dimension not very important.
        ImVec2 pos = FindBestWindowPosForPopupEx(ref_pos, window->Size, &window->AutoPosLastDirection, r_outer, r_avoid);
        if (window->AutoPosLastDirection == ImGuiDir_None)
            pos = ref_pos + ImVec2(2, 2); // If there's not enough room, for tooltip we prefer avoiding the cursor at all cost even if it means that part of the tooltip won't be visible.
        return pos;
    }
    IM_ASSERT(0);
    return window->Pos;
}


//-----------------------------------------------------------------------------
// [SECTION] KEYBOARD/GAMEPAD NAVIGATION
//-----------------------------------------------------------------------------

ImGuiDir ImGetDirQuadrantFromDelta(float dx, float dy)
{
    if (ImFabs(dx) > ImFabs(dy))
        return (dx > 0.0f) ? ImGuiDir_Right : ImGuiDir_Left;
    return (dy > 0.0f) ? ImGuiDir_Down : ImGuiDir_Up;
}

static float inline NavScoreItemDistInterval(float a0, float a1, float b0, float b1)
{
    if (a1 < b0)
        return a1 - b0;
    if (b1 < a0)
        return a0 - b1;
    return 0.0f;
}

static void inline NavClampRectToVisibleAreaForMoveDir(ImGuiDir move_dir, ImRect& r, const ImRect& clip_rect)
{
    if (move_dir == ImGuiDir_Left || move_dir == ImGuiDir_Right)
    {
        r.Min.y = ImClamp(r.Min.y, clip_rect.Min.y, clip_rect.Max.y);
        r.Max.y = ImClamp(r.Max.y, clip_rect.Min.y, clip_rect.Max.y);
    }
    else
    {
        r.Min.x = ImClamp(r.Min.x, clip_rect.Min.x, clip_rect.Max.x);
        r.Max.x = ImClamp(r.Max.x, clip_rect.Min.x, clip_rect.Max.x);
    }
}

// Scoring function for directional navigation. Based on https://gist.github.com/rygorous/6981057
static bool NavScoreItem(ImGuiNavMoveResult* result, ImRect cand)
{
    ImGuiContext& g = *GImGui;
    ImGuiWindow* window = g.CurrentWindow;
    if (g.NavLayer != window->DC.NavLayerCurrent)
        return false;

    const ImRect& curr = g.NavScoringRectScreen; // Current modified source rect (NB: we've applied Max.x = Min.x in NavUpdate() to inhibit the effect of having varied item width)
    g.NavScoringCount++;

    // When entering through a NavFlattened border, we consider child window items as fully clipped for scoring
    if (window->ParentWindow == g.NavWindow)
    {
        IM_ASSERT((window->Flags | g.NavWindow->Flags) & ImGuiWindowFlags_NavFlattened);
        if (!window->ClipRect.Contains(cand))
            return false;
        cand.ClipWithFull(window->ClipRect); // This allows the scored item to not overlap other candidates in the parent window
    }

    // We perform scoring on items bounding box clipped by the current clipping rectangle on the other axis (clipping on our movement axis would give us equal scores for all clipped items)
    // For example, this ensure that items in one column are not reached when moving vertically from items in another column.
    NavClampRectToVisibleAreaForMoveDir(g.NavMoveClipDir, cand, window->ClipRect);

    // Compute distance between boxes
    // FIXME-NAV: Introducing biases for vertical navigation, needs to be removed.
    float dbx = NavScoreItemDistInterval(cand.Min.x, cand.Max.x, curr.Min.x, curr.Max.x);
    float dby = NavScoreItemDistInterval(ImLerp(cand.Min.y, cand.Max.y, 0.2f), ImLerp(cand.Min.y, cand.Max.y, 0.8f), ImLerp(curr.Min.y, curr.Max.y, 0.2f), ImLerp(curr.Min.y, curr.Max.y, 0.8f)); // Scale down on Y to keep using box-distance for vertically touching items
    if (dby != 0.0f && dbx != 0.0f)
       dbx = (dbx/1000.0f) + ((dbx > 0.0f) ? +1.0f : -1.0f);
    float dist_box = ImFabs(dbx) + ImFabs(dby);

    // Compute distance between centers (this is off by a factor of 2, but we only compare center distances with each other so it doesn't matter)
    float dcx = (cand.Min.x + cand.Max.x) - (curr.Min.x + curr.Max.x);
    float dcy = (cand.Min.y + cand.Max.y) - (curr.Min.y + curr.Max.y);
    float dist_center = ImFabs(dcx) + ImFabs(dcy); // L1 metric (need this for our connectedness guarantee)

    // Determine which quadrant of 'curr' our candidate item 'cand' lies in based on distance
    ImGuiDir quadrant;
    float dax = 0.0f, day = 0.0f, dist_axial = 0.0f;
    if (dbx != 0.0f || dby != 0.0f)
    {
        // For non-overlapping boxes, use distance between boxes
        dax = dbx;
        day = dby;
        dist_axial = dist_box;
        quadrant = ImGetDirQuadrantFromDelta(dbx, dby);
    }
    else if (dcx != 0.0f || dcy != 0.0f)
    {
        // For overlapping boxes with different centers, use distance between centers
        dax = dcx;
        day = dcy;
        dist_axial = dist_center;
        quadrant = ImGetDirQuadrantFromDelta(dcx, dcy);
    }
    else
    {
        // Degenerate case: two overlapping buttons with same center, break ties arbitrarily (note that LastItemId here is really the _previous_ item order, but it doesn't matter)
        quadrant = (window->DC.LastItemId < g.NavId) ? ImGuiDir_Left : ImGuiDir_Right;
    }

#if IMGUI_DEBUG_NAV_SCORING
    char buf[128];
    if (ImGui::IsMouseHoveringRect(cand.Min, cand.Max))
    {
        ImFormatString(buf, IM_ARRAYSIZE(buf), "dbox (%.2f,%.2f->%.4f)\ndcen (%.2f,%.2f->%.4f)\nd (%.2f,%.2f->%.4f)\nnav %c, quadrant %c", dbx, dby, dist_box, dcx, dcy, dist_center, dax, day, dist_axial, "WENS"[g.NavMoveDir], "WENS"[quadrant]);
        ImDrawList* draw_list = ImGui::GetForegroundDrawList(window);
        draw_list->AddRect(curr.Min, curr.Max, IM_COL32(255,200,0,100));
        draw_list->AddRect(cand.Min, cand.Max, IM_COL32(255,255,0,200));
        draw_list->AddRectFilled(cand.Max-ImVec2(4,4), cand.Max+ImGui::CalcTextSize(buf)+ImVec2(4,4), IM_COL32(40,0,0,150));
        draw_list->AddText(g.IO.FontDefault, 13.0f, cand.Max, ~0U, buf);
    }
    else if (g.IO.KeyCtrl) // Hold to preview score in matching quadrant. Press C to rotate.
    {
        if (ImGui::IsKeyPressedMap(ImGuiKey_C)) { g.NavMoveDirLast = (ImGuiDir)((g.NavMoveDirLast + 1) & 3); g.IO.KeysDownDuration[g.IO.KeyMap[ImGuiKey_C]] = 0.01f; }
        if (quadrant == g.NavMoveDir)
        {
            ImFormatString(buf, IM_ARRAYSIZE(buf), "%.0f/%.0f", dist_box, dist_center);
            ImDrawList* draw_list = ImGui::GetForegroundDrawList(window);
            draw_list->AddRectFilled(cand.Min, cand.Max, IM_COL32(255, 0, 0, 200));
            draw_list->AddText(g.IO.FontDefault, 13.0f, cand.Min, IM_COL32(255, 255, 255, 255), buf);
        }
    }
 #endif

    // Is it in the quadrant we're interesting in moving to?
    bool new_best = false;
    if (quadrant == g.NavMoveDir)
    {
        // Does it beat the current best candidate?
        if (dist_box < result->DistBox)
        {
            result->DistBox = dist_box;
            result->DistCenter = dist_center;
            return true;
        }
        if (dist_box == result->DistBox)
        {
            // Try using distance between center points to break ties
            if (dist_center < result->DistCenter)
            {
                result->DistCenter = dist_center;
                new_best = true;
            }
            else if (dist_center == result->DistCenter)
            {
                // Still tied! we need to be extra-careful to make sure everything gets linked properly. We consistently break ties by symbolically moving "later" items
                // (with higher index) to the right/downwards by an infinitesimal amount since we the current "best" button already (so it must have a lower index),
                // this is fairly easy. This rule ensures that all buttons with dx==dy==0 will end up being linked in order of appearance along the x axis.
                if (((g.NavMoveDir == ImGuiDir_Up || g.NavMoveDir == ImGuiDir_Down) ? dby : dbx) < 0.0f) // moving bj to the right/down decreases distance
                    new_best = true;
            }
        }
    }

    // Axial check: if 'curr' has no link at all in some direction and 'cand' lies roughly in that direction, add a tentative link. This will only be kept if no "real" matches
    // are found, so it only augments the graph produced by the above method using extra links. (important, since it doesn't guarantee strong connectedness)
    // This is just to avoid buttons having no links in a particular direction when there's a suitable neighbor. you get good graphs without this too.
    // 2017/09/29: FIXME: This now currently only enabled inside menu bars, ideally we'd disable it everywhere. Menus in particular need to catch failure. For general navigation it feels awkward.
    // Disabling it may lead to disconnected graphs when nodes are very spaced out on different axis. Perhaps consider offering this as an option?
    if (result->DistBox == FLT_MAX && dist_axial < result->DistAxial)  // Check axial match
        if (g.NavLayer == 1 && !(g.NavWindow->Flags & ImGuiWindowFlags_ChildMenu))
            if ((g.NavMoveDir == ImGuiDir_Left && dax < 0.0f) || (g.NavMoveDir == ImGuiDir_Right && dax > 0.0f) || (g.NavMoveDir == ImGuiDir_Up && day < 0.0f) || (g.NavMoveDir == ImGuiDir_Down && day > 0.0f))
            {
                result->DistAxial = dist_axial;
                new_best = true;
            }

    return new_best;
}

// We get there when either NavId == id, or when g.NavAnyRequest is set (which is updated by NavUpdateAnyRequestFlag above)
static void ImGui::NavProcessItem(ImGuiWindow* window, const ImRect& nav_bb, const ImGuiID id)
{
    ImGuiContext& g = *GImGui;
    //if (!g.IO.NavActive)  // [2017/10/06] Removed this possibly redundant test but I am not sure of all the side-effects yet. Some of the feature here will need to work regardless of using a _NoNavInputs flag.
    //    return;

    const ImGuiItemFlags item_flags = window->DC.ItemFlags;
    const ImRect nav_bb_rel(nav_bb.Min - window->Pos, nav_bb.Max - window->Pos);

    // Process Init Request
    if (g.NavInitRequest && g.NavLayer == window->DC.NavLayerCurrent)
    {
        // Even if 'ImGuiItemFlags_NoNavDefaultFocus' is on (typically collapse/close button) we record the first ResultId so they can be used as a fallback
        if (!(item_flags & ImGuiItemFlags_NoNavDefaultFocus) || g.NavInitResultId == 0)
        {
            g.NavInitResultId = id;
            g.NavInitResultRectRel = nav_bb_rel;
        }
        if (!(item_flags & ImGuiItemFlags_NoNavDefaultFocus))
        {
            g.NavInitRequest = false; // Found a match, clear request
            NavUpdateAnyRequestFlag();
        }
    }

    // Process Move Request (scoring for navigation)
    // FIXME-NAV: Consider policy for double scoring (scoring from NavScoringRectScreen + scoring from a rect wrapped according to current wrapping policy)
    if ((g.NavId != id || (g.NavMoveRequestFlags & ImGuiNavMoveFlags_AllowCurrentNavId)) && !(item_flags & (ImGuiItemFlags_Disabled|ImGuiItemFlags_NoNav)))
    {
        ImGuiNavMoveResult* result = (window == g.NavWindow) ? &g.NavMoveResultLocal : &g.NavMoveResultOther;
#if IMGUI_DEBUG_NAV_SCORING
        // [DEBUG] Score all items in NavWindow at all times
        if (!g.NavMoveRequest)
            g.NavMoveDir = g.NavMoveDirLast;
        bool new_best = NavScoreItem(result, nav_bb) && g.NavMoveRequest;
#else
        bool new_best = g.NavMoveRequest && NavScoreItem(result, nav_bb);
#endif
        if (new_best)
        {
            result->ID = id;
            result->SelectScopeId = g.MultiSelectScopeId;
            result->Window = window;
            result->RectRel = nav_bb_rel;
        }

        const float VISIBLE_RATIO = 0.70f;
        if ((g.NavMoveRequestFlags & ImGuiNavMoveFlags_AlsoScoreVisibleSet) && window->ClipRect.Overlaps(nav_bb))
            if (ImClamp(nav_bb.Max.y, window->ClipRect.Min.y, window->ClipRect.Max.y) - ImClamp(nav_bb.Min.y, window->ClipRect.Min.y, window->ClipRect.Max.y) >= (nav_bb.Max.y - nav_bb.Min.y) * VISIBLE_RATIO)
                if (NavScoreItem(&g.NavMoveResultLocalVisibleSet, nav_bb))
                {
                    result = &g.NavMoveResultLocalVisibleSet;
                    result->ID = id;
                    result->SelectScopeId = g.MultiSelectScopeId;
                    result->Window = window;
                    result->RectRel = nav_bb_rel;
                }
    }

    // Update window-relative bounding box of navigated item
    if (g.NavId == id)
    {
        g.NavWindow = window;                                           // Always refresh g.NavWindow, because some operations such as FocusItem() don't have a window.
        g.NavLayer = window->DC.NavLayerCurrent;
        g.NavIdIsAlive = true;
        g.NavIdTabCounter = window->DC.FocusCounterTab;
        window->NavRectRel[window->DC.NavLayerCurrent] = nav_bb_rel;    // Store item bounding box (relative to window position)
    }
}

bool ImGui::NavMoveRequestButNoResultYet()
{
    ImGuiContext& g = *GImGui;
    return g.NavMoveRequest && g.NavMoveResultLocal.ID == 0 && g.NavMoveResultOther.ID == 0;
}

void ImGui::NavMoveRequestCancel()
{
    ImGuiContext& g = *GImGui;
    g.NavMoveRequest = false;
    NavUpdateAnyRequestFlag();
}

void ImGui::NavMoveRequestForward(ImGuiDir move_dir, ImGuiDir clip_dir, const ImRect& bb_rel, ImGuiNavMoveFlags move_flags)
{
    ImGuiContext& g = *GImGui;
    IM_ASSERT(g.NavMoveRequestForward == ImGuiNavForward_None);
    ImGui::NavMoveRequestCancel();
    g.NavMoveDir = move_dir;
    g.NavMoveClipDir = clip_dir;
    g.NavMoveRequestForward = ImGuiNavForward_ForwardQueued;
    g.NavMoveRequestFlags = move_flags;
    g.NavWindow->NavRectRel[g.NavLayer] = bb_rel;
}

void ImGui::NavMoveRequestTryWrapping(ImGuiWindow* window, ImGuiNavMoveFlags move_flags)
{
    ImGuiContext& g = *GImGui;
    if (g.NavWindow != window || !NavMoveRequestButNoResultYet() || g.NavMoveRequestForward != ImGuiNavForward_None || g.NavLayer != 0)
        return;
    IM_ASSERT(move_flags != 0); // No points calling this with no wrapping
    ImRect bb_rel = window->NavRectRel[0];

    ImGuiDir clip_dir = g.NavMoveDir;
    if (g.NavMoveDir == ImGuiDir_Left && (move_flags & (ImGuiNavMoveFlags_WrapX | ImGuiNavMoveFlags_LoopX)))
    {
        bb_rel.Min.x = bb_rel.Max.x = ImMax(window->SizeFull.x, window->ContentSize.x + window->WindowPadding.x * 2.0f) - window->Scroll.x;
        if (move_flags & ImGuiNavMoveFlags_WrapX) { bb_rel.TranslateY(-bb_rel.GetHeight()); clip_dir = ImGuiDir_Up; }
        NavMoveRequestForward(g.NavMoveDir, clip_dir, bb_rel, move_flags);
    }
    if (g.NavMoveDir == ImGuiDir_Right && (move_flags & (ImGuiNavMoveFlags_WrapX | ImGuiNavMoveFlags_LoopX)))
    {
        bb_rel.Min.x = bb_rel.Max.x = -window->Scroll.x;
        if (move_flags & ImGuiNavMoveFlags_WrapX) { bb_rel.TranslateY(+bb_rel.GetHeight()); clip_dir = ImGuiDir_Down; }
        NavMoveRequestForward(g.NavMoveDir, clip_dir, bb_rel, move_flags);
    }
    if (g.NavMoveDir == ImGuiDir_Up && (move_flags & (ImGuiNavMoveFlags_WrapY | ImGuiNavMoveFlags_LoopY)))
    {
        bb_rel.Min.y = bb_rel.Max.y = ImMax(window->SizeFull.y, window->ContentSize.y + window->WindowPadding.y * 2.0f) - window->Scroll.y;
        if (move_flags & ImGuiNavMoveFlags_WrapY) { bb_rel.TranslateX(-bb_rel.GetWidth()); clip_dir = ImGuiDir_Left; }
        NavMoveRequestForward(g.NavMoveDir, clip_dir, bb_rel, move_flags);
    }
    if (g.NavMoveDir == ImGuiDir_Down && (move_flags & (ImGuiNavMoveFlags_WrapY | ImGuiNavMoveFlags_LoopY)))
    {
        bb_rel.Min.y = bb_rel.Max.y = -window->Scroll.y;
        if (move_flags & ImGuiNavMoveFlags_WrapY) { bb_rel.TranslateX(+bb_rel.GetWidth()); clip_dir = ImGuiDir_Right; }
        NavMoveRequestForward(g.NavMoveDir, clip_dir, bb_rel, move_flags);
    }
}

// FIXME: This could be replaced by updating a frame number in each window when (window == NavWindow) and (NavLayer == 0).
// This way we could find the last focused window among our children. It would be much less confusing this way?
static void ImGui::NavSaveLastChildNavWindowIntoParent(ImGuiWindow* nav_window)
{
    ImGuiWindow* parent_window = nav_window;
    while (parent_window && (parent_window->Flags & ImGuiWindowFlags_ChildWindow) != 0 && (parent_window->Flags & (ImGuiWindowFlags_Popup | ImGuiWindowFlags_ChildMenu)) == 0)
        parent_window = parent_window->ParentWindow;
    if (parent_window && parent_window != nav_window)
        parent_window->NavLastChildNavWindow = nav_window;
}

// Restore the last focused child.
// Call when we are expected to land on the Main Layer (0) after FocusWindow()
static ImGuiWindow* ImGui::NavRestoreLastChildNavWindow(ImGuiWindow* window)
{
    return window->NavLastChildNavWindow ? window->NavLastChildNavWindow : window;
}

static void NavRestoreLayer(ImGuiNavLayer layer)
{
    ImGuiContext& g = *GImGui;
    g.NavLayer = layer;
    if (layer == 0)
        g.NavWindow = ImGui::NavRestoreLastChildNavWindow(g.NavWindow);
    if (layer == 0 && g.NavWindow->NavLastIds[0] != 0)
        ImGui::SetNavIDWithRectRel(g.NavWindow->NavLastIds[0], layer, g.NavWindow->NavRectRel[0]);
    else
        ImGui::NavInitWindow(g.NavWindow, true);
}

static inline void ImGui::NavUpdateAnyRequestFlag()
{
    ImGuiContext& g = *GImGui;
    g.NavAnyRequest = g.NavMoveRequest || g.NavInitRequest || (IMGUI_DEBUG_NAV_SCORING && g.NavWindow != NULL);
    if (g.NavAnyRequest)
        IM_ASSERT(g.NavWindow != NULL);
}

// This needs to be called before we submit any widget (aka in or before Begin)
void ImGui::NavInitWindow(ImGuiWindow* window, bool force_reinit)
{
    ImGuiContext& g = *GImGui;
    IM_ASSERT(window == g.NavWindow);
    bool init_for_nav = false;
    if (!(window->Flags & ImGuiWindowFlags_NoNavInputs))
        if (!(window->Flags & ImGuiWindowFlags_ChildWindow) || (window->Flags & ImGuiWindowFlags_Popup) || (window->NavLastIds[0] == 0) || force_reinit)
            init_for_nav = true;
    if (init_for_nav)
    {
        SetNavID(0, g.NavLayer);
        g.NavInitRequest = true;
        g.NavInitRequestFromMove = false;
        g.NavInitResultId = 0;
        g.NavInitResultRectRel = ImRect();
        NavUpdateAnyRequestFlag();
    }
    else
    {
        g.NavId = window->NavLastIds[0];
    }
}

static ImVec2 ImGui::NavCalcPreferredRefPos()
{
    ImGuiContext& g = *GImGui;
    if (g.NavDisableHighlight || !g.NavDisableMouseHover || !g.NavWindow)
    {
        // Mouse (we need a fallback in case the mouse becomes invalid after being used)
        if (IsMousePosValid(&g.IO.MousePos))
            return g.IO.MousePos;
        return g.LastValidMousePos;
    }
    else
    {
        // When navigation is active and mouse is disabled, decide on an arbitrary position around the bottom left of the currently navigated item.
        const ImRect& rect_rel = g.NavWindow->NavRectRel[g.NavLayer];
        ImVec2 pos = g.NavWindow->Pos + ImVec2(rect_rel.Min.x + ImMin(g.Style.FramePadding.x * 4, rect_rel.GetWidth()), rect_rel.Max.y - ImMin(g.Style.FramePadding.y, rect_rel.GetHeight()));
        ImRect visible_rect = GetViewportRect();
        return ImFloor(ImClamp(pos, visible_rect.Min, visible_rect.Max));   // ImFloor() is important because non-integer mouse position application in back-end might be lossy and result in undesirable non-zero delta.
    }
}

float ImGui::GetNavInputAmount(ImGuiNavInput n, ImGuiInputReadMode mode)
{
    ImGuiContext& g = *GImGui;
    if (mode == ImGuiInputReadMode_Down)
        return g.IO.NavInputs[n];                         // Instant, read analog input (0.0f..1.0f, as provided by user)

    const float t = g.IO.NavInputsDownDuration[n];
    if (t < 0.0f && mode == ImGuiInputReadMode_Released)  // Return 1.0f when just released, no repeat, ignore analog input.
        return (g.IO.NavInputsDownDurationPrev[n] >= 0.0f ? 1.0f : 0.0f);
    if (t < 0.0f)
        return 0.0f;
    if (mode == ImGuiInputReadMode_Pressed)               // Return 1.0f when just pressed, no repeat, ignore analog input.
        return (t == 0.0f) ? 1.0f : 0.0f;
    if (mode == ImGuiInputReadMode_Repeat)
        return (float)CalcTypematicPressedRepeatAmount(t, t - g.IO.DeltaTime, g.IO.KeyRepeatDelay * 0.80f, g.IO.KeyRepeatRate * 0.80f);
    if (mode == ImGuiInputReadMode_RepeatSlow)
        return (float)CalcTypematicPressedRepeatAmount(t, t - g.IO.DeltaTime, g.IO.KeyRepeatDelay * 1.00f, g.IO.KeyRepeatRate * 2.00f);
    if (mode == ImGuiInputReadMode_RepeatFast)
        return (float)CalcTypematicPressedRepeatAmount(t, t - g.IO.DeltaTime, g.IO.KeyRepeatDelay * 0.80f, g.IO.KeyRepeatRate * 0.30f);
    return 0.0f;
}

ImVec2 ImGui::GetNavInputAmount2d(ImGuiNavDirSourceFlags dir_sources, ImGuiInputReadMode mode, float slow_factor, float fast_factor)
{
    ImVec2 delta(0.0f, 0.0f);
    if (dir_sources & ImGuiNavDirSourceFlags_Keyboard)
        delta += ImVec2(GetNavInputAmount(ImGuiNavInput_KeyRight_, mode)   - GetNavInputAmount(ImGuiNavInput_KeyLeft_,   mode), GetNavInputAmount(ImGuiNavInput_KeyDown_,   mode) - GetNavInputAmount(ImGuiNavInput_KeyUp_,   mode));
    if (dir_sources & ImGuiNavDirSourceFlags_PadDPad)
        delta += ImVec2(GetNavInputAmount(ImGuiNavInput_DpadRight, mode)   - GetNavInputAmount(ImGuiNavInput_DpadLeft,   mode), GetNavInputAmount(ImGuiNavInput_DpadDown,   mode) - GetNavInputAmount(ImGuiNavInput_DpadUp,   mode));
    if (dir_sources & ImGuiNavDirSourceFlags_PadLStick)
        delta += ImVec2(GetNavInputAmount(ImGuiNavInput_LStickRight, mode) - GetNavInputAmount(ImGuiNavInput_LStickLeft, mode), GetNavInputAmount(ImGuiNavInput_LStickDown, mode) - GetNavInputAmount(ImGuiNavInput_LStickUp, mode));
    if (slow_factor != 0.0f && IsNavInputDown(ImGuiNavInput_TweakSlow))
        delta *= slow_factor;
    if (fast_factor != 0.0f && IsNavInputDown(ImGuiNavInput_TweakFast))
        delta *= fast_factor;
    return delta;
}

// Scroll to keep newly navigated item fully into view
// NB: We modify rect_rel by the amount we scrolled for, so it is immediately updated.
static void NavScrollToBringItemIntoView(ImGuiWindow* window, const ImRect& item_rect)
{
    ImRect window_rect(window->InnerRect.Min - ImVec2(1, 1), window->InnerRect.Max + ImVec2(1, 1));
    //GetForegroundDrawList(window)->AddRect(window_rect.Min, window_rect.Max, IM_COL32_WHITE); // [DEBUG]
    if (window_rect.Contains(item_rect))
        return;

    ImGuiContext& g = *GImGui;
    if (window->ScrollbarX && item_rect.Min.x < window_rect.Min.x)
    {
        window->ScrollTarget.x = item_rect.Min.x - window->Pos.x + window->Scroll.x - g.Style.ItemSpacing.x;
        window->ScrollTargetCenterRatio.x = 0.0f;
    }
    else if (window->ScrollbarX && item_rect.Max.x >= window_rect.Max.x)
    {
        window->ScrollTarget.x = item_rect.Max.x - window->Pos.x + window->Scroll.x + g.Style.ItemSpacing.x;
        window->ScrollTargetCenterRatio.x = 1.0f;
    }
    if (item_rect.Min.y < window_rect.Min.y)
    {
        window->ScrollTarget.y = item_rect.Min.y - window->Pos.y + window->Scroll.y - g.Style.ItemSpacing.y;
        window->ScrollTargetCenterRatio.y = 0.0f;
    }
    else if (item_rect.Max.y >= window_rect.Max.y)
    {
        window->ScrollTarget.y = item_rect.Max.y - window->Pos.y + window->Scroll.y + g.Style.ItemSpacing.y;
        window->ScrollTargetCenterRatio.y = 1.0f;
    }
}

static void ImGui::NavUpdate()
{
    ImGuiContext& g = *GImGui;
    g.IO.WantSetMousePos = false;
#if 0
    if (g.NavScoringCount > 0) IMGUI_DEBUG_LOG("NavScoringCount %d for '%s' layer %d (Init:%d, Move:%d)\n", g.FrameCount, g.NavScoringCount, g.NavWindow ? g.NavWindow->Name : "NULL", g.NavLayer, g.NavInitRequest || g.NavInitResultId != 0, g.NavMoveRequest);
#endif

    // Set input source as Gamepad when buttons are pressed before we map Keyboard (some features differs when used with Gamepad vs Keyboard)
    bool nav_keyboard_active = (g.IO.ConfigFlags & ImGuiConfigFlags_NavEnableKeyboard) != 0;
    bool nav_gamepad_active = (g.IO.ConfigFlags & ImGuiConfigFlags_NavEnableGamepad) != 0 && (g.IO.BackendFlags & ImGuiBackendFlags_HasGamepad) != 0;
    if (nav_gamepad_active)
        if (g.IO.NavInputs[ImGuiNavInput_Activate] > 0.0f || g.IO.NavInputs[ImGuiNavInput_Input] > 0.0f || g.IO.NavInputs[ImGuiNavInput_Cancel] > 0.0f || g.IO.NavInputs[ImGuiNavInput_Menu] > 0.0f)
            g.NavInputSource = ImGuiInputSource_NavGamepad;

    // Update Keyboard->Nav inputs mapping
    if (nav_keyboard_active)
    {
        #define NAV_MAP_KEY(_KEY, _NAV_INPUT) if (IsKeyDown(g.IO.KeyMap[_KEY])) { g.IO.NavInputs[_NAV_INPUT] = 1.0f; g.NavInputSource = ImGuiInputSource_NavKeyboard; }
        NAV_MAP_KEY(ImGuiKey_Space,     ImGuiNavInput_Activate );
        NAV_MAP_KEY(ImGuiKey_Enter,     ImGuiNavInput_Input    );
        NAV_MAP_KEY(ImGuiKey_Escape,    ImGuiNavInput_Cancel   );
        NAV_MAP_KEY(ImGuiKey_LeftArrow, ImGuiNavInput_KeyLeft_ );
        NAV_MAP_KEY(ImGuiKey_RightArrow,ImGuiNavInput_KeyRight_);
        NAV_MAP_KEY(ImGuiKey_UpArrow,   ImGuiNavInput_KeyUp_   );
        NAV_MAP_KEY(ImGuiKey_DownArrow, ImGuiNavInput_KeyDown_ );
        NAV_MAP_KEY(ImGuiKey_Tab,       ImGuiNavInput_KeyTab_  );
        if (g.IO.KeyCtrl)
            g.IO.NavInputs[ImGuiNavInput_TweakSlow] = 1.0f;
        if (g.IO.KeyShift)
            g.IO.NavInputs[ImGuiNavInput_TweakFast] = 1.0f;
        if (g.IO.KeyAlt && !g.IO.KeyCtrl) // AltGR is Alt+Ctrl, also even on keyboards without AltGR we don't want Alt+Ctrl to open menu.
            g.IO.NavInputs[ImGuiNavInput_KeyMenu_]  = 1.0f;
        #undef NAV_MAP_KEY
    }
    memcpy(g.IO.NavInputsDownDurationPrev, g.IO.NavInputsDownDuration, sizeof(g.IO.NavInputsDownDuration));
    for (int i = 0; i < IM_ARRAYSIZE(g.IO.NavInputs); i++)
        g.IO.NavInputsDownDuration[i] = (g.IO.NavInputs[i] > 0.0f) ? (g.IO.NavInputsDownDuration[i] < 0.0f ? 0.0f : g.IO.NavInputsDownDuration[i] + g.IO.DeltaTime) : -1.0f;

    // Process navigation init request (select first/default focus)
    // In very rare cases g.NavWindow may be null (e.g. clearing focus after requesting an init request, which does happen when releasing Alt while clicking on void)
    if (g.NavInitResultId != 0 && (!g.NavDisableHighlight || g.NavInitRequestFromMove) && g.NavWindow)
    {
        // Apply result from previous navigation init request (will typically select the first item, unless SetItemDefaultFocus() has been called)
        if (g.NavInitRequestFromMove)
            SetNavIDWithRectRel(g.NavInitResultId, g.NavLayer, g.NavInitResultRectRel);
        else
            SetNavID(g.NavInitResultId, g.NavLayer);
        g.NavWindow->NavRectRel[g.NavLayer] = g.NavInitResultRectRel;
    }
    g.NavInitRequest = false;
    g.NavInitRequestFromMove = false;
    g.NavInitResultId = 0;
    g.NavJustMovedToId = 0;

    // Process navigation move request
    if (g.NavMoveRequest)
        NavUpdateMoveResult();

    // When a forwarded move request failed, we restore the highlight that we disabled during the forward frame
    if (g.NavMoveRequestForward == ImGuiNavForward_ForwardActive)
    {
        IM_ASSERT(g.NavMoveRequest);
        if (g.NavMoveResultLocal.ID == 0 && g.NavMoveResultOther.ID == 0)
            g.NavDisableHighlight = false;
        g.NavMoveRequestForward = ImGuiNavForward_None;
    }

    // Apply application mouse position movement, after we had a chance to process move request result.
    if (g.NavMousePosDirty && g.NavIdIsAlive)
    {
        // Set mouse position given our knowledge of the navigated item position from last frame
        if ((g.IO.ConfigFlags & ImGuiConfigFlags_NavEnableSetMousePos) && (g.IO.BackendFlags & ImGuiBackendFlags_HasSetMousePos))
        {
            if (!g.NavDisableHighlight && g.NavDisableMouseHover && g.NavWindow)
            {
                g.IO.MousePos = g.IO.MousePosPrev = NavCalcPreferredRefPos();
                g.IO.WantSetMousePos = true;
            }
        }
        g.NavMousePosDirty = false;
    }
    g.NavIdIsAlive = false;
    g.NavJustTabbedId = 0;
    IM_ASSERT(g.NavLayer == 0 || g.NavLayer == 1);

    // Store our return window (for returning from Layer 1 to Layer 0) and clear it as soon as we step back in our own Layer 0
    if (g.NavWindow)
        NavSaveLastChildNavWindowIntoParent(g.NavWindow);
    if (g.NavWindow && g.NavWindow->NavLastChildNavWindow != NULL && g.NavLayer == 0)
        g.NavWindow->NavLastChildNavWindow = NULL;

    // Update CTRL+TAB and Windowing features (hold Square to move/resize/etc.)
    NavUpdateWindowing();

    // Set output flags for user application
    g.IO.NavActive = (nav_keyboard_active || nav_gamepad_active) && g.NavWindow && !(g.NavWindow->Flags & ImGuiWindowFlags_NoNavInputs);
    g.IO.NavVisible = (g.IO.NavActive && g.NavId != 0 && !g.NavDisableHighlight) || (g.NavWindowingTarget != NULL);

    // Process NavCancel input (to close a popup, get back to parent, clear focus)
    if (IsNavInputPressed(ImGuiNavInput_Cancel, ImGuiInputReadMode_Pressed))
    {
        if (g.ActiveId != 0)
        {
            if (!(g.ActiveIdBlockNavInputFlags & (1 << ImGuiNavInput_Cancel)))
                ClearActiveID();
        }
        else if (g.NavWindow && (g.NavWindow->Flags & ImGuiWindowFlags_ChildWindow) && !(g.NavWindow->Flags & ImGuiWindowFlags_Popup) && g.NavWindow->ParentWindow)
        {
            // Exit child window
            ImGuiWindow* child_window = g.NavWindow;
            ImGuiWindow* parent_window = g.NavWindow->ParentWindow;
            IM_ASSERT(child_window->ChildId != 0);
            FocusWindow(parent_window);
            SetNavID(child_window->ChildId, 0);
            g.NavIdIsAlive = false;
            if (g.NavDisableMouseHover)
                g.NavMousePosDirty = true;
        }
        else if (g.OpenPopupStack.Size > 0)
        {
            // Close open popup/menu
            if (!(g.OpenPopupStack.back().Window->Flags & ImGuiWindowFlags_Modal))
                ClosePopupToLevel(g.OpenPopupStack.Size - 1, true);
        }
        else if (g.NavLayer != 0)
        {
            // Leave the "menu" layer
            NavRestoreLayer(ImGuiNavLayer_Main);
        }
        else
        {
            // Clear NavLastId for popups but keep it for regular child window so we can leave one and come back where we were
            if (g.NavWindow && ((g.NavWindow->Flags & ImGuiWindowFlags_Popup) || !(g.NavWindow->Flags & ImGuiWindowFlags_ChildWindow)))
                g.NavWindow->NavLastIds[0] = 0;
            g.NavId = 0;
        }
    }

    // Process manual activation request
    g.NavActivateId = g.NavActivateDownId = g.NavActivatePressedId = g.NavInputId = 0;
    if (g.NavId != 0 && !g.NavDisableHighlight && !g.NavWindowingTarget && g.NavWindow && !(g.NavWindow->Flags & ImGuiWindowFlags_NoNavInputs))
    {
        bool activate_down = IsNavInputDown(ImGuiNavInput_Activate);
        bool activate_pressed = activate_down && IsNavInputPressed(ImGuiNavInput_Activate, ImGuiInputReadMode_Pressed);
        if (g.ActiveId == 0 && activate_pressed)
            g.NavActivateId = g.NavId;
        if ((g.ActiveId == 0 || g.ActiveId == g.NavId) && activate_down)
            g.NavActivateDownId = g.NavId;
        if ((g.ActiveId == 0 || g.ActiveId == g.NavId) && activate_pressed)
            g.NavActivatePressedId = g.NavId;
        if ((g.ActiveId == 0 || g.ActiveId == g.NavId) && IsNavInputPressed(ImGuiNavInput_Input, ImGuiInputReadMode_Pressed))
            g.NavInputId = g.NavId;
    }
    if (g.NavWindow && (g.NavWindow->Flags & ImGuiWindowFlags_NoNavInputs))
        g.NavDisableHighlight = true;
    if (g.NavActivateId != 0)
        IM_ASSERT(g.NavActivateDownId == g.NavActivateId);
    g.NavMoveRequest = false;

    // Process programmatic activation request
    if (g.NavNextActivateId != 0)
        g.NavActivateId = g.NavActivateDownId = g.NavActivatePressedId = g.NavInputId = g.NavNextActivateId;
    g.NavNextActivateId = 0;

    // Initiate directional inputs request
    const int allowed_dir_flags = (g.ActiveId == 0) ? ~0 : g.ActiveIdAllowNavDirFlags;
    if (g.NavMoveRequestForward == ImGuiNavForward_None)
    {
        g.NavMoveDir = ImGuiDir_None;
        g.NavMoveRequestFlags = ImGuiNavMoveFlags_None;
        if (g.NavWindow && !g.NavWindowingTarget && allowed_dir_flags && !(g.NavWindow->Flags & ImGuiWindowFlags_NoNavInputs))
        {
            if ((allowed_dir_flags & (1<<ImGuiDir_Left))  && IsNavInputPressedAnyOfTwo(ImGuiNavInput_DpadLeft, ImGuiNavInput_KeyLeft_, ImGuiInputReadMode_Repeat)) g.NavMoveDir = ImGuiDir_Left;
            if ((allowed_dir_flags & (1<<ImGuiDir_Right)) && IsNavInputPressedAnyOfTwo(ImGuiNavInput_DpadRight,ImGuiNavInput_KeyRight_,ImGuiInputReadMode_Repeat)) g.NavMoveDir = ImGuiDir_Right;
            if ((allowed_dir_flags & (1<<ImGuiDir_Up))    && IsNavInputPressedAnyOfTwo(ImGuiNavInput_DpadUp,   ImGuiNavInput_KeyUp_,   ImGuiInputReadMode_Repeat)) g.NavMoveDir = ImGuiDir_Up;
            if ((allowed_dir_flags & (1<<ImGuiDir_Down))  && IsNavInputPressedAnyOfTwo(ImGuiNavInput_DpadDown, ImGuiNavInput_KeyDown_, ImGuiInputReadMode_Repeat)) g.NavMoveDir = ImGuiDir_Down;
        }
        g.NavMoveClipDir = g.NavMoveDir;
    }
    else
    {
        // Forwarding previous request (which has been modified, e.g. wrap around menus rewrite the requests with a starting rectangle at the other side of the window)
        // (Preserve g.NavMoveRequestFlags, g.NavMoveClipDir which were set by the NavMoveRequestForward() function)
        IM_ASSERT(g.NavMoveDir != ImGuiDir_None && g.NavMoveClipDir != ImGuiDir_None);
        IM_ASSERT(g.NavMoveRequestForward == ImGuiNavForward_ForwardQueued);
        g.NavMoveRequestForward = ImGuiNavForward_ForwardActive;
    }

    // Update PageUp/PageDown scroll
    float nav_scoring_rect_offset_y = 0.0f;
    if (nav_keyboard_active)
        nav_scoring_rect_offset_y = NavUpdatePageUpPageDown(allowed_dir_flags);

    // If we initiate a movement request and have no current NavId, we initiate a InitDefautRequest that will be used as a fallback if the direction fails to find a match
    if (g.NavMoveDir != ImGuiDir_None)
    {
        g.NavMoveRequest = true;
        g.NavMoveDirLast = g.NavMoveDir;
    }
    if (g.NavMoveRequest && g.NavId == 0)
    {
        g.NavInitRequest = g.NavInitRequestFromMove = true;
        g.NavInitResultId = 0;
        g.NavDisableHighlight = false;
    }
    NavUpdateAnyRequestFlag();

    // Scrolling
    if (g.NavWindow && !(g.NavWindow->Flags & ImGuiWindowFlags_NoNavInputs) && !g.NavWindowingTarget)
    {
        // *Fallback* manual-scroll with Nav directional keys when window has no navigable item
        ImGuiWindow* window = g.NavWindow;
        const float scroll_speed = ImFloor(window->CalcFontSize() * 100 * g.IO.DeltaTime + 0.5f); // We need round the scrolling speed because sub-pixel scroll isn't reliably supported.
        if (window->DC.NavLayerActiveMask == 0x00 && window->DC.NavHasScroll && g.NavMoveRequest)
        {
            if (g.NavMoveDir == ImGuiDir_Left || g.NavMoveDir == ImGuiDir_Right)
                SetWindowScrollX(window, ImFloor(window->Scroll.x + ((g.NavMoveDir == ImGuiDir_Left) ? -1.0f : +1.0f) * scroll_speed));
            if (g.NavMoveDir == ImGuiDir_Up || g.NavMoveDir == ImGuiDir_Down)
                SetWindowScrollY(window, ImFloor(window->Scroll.y + ((g.NavMoveDir == ImGuiDir_Up) ? -1.0f : +1.0f) * scroll_speed));
        }

        // *Normal* Manual scroll with NavScrollXXX keys
        // Next movement request will clamp the NavId reference rectangle to the visible area, so navigation will resume within those bounds.
        ImVec2 scroll_dir = GetNavInputAmount2d(ImGuiNavDirSourceFlags_PadLStick, ImGuiInputReadMode_Down, 1.0f/10.0f, 10.0f);
        if (scroll_dir.x != 0.0f && window->ScrollbarX)
        {
            SetWindowScrollX(window, ImFloor(window->Scroll.x + scroll_dir.x * scroll_speed));
            g.NavMoveFromClampedRefRect = true;
        }
        if (scroll_dir.y != 0.0f)
        {
            SetWindowScrollY(window, ImFloor(window->Scroll.y + scroll_dir.y * scroll_speed));
            g.NavMoveFromClampedRefRect = true;
        }
    }

    // Reset search results
    g.NavMoveResultLocal.Clear();
    g.NavMoveResultLocalVisibleSet.Clear();
    g.NavMoveResultOther.Clear();

    // When we have manually scrolled (without using navigation) and NavId becomes out of bounds, we project its bounding box to the visible area to restart navigation within visible items
    if (g.NavMoveRequest && g.NavMoveFromClampedRefRect && g.NavLayer == 0)
    {
        ImGuiWindow* window = g.NavWindow;
        ImRect window_rect_rel(window->InnerRect.Min - window->Pos - ImVec2(1,1), window->InnerRect.Max - window->Pos + ImVec2(1,1));
        if (!window_rect_rel.Contains(window->NavRectRel[g.NavLayer]))
        {
            float pad = window->CalcFontSize() * 0.5f;
            window_rect_rel.Expand(ImVec2(-ImMin(window_rect_rel.GetWidth(), pad), -ImMin(window_rect_rel.GetHeight(), pad))); // Terrible approximation for the intent of starting navigation from first fully visible item
            window->NavRectRel[g.NavLayer].ClipWith(window_rect_rel);
            g.NavId = 0;
        }
        g.NavMoveFromClampedRefRect = false;
    }

    // For scoring we use a single segment on the left side our current item bounding box (not touching the edge to avoid box overlap with zero-spaced items)
    ImRect nav_rect_rel = (g.NavWindow && !g.NavWindow->NavRectRel[g.NavLayer].IsInverted()) ? g.NavWindow->NavRectRel[g.NavLayer] : ImRect(0,0,0,0);
    g.NavScoringRectScreen = g.NavWindow ? ImRect(g.NavWindow->Pos + nav_rect_rel.Min, g.NavWindow->Pos + nav_rect_rel.Max) : GetViewportRect();
    g.NavScoringRectScreen.TranslateY(nav_scoring_rect_offset_y);
    g.NavScoringRectScreen.Min.x = ImMin(g.NavScoringRectScreen.Min.x + 1.0f, g.NavScoringRectScreen.Max.x);
    g.NavScoringRectScreen.Max.x = g.NavScoringRectScreen.Min.x;
    IM_ASSERT(!g.NavScoringRectScreen.IsInverted()); // Ensure if we have a finite, non-inverted bounding box here will allows us to remove extraneous ImFabs() calls in NavScoreItem().
    //GetForegroundDrawList()->AddRect(g.NavScoringRectScreen.Min, g.NavScoringRectScreen.Max, IM_COL32(255,200,0,255)); // [DEBUG]
    g.NavScoringCount = 0;
#if IMGUI_DEBUG_NAV_RECTS
    if (g.NavWindow)
    {
        ImDrawList* draw_list = GetForegroundDrawList(g.NavWindow);
        if (1) { for (int layer = 0; layer < 2; layer++) draw_list->AddRect(g.NavWindow->Pos + g.NavWindow->NavRectRel[layer].Min, g.NavWindow->Pos + g.NavWindow->NavRectRel[layer].Max, IM_COL32(255,200,0,255)); } // [DEBUG]
        if (1) { ImU32 col = (!g.NavWindow->Hidden) ? IM_COL32(255,0,255,255) : IM_COL32(255,0,0,255); ImVec2 p = NavCalcPreferredRefPos(); char buf[32]; ImFormatString(buf, 32, "%d", g.NavLayer); draw_list->AddCircleFilled(p, 3.0f, col); draw_list->AddText(NULL, 13.0f, p + ImVec2(8,-4), col, buf); }
    }
#endif
}

// Apply result from previous frame navigation directional move request
static void ImGui::NavUpdateMoveResult()
{
    ImGuiContext& g = *GImGui;
    if (g.NavMoveResultLocal.ID == 0 && g.NavMoveResultOther.ID == 0)
    {
        // In a situation when there is no results but NavId != 0, re-enable the Navigation highlight (because g.NavId is not considered as a possible result)
        if (g.NavId != 0)
        {
            g.NavDisableHighlight = false;
            g.NavDisableMouseHover = true;
        }
        return;
    }

    // Select which result to use
    ImGuiNavMoveResult* result = (g.NavMoveResultLocal.ID != 0) ? &g.NavMoveResultLocal : &g.NavMoveResultOther;

    // PageUp/PageDown behavior first jumps to the bottom/top mostly visible item, _otherwise_ use the result from the previous/next page.
    if (g.NavMoveRequestFlags & ImGuiNavMoveFlags_AlsoScoreVisibleSet)
        if (g.NavMoveResultLocalVisibleSet.ID != 0 && g.NavMoveResultLocalVisibleSet.ID != g.NavId)
            result = &g.NavMoveResultLocalVisibleSet;

    // Maybe entering a flattened child from the outside? In this case solve the tie using the regular scoring rules.
    if (result != &g.NavMoveResultOther && g.NavMoveResultOther.ID != 0 && g.NavMoveResultOther.Window->ParentWindow == g.NavWindow)
        if ((g.NavMoveResultOther.DistBox < result->DistBox) || (g.NavMoveResultOther.DistBox == result->DistBox && g.NavMoveResultOther.DistCenter < result->DistCenter))
            result = &g.NavMoveResultOther;
    IM_ASSERT(g.NavWindow && result->Window);

    // Scroll to keep newly navigated item fully into view.
    if (g.NavLayer == 0)
    {
        ImRect rect_abs = ImRect(result->RectRel.Min + result->Window->Pos, result->RectRel.Max + result->Window->Pos);
        NavScrollToBringItemIntoView(result->Window, rect_abs);

        // Estimate upcoming scroll so we can offset our result position so mouse position can be applied immediately after in NavUpdate()
        ImVec2 next_scroll = CalcNextScrollFromScrollTargetAndClamp(result->Window, false);
        ImVec2 delta_scroll = result->Window->Scroll - next_scroll;
        result->RectRel.Translate(delta_scroll);

        // Also scroll parent window to keep us into view if necessary (we could/should technically recurse back the whole the parent hierarchy).
        if (result->Window->Flags & ImGuiWindowFlags_ChildWindow)
            NavScrollToBringItemIntoView(result->Window->ParentWindow, ImRect(rect_abs.Min + delta_scroll, rect_abs.Max + delta_scroll));
    }

    ClearActiveID();
    g.NavWindow = result->Window;
    if (g.NavId != result->ID)
    {
        // Don't set NavJustMovedToId if just landed on the same spot (which may happen with ImGuiNavMoveFlags_AllowCurrentNavId)
        g.NavJustMovedToId = result->ID;
        g.NavJustMovedToMultiSelectScopeId = result->SelectScopeId;
    }
    SetNavIDWithRectRel(result->ID, g.NavLayer, result->RectRel);
    g.NavMoveFromClampedRefRect = false;
}

static float ImGui::NavUpdatePageUpPageDown(int allowed_dir_flags)
{
    ImGuiContext& g = *GImGui;
    if (g.NavMoveDir == ImGuiDir_None && g.NavWindow && !(g.NavWindow->Flags & ImGuiWindowFlags_NoNavInputs) && !g.NavWindowingTarget && g.NavLayer == 0)
    {
        ImGuiWindow* window = g.NavWindow;
        bool page_up_held = IsKeyDown(g.IO.KeyMap[ImGuiKey_PageUp]) && (allowed_dir_flags & (1 << ImGuiDir_Up));
        bool page_down_held = IsKeyDown(g.IO.KeyMap[ImGuiKey_PageDown]) && (allowed_dir_flags & (1 << ImGuiDir_Down));
        if (page_up_held != page_down_held) // If either (not both) are pressed
        {
            if (window->DC.NavLayerActiveMask == 0x00 && window->DC.NavHasScroll)
            {
                // Fallback manual-scroll when window has no navigable item
                if (IsKeyPressed(g.IO.KeyMap[ImGuiKey_PageUp], true))
<<<<<<< HEAD
                    SetWindowScrollY(window, window->Scroll.y - window->InnerMainRect.GetHeight());
                else if (IsKeyPressed(g.IO.KeyMap[ImGuiKey_PageDown], true))
                    SetWindowScrollY(window, window->Scroll.y + window->InnerMainRect.GetHeight());
=======
                    SetWindowScrollY(window, window->Scroll.y - window->InnerRect.GetHeight());
                else if (IsKeyPressed(g.IO.KeyMap[ImGuiKey_PageDown], true))
                    SetWindowScrollY(window, window->Scroll.y + window->InnerRect.GetHeight());
>>>>>>> ae7f426a
            }
            else
            {
                const ImRect& nav_rect_rel = window->NavRectRel[g.NavLayer];
<<<<<<< HEAD
                const float page_offset_y = ImMax(0.0f, window->InnerMainRect.GetHeight() - window->CalcFontSize() * 1.0f + nav_rect_rel.GetHeight());
=======
                const float page_offset_y = ImMax(0.0f, window->InnerRect.GetHeight() - window->CalcFontSize() * 1.0f + nav_rect_rel.GetHeight());
>>>>>>> ae7f426a
                float nav_scoring_rect_offset_y = 0.0f;
                if (IsKeyPressed(g.IO.KeyMap[ImGuiKey_PageUp], true))
                {
                    nav_scoring_rect_offset_y = -page_offset_y;
                    g.NavMoveDir = ImGuiDir_Down; // Because our scoring rect is offset, we intentionally request the opposite direction (so we can always land on the last item)
                    g.NavMoveClipDir = ImGuiDir_Up;
                    g.NavMoveRequestFlags = ImGuiNavMoveFlags_AllowCurrentNavId | ImGuiNavMoveFlags_AlsoScoreVisibleSet;
                }
                else if (IsKeyPressed(g.IO.KeyMap[ImGuiKey_PageDown], true))
                {
                    nav_scoring_rect_offset_y = +page_offset_y;
                    g.NavMoveDir = ImGuiDir_Up; // Because our scoring rect is offset, we intentionally request the opposite direction (so we can always land on the last item)
                    g.NavMoveClipDir = ImGuiDir_Down;
                    g.NavMoveRequestFlags = ImGuiNavMoveFlags_AllowCurrentNavId | ImGuiNavMoveFlags_AlsoScoreVisibleSet;
                }
                return nav_scoring_rect_offset_y;
            }
        }
    }
    return 0.0f;
}

static int ImGui::FindWindowFocusIndex(ImGuiWindow* window) // FIXME-OPT O(N)
{
    ImGuiContext& g = *GImGui;
    for (int i = g.WindowsFocusOrder.Size-1; i >= 0; i--)
        if (g.WindowsFocusOrder[i] == window)
            return i;
    return -1;
}

static ImGuiWindow* FindWindowNavFocusable(int i_start, int i_stop, int dir) // FIXME-OPT O(N)
{
    ImGuiContext& g = *GImGui;
    for (int i = i_start; i >= 0 && i < g.WindowsFocusOrder.Size && i != i_stop; i += dir)
        if (ImGui::IsWindowNavFocusable(g.WindowsFocusOrder[i]))
            return g.WindowsFocusOrder[i];
    return NULL;
}

static void NavUpdateWindowingHighlightWindow(int focus_change_dir)
{
    ImGuiContext& g = *GImGui;
    IM_ASSERT(g.NavWindowingTarget);
    if (g.NavWindowingTarget->Flags & ImGuiWindowFlags_Modal)
        return;

    const int i_current = ImGui::FindWindowFocusIndex(g.NavWindowingTarget);
    ImGuiWindow* window_target = FindWindowNavFocusable(i_current + focus_change_dir, -INT_MAX, focus_change_dir);
    if (!window_target)
        window_target = FindWindowNavFocusable((focus_change_dir < 0) ? (g.WindowsFocusOrder.Size - 1) : 0, i_current, focus_change_dir);
    if (window_target) // Don't reset windowing target if there's a single window in the list
        g.NavWindowingTarget = g.NavWindowingTargetAnim = window_target;
    g.NavWindowingToggleLayer = false;
}

// Windowing management mode
// Keyboard: CTRL+Tab (change focus/move/resize), Alt (toggle menu layer)
// Gamepad:  Hold Menu/Square (change focus/move/resize), Tap Menu/Square (toggle menu layer)
static void ImGui::NavUpdateWindowing()
{
    ImGuiContext& g = *GImGui;
    ImGuiWindow* apply_focus_window = NULL;
    bool apply_toggle_layer = false;

    ImGuiWindow* modal_window = GetFrontMostPopupModal();
    if (modal_window != NULL)
    {
        g.NavWindowingTarget = NULL;
        return;
    }

    // Fade out
    if (g.NavWindowingTargetAnim && g.NavWindowingTarget == NULL)
    {
        g.NavWindowingHighlightAlpha = ImMax(g.NavWindowingHighlightAlpha - g.IO.DeltaTime * 10.0f, 0.0f);
        if (g.DimBgRatio <= 0.0f && g.NavWindowingHighlightAlpha <= 0.0f)
            g.NavWindowingTargetAnim = NULL;
    }

    // Start CTRL-TAB or Square+L/R window selection
    bool start_windowing_with_gamepad = !g.NavWindowingTarget && IsNavInputPressed(ImGuiNavInput_Menu, ImGuiInputReadMode_Pressed);
    bool start_windowing_with_keyboard = !g.NavWindowingTarget && g.IO.KeyCtrl && IsKeyPressedMap(ImGuiKey_Tab) && (g.IO.ConfigFlags & ImGuiConfigFlags_NavEnableKeyboard);
    if (start_windowing_with_gamepad || start_windowing_with_keyboard)
        if (ImGuiWindow* window = g.NavWindow ? g.NavWindow : FindWindowNavFocusable(g.WindowsFocusOrder.Size - 1, -INT_MAX, -1))
        {
            g.NavWindowingTarget = g.NavWindowingTargetAnim = window;
            g.NavWindowingTimer = g.NavWindowingHighlightAlpha = 0.0f;
            g.NavWindowingToggleLayer = start_windowing_with_keyboard ? false : true;
            g.NavInputSource = start_windowing_with_keyboard ? ImGuiInputSource_NavKeyboard : ImGuiInputSource_NavGamepad;
        }

    // Gamepad update
    g.NavWindowingTimer += g.IO.DeltaTime;
    if (g.NavWindowingTarget && g.NavInputSource == ImGuiInputSource_NavGamepad)
    {
        // Highlight only appears after a brief time holding the button, so that a fast tap on PadMenu (to toggle NavLayer) doesn't add visual noise
        g.NavWindowingHighlightAlpha = ImMax(g.NavWindowingHighlightAlpha, ImSaturate((g.NavWindowingTimer - NAV_WINDOWING_HIGHLIGHT_DELAY) / 0.05f));

        // Select window to focus
        const int focus_change_dir = (int)IsNavInputPressed(ImGuiNavInput_FocusPrev, ImGuiInputReadMode_RepeatSlow) - (int)IsNavInputPressed(ImGuiNavInput_FocusNext, ImGuiInputReadMode_RepeatSlow);
        if (focus_change_dir != 0)
        {
            NavUpdateWindowingHighlightWindow(focus_change_dir);
            g.NavWindowingHighlightAlpha = 1.0f;
        }

        // Single press toggles NavLayer, long press with L/R apply actual focus on release (until then the window was merely rendered front-most)
        if (!IsNavInputDown(ImGuiNavInput_Menu))
        {
            g.NavWindowingToggleLayer &= (g.NavWindowingHighlightAlpha < 1.0f); // Once button was held long enough we don't consider it a tap-to-toggle-layer press anymore.
            if (g.NavWindowingToggleLayer && g.NavWindow)
                apply_toggle_layer = true;
            else if (!g.NavWindowingToggleLayer)
                apply_focus_window = g.NavWindowingTarget;
            g.NavWindowingTarget = NULL;
        }
    }

    // Keyboard: Focus
    if (g.NavWindowingTarget && g.NavInputSource == ImGuiInputSource_NavKeyboard)
    {
        // Visuals only appears after a brief time after pressing TAB the first time, so that a fast CTRL+TAB doesn't add visual noise
        g.NavWindowingHighlightAlpha = ImMax(g.NavWindowingHighlightAlpha, ImSaturate((g.NavWindowingTimer - NAV_WINDOWING_HIGHLIGHT_DELAY) / 0.05f)); // 1.0f
        if (IsKeyPressedMap(ImGuiKey_Tab, true))
            NavUpdateWindowingHighlightWindow(g.IO.KeyShift ? +1 : -1);
        if (!g.IO.KeyCtrl)
            apply_focus_window = g.NavWindowingTarget;
    }

    // Keyboard: Press and Release ALT to toggle menu layer
    // FIXME: We lack an explicit IO variable for "is the imgui window focused", so compare mouse validity to detect the common case of back-end clearing releases all keys on ALT-TAB
    if (IsNavInputPressed(ImGuiNavInput_KeyMenu_, ImGuiInputReadMode_Pressed))
        g.NavWindowingToggleLayer = true;
    if ((g.ActiveId == 0 || g.ActiveIdAllowOverlap) && g.NavWindowingToggleLayer && IsNavInputPressed(ImGuiNavInput_KeyMenu_, ImGuiInputReadMode_Released))
        if (IsMousePosValid(&g.IO.MousePos) == IsMousePosValid(&g.IO.MousePosPrev))
            apply_toggle_layer = true;

    // Move window
    if (g.NavWindowingTarget && !(g.NavWindowingTarget->Flags & ImGuiWindowFlags_NoMove))
    {
        ImVec2 move_delta;
        if (g.NavInputSource == ImGuiInputSource_NavKeyboard && !g.IO.KeyShift)
            move_delta = GetNavInputAmount2d(ImGuiNavDirSourceFlags_Keyboard, ImGuiInputReadMode_Down);
        if (g.NavInputSource == ImGuiInputSource_NavGamepad)
            move_delta = GetNavInputAmount2d(ImGuiNavDirSourceFlags_PadLStick, ImGuiInputReadMode_Down);
        if (move_delta.x != 0.0f || move_delta.y != 0.0f)
        {
            const float NAV_MOVE_SPEED = 800.0f;
            const float move_speed = ImFloor(NAV_MOVE_SPEED * g.IO.DeltaTime * ImMin(g.IO.DisplayFramebufferScale.x, g.IO.DisplayFramebufferScale.y)); // FIXME: Doesn't code variable framerate very well
            SetWindowPos(g.NavWindowingTarget->RootWindow, g.NavWindowingTarget->RootWindow->Pos + move_delta * move_speed, ImGuiCond_Always);
            g.NavDisableMouseHover = true;
            MarkIniSettingsDirty(g.NavWindowingTarget);
        }
    }

    // Apply final focus
    if (apply_focus_window && (g.NavWindow == NULL || apply_focus_window != g.NavWindow->RootWindow))
    {
        ClearActiveID();
        g.NavDisableHighlight = false;
        g.NavDisableMouseHover = true;
        apply_focus_window = NavRestoreLastChildNavWindow(apply_focus_window);
        ClosePopupsOverWindow(apply_focus_window, false);
        FocusWindow(apply_focus_window);
        if (apply_focus_window->NavLastIds[0] == 0)
            NavInitWindow(apply_focus_window, false);

        // If the window only has a menu layer, select it directly
        if (apply_focus_window->DC.NavLayerActiveMask == (1 << ImGuiNavLayer_Menu))
            g.NavLayer = ImGuiNavLayer_Menu;
    }
    if (apply_focus_window)
        g.NavWindowingTarget = NULL;

    // Apply menu/layer toggle
    if (apply_toggle_layer && g.NavWindow)
    {
        // Move to parent menu if necessary
        ImGuiWindow* new_nav_window = g.NavWindow;
        while (new_nav_window->ParentWindow
            && (new_nav_window->DC.NavLayerActiveMask & (1 << ImGuiNavLayer_Menu)) == 0
            && (new_nav_window->Flags & ImGuiWindowFlags_ChildWindow) != 0
            && (new_nav_window->Flags & (ImGuiWindowFlags_Popup | ImGuiWindowFlags_ChildMenu)) == 0)
            new_nav_window = new_nav_window->ParentWindow;
        if (new_nav_window != g.NavWindow)
        {
            ImGuiWindow* old_nav_window = g.NavWindow;
            FocusWindow(new_nav_window);
            new_nav_window->NavLastChildNavWindow = old_nav_window;
        }
        g.NavDisableHighlight = false;
        g.NavDisableMouseHover = true;

        // When entering a regular menu bar with the Alt key, we always reinitialize the navigation ID.
        const ImGuiNavLayer new_nav_layer = (g.NavWindow->DC.NavLayerActiveMask & (1 << ImGuiNavLayer_Menu)) ? (ImGuiNavLayer)((int)g.NavLayer ^ 1) : ImGuiNavLayer_Main;
        NavRestoreLayer(new_nav_layer);
    }
}

// Window has already passed the IsWindowNavFocusable()
static const char* GetFallbackWindowNameForWindowingList(ImGuiWindow* window)
{
    if (window->Flags & ImGuiWindowFlags_Popup)
        return "(Popup)";
    if ((window->Flags & ImGuiWindowFlags_MenuBar) && strcmp(window->Name, "##MainMenuBar") == 0)
        return "(Main menu bar)";
    return "(Untitled)";
}

// Overlay displayed when using CTRL+TAB. Called by EndFrame().
void ImGui::NavUpdateWindowingList()
{
    ImGuiContext& g = *GImGui;
    IM_ASSERT(g.NavWindowingTarget != NULL);

    if (g.NavWindowingTimer < NAV_WINDOWING_LIST_APPEAR_DELAY)
        return;

    if (g.NavWindowingList == NULL)
        g.NavWindowingList = FindWindowByName("###NavWindowingList");
    SetNextWindowSizeConstraints(ImVec2(g.IO.DisplaySize.x * 0.20f, g.IO.DisplaySize.y * 0.20f), ImVec2(FLT_MAX, FLT_MAX));
    SetNextWindowPos(g.IO.DisplaySize * 0.5f, ImGuiCond_Always, ImVec2(0.5f, 0.5f));
    PushStyleVar(ImGuiStyleVar_WindowPadding, g.Style.WindowPadding * 2.0f);
    Begin("###NavWindowingList", NULL, ImGuiWindowFlags_NoTitleBar | ImGuiWindowFlags_NoFocusOnAppearing | ImGuiWindowFlags_NoResize | ImGuiWindowFlags_NoMove | ImGuiWindowFlags_NoInputs | ImGuiWindowFlags_AlwaysAutoResize | ImGuiWindowFlags_NoSavedSettings);
    for (int n = g.WindowsFocusOrder.Size - 1; n >= 0; n--)
    {
        ImGuiWindow* window = g.WindowsFocusOrder[n];
        if (!IsWindowNavFocusable(window))
            continue;
        const char* label = window->Name;
        if (label == FindRenderedTextEnd(label))
            label = GetFallbackWindowNameForWindowingList(window);
        Selectable(label, g.NavWindowingTarget == window);
    }
    End();
    PopStyleVar();
}

//-----------------------------------------------------------------------------
// [SECTION] COLUMNS
// In the current version, Columns are very weak. Needs to be replaced with a more full-featured system.
//-----------------------------------------------------------------------------

void ImGui::NextColumn()
{
    ImGuiWindow* window = GetCurrentWindow();
    if (window->SkipItems || window->DC.CurrentColumns == NULL)
        return;

    ImGuiContext& g = *GImGui;
    ImGuiColumns* columns = window->DC.CurrentColumns;

    if (columns->Count == 1)
    {
        window->DC.CursorPos.x = (float)(int)(window->Pos.x + window->DC.Indent.x + window->DC.ColumnsOffset.x);
        IM_ASSERT(columns->Current == 0);
        return;
    }

    PopItemWidth();
    PopClipRect();

    columns->LineMaxY = ImMax(columns->LineMaxY, window->DC.CursorPos.y);
    if (++columns->Current < columns->Count)
    {
<<<<<<< HEAD
        // New column (columns 1+ cancels out IndentX)
=======
        // Columns 1+ cancel out IndentX
        // FIXME-COLUMNS: Unnecessary, could be locked?
>>>>>>> ae7f426a
        window->DC.ColumnsOffset.x = GetColumnOffset(columns->Current) - window->DC.Indent.x + g.Style.ItemSpacing.x;
        window->DrawList->ChannelsSetCurrent(columns->Current + 1);
    }
    else
    {
        // New row/line
        window->DC.ColumnsOffset.x = 0.0f;
        window->DrawList->ChannelsSetCurrent(1);
        columns->Current = 0;
        columns->LineMinY = columns->LineMaxY;
    }
    window->DC.CursorPos.x = (float)(int)(window->Pos.x + window->DC.Indent.x + window->DC.ColumnsOffset.x);
    window->DC.CursorPos.y = columns->LineMinY;
    window->DC.CurrLineSize = ImVec2(0.0f, 0.0f);
    window->DC.CurrLineTextBaseOffset = 0.0f;

<<<<<<< HEAD
    PushColumnClipRect();
=======
    PushColumnClipRect(columns->Current);     // FIXME-COLUMNS: Could it be an overwrite?
>>>>>>> ae7f426a
    PushItemWidth(GetColumnWidth() * 0.65f);  // FIXME-COLUMNS: Move on columns setup
}

int ImGui::GetColumnIndex()
{
    ImGuiWindow* window = GetCurrentWindowRead();
    return window->DC.CurrentColumns ? window->DC.CurrentColumns->Current : 0;
}

int ImGui::GetColumnsCount()
{
    ImGuiWindow* window = GetCurrentWindowRead();
    return window->DC.CurrentColumns ? window->DC.CurrentColumns->Count : 1;
}

static float OffsetNormToPixels(const ImGuiColumns* columns, float offset_norm)
{
    return offset_norm * (columns->OffMaxX - columns->OffMinX);
}

static float PixelsToOffsetNorm(const ImGuiColumns* columns, float offset)
{
    return offset / (columns->OffMaxX - columns->OffMinX);
}

static const float COLUMNS_HIT_RECT_HALF_WIDTH = 4.0f;

static float GetDraggedColumnOffset(ImGuiColumns* columns, int column_index)
{
    // Active (dragged) column always follow mouse. The reason we need this is that dragging a column to the right edge of an auto-resizing
    // window creates a feedback loop because we store normalized positions. So while dragging we enforce absolute positioning.
    ImGuiContext& g = *GImGui;
    ImGuiWindow* window = g.CurrentWindow;
    IM_ASSERT(column_index > 0); // We are not supposed to drag column 0.
    IM_ASSERT(g.ActiveId == columns->ID + ImGuiID(column_index));

    float x = g.IO.MousePos.x - g.ActiveIdClickOffset.x + COLUMNS_HIT_RECT_HALF_WIDTH - window->Pos.x;
    x = ImMax(x, ImGui::GetColumnOffset(column_index - 1) + g.Style.ColumnsMinSpacing);
    if ((columns->Flags & ImGuiColumnsFlags_NoPreserveWidths))
        x = ImMin(x, ImGui::GetColumnOffset(column_index + 1) - g.Style.ColumnsMinSpacing);

    return x;
}

float ImGui::GetColumnOffset(int column_index)
{
    ImGuiWindow* window = GetCurrentWindowRead();
    ImGuiColumns* columns = window->DC.CurrentColumns;
    IM_ASSERT(columns != NULL);

    if (column_index < 0)
        column_index = columns->Current;
    IM_ASSERT(column_index < columns->Columns.Size);

    const float t = columns->Columns[column_index].OffsetNorm;
    const float x_offset = ImLerp(columns->OffMinX, columns->OffMaxX, t);
    return x_offset;
}

static float GetColumnWidthEx(ImGuiColumns* columns, int column_index, bool before_resize = false)
{
    if (column_index < 0)
        column_index = columns->Current;

    float offset_norm;
    if (before_resize)
        offset_norm = columns->Columns[column_index + 1].OffsetNormBeforeResize - columns->Columns[column_index].OffsetNormBeforeResize;
    else
        offset_norm = columns->Columns[column_index + 1].OffsetNorm - columns->Columns[column_index].OffsetNorm;
    return OffsetNormToPixels(columns, offset_norm);
}

float ImGui::GetColumnWidth(int column_index)
{
    ImGuiWindow* window = GetCurrentWindowRead();
    ImGuiColumns* columns = window->DC.CurrentColumns;
    IM_ASSERT(columns != NULL);

    if (column_index < 0)
        column_index = columns->Current;
    return OffsetNormToPixels(columns, columns->Columns[column_index + 1].OffsetNorm - columns->Columns[column_index].OffsetNorm);
}

void ImGui::SetColumnOffset(int column_index, float offset)
{
    ImGuiContext& g = *GImGui;
    ImGuiWindow* window = g.CurrentWindow;
    ImGuiColumns* columns = window->DC.CurrentColumns;
    IM_ASSERT(columns != NULL);

    if (column_index < 0)
        column_index = columns->Current;
    IM_ASSERT(column_index < columns->Columns.Size);

    const bool preserve_width = !(columns->Flags & ImGuiColumnsFlags_NoPreserveWidths) && (column_index < columns->Count-1);
    const float width = preserve_width ? GetColumnWidthEx(columns, column_index, columns->IsBeingResized) : 0.0f;

    if (!(columns->Flags & ImGuiColumnsFlags_NoForceWithinWindow))
        offset = ImMin(offset, columns->OffMaxX - g.Style.ColumnsMinSpacing * (columns->Count - column_index));
    columns->Columns[column_index].OffsetNorm = PixelsToOffsetNorm(columns, offset - columns->OffMinX);

    if (preserve_width)
        SetColumnOffset(column_index + 1, offset + ImMax(g.Style.ColumnsMinSpacing, width));
}

void ImGui::SetColumnWidth(int column_index, float width)
{
    ImGuiWindow* window = GetCurrentWindowRead();
    ImGuiColumns* columns = window->DC.CurrentColumns;
    IM_ASSERT(columns != NULL);

    if (column_index < 0)
        column_index = columns->Current;
    SetColumnOffset(column_index + 1, GetColumnOffset(column_index) + width);
}

void ImGui::PushColumnClipRect(int column_index)
{
    ImGuiWindow* window = GetCurrentWindowRead();
    ImGuiColumns* columns = window->DC.CurrentColumns;
    if (column_index < 0)
        column_index = columns->Current;

    ImGuiColumnData* column = &columns->Columns[column_index];
    PushClipRect(column->ClipRect.Min, column->ClipRect.Max, false);
}

<<<<<<< HEAD
ImGuiColumns* ImGui::FindOrCreateColumns(ImGuiWindow* window, ImGuiID id)
{
=======
// Get into the columns background draw command (which is generally the same draw command as before we called BeginColumns)
void ImGui::PushColumnsBackground()
{
    ImGuiWindow* window = GetCurrentWindowRead();
    ImGuiColumns* columns = window->DC.CurrentColumns;
    window->DrawList->ChannelsSetCurrent(0);
    int cmd_size = window->DrawList->CmdBuffer.Size;
    PushClipRect(columns->HostClipRect.Min, columns->HostClipRect.Max, false); 
    IM_UNUSED(cmd_size);
    IM_ASSERT(cmd_size == window->DrawList->CmdBuffer.Size); // Being in channel 0 this should not have created an ImDrawCmd
}

void ImGui::PopColumnsBackground()
{
    ImGuiWindow* window = GetCurrentWindowRead();
    ImGuiColumns* columns = window->DC.CurrentColumns;
    window->DrawList->ChannelsSetCurrent(columns->Current + 1);
    PopClipRect();
}

ImGuiColumns* ImGui::FindOrCreateColumns(ImGuiWindow* window, ImGuiID id)
{
>>>>>>> ae7f426a
    // We have few columns per window so for now we don't need bother much with turning this into a faster lookup.
    for (int n = 0; n < window->ColumnsStorage.Size; n++)
        if (window->ColumnsStorage[n].ID == id)
            return &window->ColumnsStorage[n];

    window->ColumnsStorage.push_back(ImGuiColumns());
    ImGuiColumns* columns = &window->ColumnsStorage.back();
    columns->ID = id;
    return columns;
}

ImGuiID ImGui::GetColumnsID(const char* str_id, int columns_count)
{
    ImGuiWindow* window = GetCurrentWindow();

    // Differentiate column ID with an arbitrary prefix for cases where users name their columns set the same as another widget.
    // In addition, when an identifier isn't explicitly provided we include the number of columns in the hash to make it uniquer.
    PushID(0x11223347 + (str_id ? 0 : columns_count));
    ImGuiID id = window->GetID(str_id ? str_id : "columns");
    PopID();

    return id;
}

void ImGui::BeginColumns(const char* str_id, int columns_count, ImGuiColumnsFlags flags)
{
    ImGuiContext& g = *GImGui;
    ImGuiWindow* window = GetCurrentWindow();

    IM_ASSERT(columns_count >= 1);
    IM_ASSERT(window->DC.CurrentColumns == NULL); // Nested columns are currently not supported

<<<<<<< HEAD
    ImGuiID id = GetColumnsID(str_id, columns_count);

    // Acquire storage for the columns set
=======
    // Acquire storage for the columns set
    ImGuiID id = GetColumnsID(str_id, columns_count);
>>>>>>> ae7f426a
    ImGuiColumns* columns = FindOrCreateColumns(window, id);
    IM_ASSERT(columns->ID == id);
    columns->Current = 0;
    columns->Count = columns_count;
    columns->Flags = flags;
    window->DC.CurrentColumns = columns;

    // Set state for first column
<<<<<<< HEAD
    const float content_region_width = (window->SizeContentsExplicit.x != 0.0f) ? (window->SizeContentsExplicit.x) : (window->InnerClipRect.Max.x - window->Pos.x);
    columns->MinX = window->DC.Indent.x - g.Style.ItemSpacing.x; // Lock our horizontal range
    columns->MaxX = ImMax(content_region_width - window->Scroll.x, columns->MinX + 1.0f);
    columns->BackupCursorPosY = window->DC.CursorPos.y;
    columns->BackupCursorMaxPosX = window->DC.CursorMaxPos.x;
=======
    columns->OffMinX = window->DC.Indent.x - g.Style.ItemSpacing.x;
    columns->OffMaxX = ImMax(window->WorkRect.Max.x - window->Pos.x, columns->OffMinX + 1.0f);
    columns->HostCursorPosY = window->DC.CursorPos.y;
    columns->HostCursorMaxPosX = window->DC.CursorMaxPos.x;
    columns->HostClipRect = window->ClipRect;
>>>>>>> ae7f426a
    columns->LineMinY = columns->LineMaxY = window->DC.CursorPos.y;
    window->DC.ColumnsOffset.x = 0.0f;
    window->DC.CursorPos.x = (float)(int)(window->Pos.x + window->DC.Indent.x + window->DC.ColumnsOffset.x);

    // Clear data if columns count changed
    if (columns->Columns.Size != 0 && columns->Columns.Size != columns_count + 1)
        columns->Columns.resize(0);

    // Initialize default widths
    columns->IsFirstFrame = (columns->Columns.Size == 0);
    if (columns->Columns.Size == 0)
    {
        columns->Columns.reserve(columns_count + 1);
        for (int n = 0; n < columns_count + 1; n++)
        {
            ImGuiColumnData column;
            column.OffsetNorm = n / (float)columns_count;
            columns->Columns.push_back(column);
        }
    }

    for (int n = 0; n < columns_count; n++)
    {
        // Compute clipping rectangle
        ImGuiColumnData* column = &columns->Columns[n];
        float clip_x1 = ImFloor(0.5f + window->Pos.x + GetColumnOffset(n));
        float clip_x2 = ImFloor(0.5f + window->Pos.x + GetColumnOffset(n + 1) - 1.0f);
        column->ClipRect = ImRect(clip_x1, -FLT_MAX, clip_x2, +FLT_MAX);
        column->ClipRect.ClipWith(window->ClipRect);
    }

    if (columns->Count > 1)
    {
        window->DrawList->ChannelsSplit(1 + columns->Count);
        window->DrawList->ChannelsSetCurrent(1);
        PushColumnClipRect(0);
    }
    PushItemWidth(GetColumnWidth() * 0.65f);
}

void ImGui::EndColumns()
{
    ImGuiContext& g = *GImGui;
    ImGuiWindow* window = GetCurrentWindow();
    ImGuiColumns* columns = window->DC.CurrentColumns;
    IM_ASSERT(columns != NULL);

    PopItemWidth();
    if (columns->Count > 1)
    {
        PopClipRect();
        window->DrawList->ChannelsMerge();
    }

    const ImGuiColumnsFlags flags = columns->Flags;
    columns->LineMaxY = ImMax(columns->LineMaxY, window->DC.CursorPos.y);
    window->DC.CursorPos.y = columns->LineMaxY;
<<<<<<< HEAD
    if (!(columns->Flags & ImGuiColumnsFlags_GrowParentContentsSize))
        window->DC.CursorMaxPos.x = columns->BackupCursorMaxPosX;  // Restore cursor max pos, as columns don't grow parent
=======
    if (!(flags & ImGuiColumnsFlags_GrowParentContentsSize))
        window->DC.CursorMaxPos.x = columns->HostCursorMaxPosX;  // Restore cursor max pos, as columns don't grow parent
>>>>>>> ae7f426a

    // Draw columns borders and handle resize
    // The IsBeingResized flag ensure we preserve pre-resize columns width so back-and-forth are not lossy
    bool is_being_resized = false;
    if (!(flags & ImGuiColumnsFlags_NoBorder) && !window->SkipItems)
    {
        // We clip Y boundaries CPU side because very long triangles are mishandled by some GPU drivers.
<<<<<<< HEAD
        const float y1 = ImMax(columns->BackupCursorPosY, window->ClipRect.Min.y);
=======
        const float y1 = ImMax(columns->HostCursorPosY, window->ClipRect.Min.y);
>>>>>>> ae7f426a
        const float y2 = ImMin(window->DC.CursorPos.y, window->ClipRect.Max.y);
        int dragging_column = -1;
        for (int n = 1; n < columns->Count; n++)
        {
            ImGuiColumnData* column = &columns->Columns[n];
            float x = window->Pos.x + GetColumnOffset(n);
            const ImGuiID column_id = columns->ID + ImGuiID(n);
            const float column_hit_hw = COLUMNS_HIT_RECT_HALF_WIDTH;
            const ImRect column_hit_rect(ImVec2(x - column_hit_hw, y1), ImVec2(x + column_hit_hw, y2));
            KeepAliveID(column_id);
            if (IsClippedEx(column_hit_rect, column_id, false))
                continue;

            bool hovered = false, held = false;
            if (!(flags & ImGuiColumnsFlags_NoResize))
            {
                ButtonBehavior(column_hit_rect, column_id, &hovered, &held);
                if (hovered || held)
                    g.MouseCursor = ImGuiMouseCursor_ResizeEW;
                if (held && !(column->Flags & ImGuiColumnsFlags_NoResize))
                    dragging_column = n;
            }

            // Draw column
            const ImU32 col = GetColorU32(held ? ImGuiCol_SeparatorActive : hovered ? ImGuiCol_SeparatorHovered : ImGuiCol_Separator);
            const float xi = (float)(int)x;
            window->DrawList->AddLine(ImVec2(xi, y1 + 1.0f), ImVec2(xi, y2), col);
        }

        // Apply dragging after drawing the column lines, so our rendered lines are in sync with how items were displayed during the frame.
        if (dragging_column != -1)
        {
            if (!columns->IsBeingResized)
                for (int n = 0; n < columns->Count + 1; n++)
                    columns->Columns[n].OffsetNormBeforeResize = columns->Columns[n].OffsetNorm;
            columns->IsBeingResized = is_being_resized = true;
            float x = GetDraggedColumnOffset(columns, dragging_column);
            SetColumnOffset(dragging_column, x);
        }
    }
    columns->IsBeingResized = is_being_resized;

    window->DC.CurrentColumns = NULL;
    window->DC.ColumnsOffset.x = 0.0f;
    window->DC.CursorPos.x = (float)(int)(window->Pos.x + window->DC.Indent.x + window->DC.ColumnsOffset.x);
}

// [2018-03: This is currently the only public API, while we are working on making BeginColumns/EndColumns user-facing]
void ImGui::Columns(int columns_count, const char* id, bool border)
{
    ImGuiWindow* window = GetCurrentWindow();
    IM_ASSERT(columns_count >= 1);

    ImGuiColumnsFlags flags = (border ? 0 : ImGuiColumnsFlags_NoBorder);
    //flags |= ImGuiColumnsFlags_NoPreserveWidths; // NB: Legacy behavior
    ImGuiColumns* columns = window->DC.CurrentColumns;
    if (columns != NULL && columns->Count == columns_count && columns->Flags == flags)
        return;

    if (columns != NULL)
        EndColumns();

    if (columns_count != 1)
        BeginColumns(id, columns_count, flags);
}


//-----------------------------------------------------------------------------
// [SECTION] DRAG AND DROP
//-----------------------------------------------------------------------------

void ImGui::ClearDragDrop()
{
    ImGuiContext& g = *GImGui;
    g.DragDropActive = false;
    g.DragDropPayload.Clear();
    g.DragDropAcceptFlags = ImGuiDragDropFlags_None;
    g.DragDropAcceptIdCurr = g.DragDropAcceptIdPrev = 0;
    g.DragDropAcceptIdCurrRectSurface = FLT_MAX;
    g.DragDropAcceptFrameCount = -1;

    g.DragDropPayloadBufHeap.clear();
    memset(&g.DragDropPayloadBufLocal, 0, sizeof(g.DragDropPayloadBufLocal));
}

// Call when current ID is active.
// When this returns true you need to: a) call SetDragDropPayload() exactly once, b) you may render the payload visual/description, c) call EndDragDropSource()
bool ImGui::BeginDragDropSource(ImGuiDragDropFlags flags)
{
    ImGuiContext& g = *GImGui;
    ImGuiWindow* window = g.CurrentWindow;

    bool source_drag_active = false;
    ImGuiID source_id = 0;
    ImGuiID source_parent_id = 0;
    int mouse_button = 0;
    if (!(flags & ImGuiDragDropFlags_SourceExtern))
    {
        source_id = window->DC.LastItemId;
        if (source_id != 0 && g.ActiveId != source_id) // Early out for most common case
            return false;
        if (g.IO.MouseDown[mouse_button] == false)
            return false;

        if (source_id == 0)
        {
            // If you want to use BeginDragDropSource() on an item with no unique identifier for interaction, such as Text() or Image(), you need to:
            // A) Read the explanation below, B) Use the ImGuiDragDropFlags_SourceAllowNullID flag, C) Swallow your programmer pride.
            if (!(flags & ImGuiDragDropFlags_SourceAllowNullID))
            {
                IM_ASSERT(0);
                return false;
            }

            // Early out
            if ((window->DC.LastItemStatusFlags & ImGuiItemStatusFlags_HoveredRect) == 0 && (g.ActiveId == 0 || g.ActiveIdWindow != window))
                return false;

            // Magic fallback (=somehow reprehensible) to handle items with no assigned ID, e.g. Text(), Image()
            // We build a throwaway ID based on current ID stack + relative AABB of items in window.
            // THE IDENTIFIER WON'T SURVIVE ANY REPOSITIONING OF THE WIDGET, so if your widget moves your dragging operation will be canceled.
            // We don't need to maintain/call ClearActiveID() as releasing the button will early out this function and trigger !ActiveIdIsAlive.
            source_id = window->DC.LastItemId = window->GetIDFromRectangle(window->DC.LastItemRect);
            bool is_hovered = ItemHoverable(window->DC.LastItemRect, source_id);
            if (is_hovered && g.IO.MouseClicked[mouse_button])
            {
                SetActiveID(source_id, window);
                FocusWindow(window);
            }
            if (g.ActiveId == source_id) // Allow the underlying widget to display/return hovered during the mouse release frame, else we would get a flicker.
                g.ActiveIdAllowOverlap = is_hovered;
        }
        else
        {
            g.ActiveIdAllowOverlap = false;
        }
        if (g.ActiveId != source_id)
            return false;
        source_parent_id = window->IDStack.back();
        source_drag_active = IsMouseDragging(mouse_button);
    }
    else
    {
        window = NULL;
        source_id = ImHashStr("#SourceExtern");
        source_drag_active = true;
    }

    if (source_drag_active)
    {
        if (!g.DragDropActive)
        {
            IM_ASSERT(source_id != 0);
            ClearDragDrop();
            ImGuiPayload& payload = g.DragDropPayload;
            payload.SourceId = source_id;
            payload.SourceParentId = source_parent_id;
            g.DragDropActive = true;
            g.DragDropSourceFlags = flags;
            g.DragDropMouseButton = mouse_button;
        }
        g.DragDropSourceFrameCount = g.FrameCount;
        g.DragDropWithinSourceOrTarget = true;

        if (!(flags & ImGuiDragDropFlags_SourceNoPreviewTooltip))
        {
            // Target can request the Source to not display its tooltip (we use a dedicated flag to make this request explicit)
            // We unfortunately can't just modify the source flags and skip the call to BeginTooltip, as caller may be emitting contents.
            BeginTooltip();
            if (g.DragDropAcceptIdPrev && (g.DragDropAcceptFlags & ImGuiDragDropFlags_AcceptNoPreviewTooltip))
            {
                ImGuiWindow* tooltip_window = g.CurrentWindow;
                tooltip_window->SkipItems = true;
                tooltip_window->HiddenFramesCanSkipItems = 1;
            }
        }

        if (!(flags & ImGuiDragDropFlags_SourceNoDisableHover) && !(flags & ImGuiDragDropFlags_SourceExtern))
            window->DC.LastItemStatusFlags &= ~ImGuiItemStatusFlags_HoveredRect;

        return true;
    }
    return false;
}

void ImGui::EndDragDropSource()
{
    ImGuiContext& g = *GImGui;
    IM_ASSERT(g.DragDropActive);
    IM_ASSERT(g.DragDropWithinSourceOrTarget && "Not after a BeginDragDropSource()?");

    if (!(g.DragDropSourceFlags & ImGuiDragDropFlags_SourceNoPreviewTooltip))
        EndTooltip();

    // Discard the drag if have not called SetDragDropPayload()
    if (g.DragDropPayload.DataFrameCount == -1)
        ClearDragDrop();
    g.DragDropWithinSourceOrTarget = false;
}

// Use 'cond' to choose to submit payload on drag start or every frame
bool ImGui::SetDragDropPayload(const char* type, const void* data, size_t data_size, ImGuiCond cond)
{
    ImGuiContext& g = *GImGui;
    ImGuiPayload& payload = g.DragDropPayload;
    if (cond == 0)
        cond = ImGuiCond_Always;

    IM_ASSERT(type != NULL);
    IM_ASSERT(strlen(type) < IM_ARRAYSIZE(payload.DataType) && "Payload type can be at most 32 characters long");
    IM_ASSERT((data != NULL && data_size > 0) || (data == NULL && data_size == 0));
    IM_ASSERT(cond == ImGuiCond_Always || cond == ImGuiCond_Once);
    IM_ASSERT(payload.SourceId != 0);                               // Not called between BeginDragDropSource() and EndDragDropSource()

    if (cond == ImGuiCond_Always || payload.DataFrameCount == -1)
    {
        // Copy payload
        ImStrncpy(payload.DataType, type, IM_ARRAYSIZE(payload.DataType));
        g.DragDropPayloadBufHeap.resize(0);
        if (data_size > sizeof(g.DragDropPayloadBufLocal))
        {
            // Store in heap
            g.DragDropPayloadBufHeap.resize((int)data_size);
            payload.Data = g.DragDropPayloadBufHeap.Data;
            memcpy(payload.Data, data, data_size);
        }
        else if (data_size > 0)
        {
            // Store locally
            memset(&g.DragDropPayloadBufLocal, 0, sizeof(g.DragDropPayloadBufLocal));
            payload.Data = g.DragDropPayloadBufLocal;
            memcpy(payload.Data, data, data_size);
        }
        else
        {
            payload.Data = NULL;
        }
        payload.DataSize = (int)data_size;
    }
    payload.DataFrameCount = g.FrameCount;

    return (g.DragDropAcceptFrameCount == g.FrameCount) || (g.DragDropAcceptFrameCount == g.FrameCount - 1);
}

bool ImGui::BeginDragDropTargetCustom(const ImRect& bb, ImGuiID id)
{
    ImGuiContext& g = *GImGui;
    if (!g.DragDropActive)
        return false;

    ImGuiWindow* window = g.CurrentWindow;
    if (g.HoveredWindow == NULL || window->RootWindow != g.HoveredWindow->RootWindow)
        return false;
    IM_ASSERT(id != 0);
    if (!IsMouseHoveringRect(bb.Min, bb.Max) || (id == g.DragDropPayload.SourceId))
        return false;
    if (window->SkipItems)
        return false;

    IM_ASSERT(g.DragDropWithinSourceOrTarget == false);
    g.DragDropTargetRect = bb;
    g.DragDropTargetId = id;
    g.DragDropWithinSourceOrTarget = true;
    return true;
}

// We don't use BeginDragDropTargetCustom() and duplicate its code because:
// 1) we use LastItemRectHoveredRect which handles items that pushes a temporarily clip rectangle in their code. Calling BeginDragDropTargetCustom(LastItemRect) would not handle them.
// 2) and it's faster. as this code may be very frequently called, we want to early out as fast as we can.
// Also note how the HoveredWindow test is positioned differently in both functions (in both functions we optimize for the cheapest early out case)
bool ImGui::BeginDragDropTarget()
{
    ImGuiContext& g = *GImGui;
    if (!g.DragDropActive)
        return false;

    ImGuiWindow* window = g.CurrentWindow;
    if (!(window->DC.LastItemStatusFlags & ImGuiItemStatusFlags_HoveredRect))
        return false;
    if (g.HoveredWindow == NULL || window->RootWindow != g.HoveredWindow->RootWindow)
        return false;

    const ImRect& display_rect = (window->DC.LastItemStatusFlags & ImGuiItemStatusFlags_HasDisplayRect) ? window->DC.LastItemDisplayRect : window->DC.LastItemRect;
    ImGuiID id = window->DC.LastItemId;
    if (id == 0)
        id = window->GetIDFromRectangle(display_rect);
    if (g.DragDropPayload.SourceId == id)
        return false;

    IM_ASSERT(g.DragDropWithinSourceOrTarget == false);
    g.DragDropTargetRect = display_rect;
    g.DragDropTargetId = id;
    g.DragDropWithinSourceOrTarget = true;
    return true;
}

bool ImGui::IsDragDropPayloadBeingAccepted()
{
    ImGuiContext& g = *GImGui;
    return g.DragDropActive && g.DragDropAcceptIdPrev != 0;
}

const ImGuiPayload* ImGui::AcceptDragDropPayload(const char* type, ImGuiDragDropFlags flags)
{
    ImGuiContext& g = *GImGui;
    ImGuiWindow* window = g.CurrentWindow;
    ImGuiPayload& payload = g.DragDropPayload;
    IM_ASSERT(g.DragDropActive);                        // Not called between BeginDragDropTarget() and EndDragDropTarget() ?
    IM_ASSERT(payload.DataFrameCount != -1);            // Forgot to call EndDragDropTarget() ?
    if (type != NULL && !payload.IsDataType(type))
        return NULL;

    // Accept smallest drag target bounding box, this allows us to nest drag targets conveniently without ordering constraints.
    // NB: We currently accept NULL id as target. However, overlapping targets requires a unique ID to function!
    const bool was_accepted_previously = (g.DragDropAcceptIdPrev == g.DragDropTargetId);
    ImRect r = g.DragDropTargetRect;
    float r_surface = r.GetWidth() * r.GetHeight();
    if (r_surface < g.DragDropAcceptIdCurrRectSurface)
    {
        g.DragDropAcceptFlags = flags;
        g.DragDropAcceptIdCurr = g.DragDropTargetId;
        g.DragDropAcceptIdCurrRectSurface = r_surface;
    }

    // Render default drop visuals
    payload.Preview = was_accepted_previously;
    flags |= (g.DragDropSourceFlags & ImGuiDragDropFlags_AcceptNoDrawDefaultRect); // Source can also inhibit the preview (useful for external sources that lives for 1 frame)
    if (!(flags & ImGuiDragDropFlags_AcceptNoDrawDefaultRect) && payload.Preview)
    {
        // FIXME-DRAG: Settle on a proper default visuals for drop target.
        r.Expand(3.5f);
        bool push_clip_rect = !window->ClipRect.Contains(r);
        if (push_clip_rect) window->DrawList->PushClipRect(r.Min-ImVec2(1,1), r.Max+ImVec2(1,1));
        window->DrawList->AddRect(r.Min, r.Max, GetColorU32(ImGuiCol_DragDropTarget), 0.0f, ~0, 2.0f);
        if (push_clip_rect) window->DrawList->PopClipRect();
    }

    g.DragDropAcceptFrameCount = g.FrameCount;
    payload.Delivery = was_accepted_previously && !IsMouseDown(g.DragDropMouseButton); // For extern drag sources affecting os window focus, it's easier to just test !IsMouseDown() instead of IsMouseReleased()
    if (!payload.Delivery && !(flags & ImGuiDragDropFlags_AcceptBeforeDelivery))
        return NULL;

    return &payload;
}

const ImGuiPayload* ImGui::GetDragDropPayload()
{
    ImGuiContext& g = *GImGui;
    return g.DragDropActive ? &g.DragDropPayload : NULL;
}

// We don't really use/need this now, but added it for the sake of consistency and because we might need it later.
void ImGui::EndDragDropTarget()
{
    ImGuiContext& g = *GImGui;
    IM_ASSERT(g.DragDropActive);
    IM_ASSERT(g.DragDropWithinSourceOrTarget);
    g.DragDropWithinSourceOrTarget = false;
}


//-----------------------------------------------------------------------------
// [SECTION] LOGGING/CAPTURING
//-----------------------------------------------------------------------------
// All text output from the interface can be captured into tty/file/clipboard.
// By default, tree nodes are automatically opened during logging.
//-----------------------------------------------------------------------------

// Pass text data straight to log (without being displayed)
void ImGui::LogText(const char* fmt, ...)
{
    ImGuiContext& g = *GImGui;
    if (!g.LogEnabled)
        return;

    va_list args;
    va_start(args, fmt);
    if (g.LogFile)
        vfprintf(g.LogFile, fmt, args);
    else
        g.LogBuffer.appendfv(fmt, args);
    va_end(args);
}

// Internal version that takes a position to decide on newline placement and pad items according to their depth.
// We split text into individual lines to add current tree level padding
void ImGui::LogRenderedText(const ImVec2* ref_pos, const char* text, const char* text_end)
{
    ImGuiContext& g = *GImGui;
    ImGuiWindow* window = g.CurrentWindow;

    if (!text_end)
        text_end = FindRenderedTextEnd(text, text_end);

    const bool log_new_line = ref_pos && (ref_pos->y > g.LogLinePosY + 1);
    if (ref_pos)
        g.LogLinePosY = ref_pos->y;
    if (log_new_line)
        g.LogLineFirstItem = true;

    const char* text_remaining = text;
    if (g.LogDepthRef > window->DC.TreeDepth)  // Re-adjust padding if we have popped out of our starting depth
        g.LogDepthRef = window->DC.TreeDepth;
    const int tree_depth = (window->DC.TreeDepth - g.LogDepthRef);
    for (;;)
    {
        // Split the string. Each new line (after a '\n') is followed by spacing corresponding to the current depth of our log entry.
        // We don't add a trailing \n to allow a subsequent item on the same line to be captured.
        const char* line_start = text_remaining;
        const char* line_end = ImStreolRange(line_start, text_end);
        const bool is_first_line = (line_start == text);
        const bool is_last_line = (line_end == text_end);
        if (!is_last_line || (line_start != line_end))
        {
            const int char_count = (int)(line_end - line_start);
            if (log_new_line || !is_first_line)
                LogText(IM_NEWLINE "%*s%.*s", tree_depth * 4, "", char_count, line_start);
            else if (g.LogLineFirstItem)
                LogText("%*s%.*s", tree_depth * 4, "", char_count, line_start);
            else
                LogText(" %.*s", char_count, line_start);
            g.LogLineFirstItem = false;
        }
        else if (log_new_line)
        {
            // An empty "" string at a different Y position should output a carriage return.
            LogText(IM_NEWLINE);
            break;
        }

        if (is_last_line)
            break;
        text_remaining = line_end + 1;
    }
}

// Start logging/capturing text output
void ImGui::LogBegin(ImGuiLogType type, int auto_open_depth)
{
    ImGuiContext& g = *GImGui;
    ImGuiWindow* window = g.CurrentWindow;
    IM_ASSERT(g.LogEnabled == false);
    IM_ASSERT(g.LogFile == NULL);
    IM_ASSERT(g.LogBuffer.empty());
    g.LogEnabled = true;
    g.LogType = type;
    g.LogDepthRef = window->DC.TreeDepth;
    g.LogDepthToExpand = ((auto_open_depth >= 0) ? auto_open_depth : g.LogDepthToExpandDefault);
    g.LogLinePosY = FLT_MAX;
    g.LogLineFirstItem = true;
}

void ImGui::LogToTTY(int auto_open_depth)
{
    ImGuiContext& g = *GImGui;
    if (g.LogEnabled)
        return;
    LogBegin(ImGuiLogType_TTY, auto_open_depth);
    g.LogFile = stdout;
}

// Start logging/capturing text output to given file
void ImGui::LogToFile(int auto_open_depth, const char* filename)
{
    ImGuiContext& g = *GImGui;
    if (g.LogEnabled)
        return;

    // FIXME: We could probably open the file in text mode "at", however note that clipboard/buffer logging will still
    // be subject to outputting OS-incompatible carriage return if within strings the user doesn't use IM_NEWLINE.
    // By opening the file in binary mode "ab" we have consistent output everywhere.
    if (!filename)
        filename = g.IO.LogFilename;
    if (!filename || !filename[0])
        return;
    FILE* f = ImFileOpen(filename, "ab");
    if (f == NULL)
    {
        IM_ASSERT(0);
        return;
    }

    LogBegin(ImGuiLogType_File, auto_open_depth);
    g.LogFile = f;
}

// Start logging/capturing text output to clipboard
void ImGui::LogToClipboard(int auto_open_depth)
{
    ImGuiContext& g = *GImGui;
    if (g.LogEnabled)
        return;
    LogBegin(ImGuiLogType_Clipboard, auto_open_depth);
}

void ImGui::LogToBuffer(int auto_open_depth)
{
    ImGuiContext& g = *GImGui;
    if (g.LogEnabled)
        return;
    LogBegin(ImGuiLogType_Buffer, auto_open_depth);
}

void ImGui::LogFinish()
{
    ImGuiContext& g = *GImGui;
    if (!g.LogEnabled)
        return;

    LogText(IM_NEWLINE);
    switch (g.LogType)
    {
    case ImGuiLogType_TTY:
        fflush(g.LogFile);
        break;
    case ImGuiLogType_File:
        fclose(g.LogFile);
        break;
    case ImGuiLogType_Buffer:
        break;
    case ImGuiLogType_Clipboard:
        if (!g.LogBuffer.empty())
            SetClipboardText(g.LogBuffer.begin());
        break;
    case ImGuiLogType_None:
        IM_ASSERT(0);
        break;
    }

    g.LogEnabled = false;
    g.LogType = ImGuiLogType_None;
    g.LogFile = NULL;
    g.LogBuffer.clear();
}

// Helper to display logging buttons
// FIXME-OBSOLETE: We should probably obsolete this and let the user have their own helper (this is one of the oldest function alive!)
void ImGui::LogButtons()
{
    ImGuiContext& g = *GImGui;

    PushID("LogButtons");
    const bool log_to_tty = Button("Log To TTY"); SameLine();
    const bool log_to_file = Button("Log To File"); SameLine();
    const bool log_to_clipboard = Button("Log To Clipboard"); SameLine();
    PushAllowKeyboardFocus(false);
    SetNextItemWidth(80.0f);
    SliderInt("Default Depth", &g.LogDepthToExpandDefault, 0, 9, NULL);
    PopAllowKeyboardFocus();
    PopID();

    // Start logging at the end of the function so that the buttons don't appear in the log
    if (log_to_tty)
        LogToTTY();
    if (log_to_file)
        LogToFile();
    if (log_to_clipboard)
        LogToClipboard();
}

//-----------------------------------------------------------------------------
// [SECTION] SETTINGS
//-----------------------------------------------------------------------------

void ImGui::MarkIniSettingsDirty()
{
    ImGuiContext& g = *GImGui;
    if (g.SettingsDirtyTimer <= 0.0f)
        g.SettingsDirtyTimer = g.IO.IniSavingRate;
}

void ImGui::MarkIniSettingsDirty(ImGuiWindow* window)
{
    ImGuiContext& g = *GImGui;
    if (!(window->Flags & ImGuiWindowFlags_NoSavedSettings))
        if (g.SettingsDirtyTimer <= 0.0f)
            g.SettingsDirtyTimer = g.IO.IniSavingRate;
}

ImGuiWindowSettings* ImGui::CreateNewWindowSettings(const char* name)
{
    ImGuiContext& g = *GImGui;
    g.SettingsWindows.push_back(ImGuiWindowSettings());
    ImGuiWindowSettings* settings = &g.SettingsWindows.back();
    settings->Name = ImStrdup(name);
    settings->ID = ImHashStr(name);
    return settings;
}

ImGuiWindowSettings* ImGui::FindWindowSettings(ImGuiID id)
{
    ImGuiContext& g = *GImGui;
    for (int i = 0; i != g.SettingsWindows.Size; i++)
        if (g.SettingsWindows[i].ID == id)
            return &g.SettingsWindows[i];
    return NULL;
}

ImGuiWindowSettings* ImGui::FindOrCreateWindowSettings(const char* name)
{
    if (ImGuiWindowSettings* settings = FindWindowSettings(ImHashStr(name)))
        return settings;
    return CreateNewWindowSettings(name);
}

void ImGui::LoadIniSettingsFromDisk(const char* ini_filename)
{
    size_t file_data_size = 0;
    char* file_data = (char*)ImFileLoadToMemory(ini_filename, "rb", &file_data_size);
    if (!file_data)
        return;
    LoadIniSettingsFromMemory(file_data, (size_t)file_data_size);
    IM_FREE(file_data);
}

ImGuiSettingsHandler* ImGui::FindSettingsHandler(const char* type_name)
{
    ImGuiContext& g = *GImGui;
    const ImGuiID type_hash = ImHashStr(type_name);
    for (int handler_n = 0; handler_n < g.SettingsHandlers.Size; handler_n++)
        if (g.SettingsHandlers[handler_n].TypeHash == type_hash)
            return &g.SettingsHandlers[handler_n];
    return NULL;
}

// Zero-tolerance, no error reporting, cheap .ini parsing
void ImGui::LoadIniSettingsFromMemory(const char* ini_data, size_t ini_size)
{
    ImGuiContext& g = *GImGui;
    IM_ASSERT(g.Initialized);
    IM_ASSERT(g.SettingsLoaded == false && g.FrameCount == 0);

    // For user convenience, we allow passing a non zero-terminated string (hence the ini_size parameter).
    // For our convenience and to make the code simpler, we'll also write zero-terminators within the buffer. So let's create a writable copy..
    if (ini_size == 0)
        ini_size = strlen(ini_data);
    char* buf = (char*)IM_ALLOC(ini_size + 1);
    char* buf_end = buf + ini_size;
    memcpy(buf, ini_data, ini_size);
    buf[ini_size] = 0;

    void* entry_data = NULL;
    ImGuiSettingsHandler* entry_handler = NULL;

    char* line_end = NULL;
    for (char* line = buf; line < buf_end; line = line_end + 1)
    {
        // Skip new lines markers, then find end of the line
        while (*line == '\n' || *line == '\r')
            line++;
        line_end = line;
        while (line_end < buf_end && *line_end != '\n' && *line_end != '\r')
            line_end++;
        line_end[0] = 0;
        if (line[0] == ';')
            continue;
        if (line[0] == '[' && line_end > line && line_end[-1] == ']')
        {
            // Parse "[Type][Name]". Note that 'Name' can itself contains [] characters, which is acceptable with the current format and parsing code.
            line_end[-1] = 0;
            const char* name_end = line_end - 1;
            const char* type_start = line + 1;
            char* type_end = (char*)(intptr_t)ImStrchrRange(type_start, name_end, ']');
            const char* name_start = type_end ? ImStrchrRange(type_end + 1, name_end, '[') : NULL;
            if (!type_end || !name_start)
            {
                name_start = type_start; // Import legacy entries that have no type
                type_start = "Window";
            }
            else
            {
                *type_end = 0; // Overwrite first ']'
                name_start++;  // Skip second '['
            }
            entry_handler = FindSettingsHandler(type_start);
            entry_data = entry_handler ? entry_handler->ReadOpenFn(&g, entry_handler, name_start) : NULL;
        }
        else if (entry_handler != NULL && entry_data != NULL)
        {
            // Let type handler parse the line
            entry_handler->ReadLineFn(&g, entry_handler, entry_data, line);
        }
    }
    IM_FREE(buf);
    g.SettingsLoaded = true;
}

void ImGui::SaveIniSettingsToDisk(const char* ini_filename)
{
    ImGuiContext& g = *GImGui;
    g.SettingsDirtyTimer = 0.0f;
    if (!ini_filename)
        return;

    size_t ini_data_size = 0;
    const char* ini_data = SaveIniSettingsToMemory(&ini_data_size);
    FILE* f = ImFileOpen(ini_filename, "wt");
    if (!f)
        return;
    fwrite(ini_data, sizeof(char), ini_data_size, f);
    fclose(f);
}

// Call registered handlers (e.g. SettingsHandlerWindow_WriteAll() + custom handlers) to write their stuff into a text buffer
const char* ImGui::SaveIniSettingsToMemory(size_t* out_size)
{
    ImGuiContext& g = *GImGui;
    g.SettingsDirtyTimer = 0.0f;
    g.SettingsIniData.Buf.resize(0);
    g.SettingsIniData.Buf.push_back(0);
    for (int handler_n = 0; handler_n < g.SettingsHandlers.Size; handler_n++)
    {
        ImGuiSettingsHandler* handler = &g.SettingsHandlers[handler_n];
        handler->WriteAllFn(&g, handler, &g.SettingsIniData);
    }
    if (out_size)
        *out_size = (size_t)g.SettingsIniData.size();
    return g.SettingsIniData.c_str();
}

static void* SettingsHandlerWindow_ReadOpen(ImGuiContext*, ImGuiSettingsHandler*, const char* name)
{
    ImGuiWindowSettings* settings = ImGui::FindWindowSettings(ImHashStr(name));
    if (!settings)
        settings = ImGui::CreateNewWindowSettings(name);
    return (void*)settings;
}

static void SettingsHandlerWindow_ReadLine(ImGuiContext* ctx, ImGuiSettingsHandler*, void* entry, const char* line)
{
    ImGuiContext& g = *ctx;
    ImGuiWindowSettings* settings = (ImGuiWindowSettings*)entry;
    float x, y;
    int i;
    if (sscanf(line, "Pos=%f,%f", &x, &y) == 2)         settings->Pos = ImVec2(x, y);
    else if (sscanf(line, "Size=%f,%f", &x, &y) == 2)   settings->Size = ImMax(ImVec2(x, y), g.Style.WindowMinSize);
    else if (sscanf(line, "Collapsed=%d", &i) == 1)     settings->Collapsed = (i != 0);
}

static void SettingsHandlerWindow_WriteAll(ImGuiContext* ctx, ImGuiSettingsHandler* handler, ImGuiTextBuffer* buf)
{
    // Gather data from windows that were active during this session
    // (if a window wasn't opened in this session we preserve its settings)
    ImGuiContext& g = *ctx;
    for (int i = 0; i != g.Windows.Size; i++)
    {
        ImGuiWindow* window = g.Windows[i];
        if (window->Flags & ImGuiWindowFlags_NoSavedSettings)
            continue;

        ImGuiWindowSettings* settings = (window->SettingsIdx != -1) ? &g.SettingsWindows[window->SettingsIdx] : ImGui::FindWindowSettings(window->ID);
        if (!settings)
        {
            settings = ImGui::CreateNewWindowSettings(window->Name);
            window->SettingsIdx = g.SettingsWindows.index_from_ptr(settings);
        }
        IM_ASSERT(settings->ID == window->ID);
        settings->Pos = window->Pos;
        settings->Size = window->SizeFull;
        settings->Collapsed = window->Collapsed;
    }

    // Write to text buffer
    buf->reserve(buf->size() + g.SettingsWindows.Size * 96); // ballpark reserve
    for (int i = 0; i != g.SettingsWindows.Size; i++)
    {
        const ImGuiWindowSettings* settings = &g.SettingsWindows[i];
        if (settings->Pos.x == FLT_MAX)
            continue;
        const char* name = settings->Name;
        if (const char* p = strstr(name, "###"))  // Skip to the "###" marker if any. We don't skip past to match the behavior of GetID()
            name = p;
        buf->appendf("[%s][%s]\n", handler->TypeName, name);
        buf->appendf("Pos=%d,%d\n", (int)settings->Pos.x, (int)settings->Pos.y);
        buf->appendf("Size=%d,%d\n", (int)settings->Size.x, (int)settings->Size.y);
        buf->appendf("Collapsed=%d\n", settings->Collapsed);
        buf->appendf("\n");
    }
}


//-----------------------------------------------------------------------------
// [SECTION] VIEWPORTS, PLATFORM WINDOWS
//-----------------------------------------------------------------------------

// (this section is filled in the 'docking' branch)


//-----------------------------------------------------------------------------
// [SECTION] DOCKING
//-----------------------------------------------------------------------------

// (this section is filled in the 'docking' branch)


//-----------------------------------------------------------------------------
// [SECTION] PLATFORM DEPENDENT HELPERS
//-----------------------------------------------------------------------------

#if defined(_WIN32) && !defined(_WINDOWS_) && !defined(IMGUI_DISABLE_WIN32_FUNCTIONS) && (!defined(IMGUI_DISABLE_WIN32_DEFAULT_CLIPBOARD_FUNCTIONS) || !defined(IMGUI_DISABLE_WIN32_DEFAULT_IME_FUNCTIONS))
#ifndef WIN32_LEAN_AND_MEAN
#define WIN32_LEAN_AND_MEAN
#endif
#ifndef __MINGW32__
#include <Windows.h>
#else
#include <windows.h>
#endif
#elif defined(__APPLE__)
#include <TargetConditionals.h>
#endif

#if defined(_WIN32) && !defined(IMGUI_DISABLE_WIN32_FUNCTIONS) && !defined(IMGUI_DISABLE_WIN32_DEFAULT_CLIPBOARD_FUNCTIONS)

#ifdef _MSC_VER
#pragma comment(lib, "user32")
#endif

// Win32 clipboard implementation
static const char* GetClipboardTextFn_DefaultImpl(void*)
{
    static ImVector<char> buf_local;
    buf_local.clear();
    if (!::OpenClipboard(NULL))
        return NULL;
    HANDLE wbuf_handle = ::GetClipboardData(CF_UNICODETEXT);
    if (wbuf_handle == NULL)
    {
        ::CloseClipboard();
        return NULL;
    }
    if (ImWchar* wbuf_global = (ImWchar*)::GlobalLock(wbuf_handle))
    {
        int buf_len = ImTextCountUtf8BytesFromStr(wbuf_global, NULL) + 1;
        buf_local.resize(buf_len);
        ImTextStrToUtf8(buf_local.Data, buf_len, wbuf_global, NULL);
    }
    ::GlobalUnlock(wbuf_handle);
    ::CloseClipboard();
    return buf_local.Data;
}

static void SetClipboardTextFn_DefaultImpl(void*, const char* text)
{
    if (!::OpenClipboard(NULL))
        return;
    const int wbuf_length = ImTextCountCharsFromUtf8(text, NULL) + 1;
    HGLOBAL wbuf_handle = ::GlobalAlloc(GMEM_MOVEABLE, (SIZE_T)wbuf_length * sizeof(ImWchar));
    if (wbuf_handle == NULL)
    {
        ::CloseClipboard();
        return;
    }
    ImWchar* wbuf_global = (ImWchar*)::GlobalLock(wbuf_handle);
    ImTextStrFromUtf8(wbuf_global, wbuf_length, text, NULL);
    ::GlobalUnlock(wbuf_handle);
    ::EmptyClipboard();
    if (::SetClipboardData(CF_UNICODETEXT, wbuf_handle) == NULL)
        ::GlobalFree(wbuf_handle);
    ::CloseClipboard();
}

#elif defined(__APPLE__) && TARGET_OS_OSX && !defined(IMGUI_DISABLE_OSX_FUNCTIONS)

#include <Carbon/Carbon.h>  // Use old API to avoid need for separate .mm file
static PasteboardRef main_clipboard = 0;

// OSX clipboard implementation
static void SetClipboardTextFn_DefaultImpl(void*, const char* text)
{
    if (!main_clipboard)
        PasteboardCreate(kPasteboardClipboard, &main_clipboard);
    PasteboardClear(main_clipboard);
    CFDataRef cf_data = CFDataCreate(kCFAllocatorDefault, (const UInt8*)text, strlen(text));
    if (cf_data)
    {
        PasteboardPutItemFlavor(main_clipboard, (PasteboardItemID)1, CFSTR("public.utf8-plain-text"), cf_data, 0);
        CFRelease(cf_data);
    }
}

static const char* GetClipboardTextFn_DefaultImpl(void*)
{
    if (!main_clipboard)
        PasteboardCreate(kPasteboardClipboard, &main_clipboard);
    PasteboardSynchronize(main_clipboard);

    ItemCount item_count = 0;
    PasteboardGetItemCount(main_clipboard, &item_count);
    for (int i = 0; i < item_count; i++)
    {
        PasteboardItemID item_id = 0;
        PasteboardGetItemIdentifier(main_clipboard, i + 1, &item_id);
        CFArrayRef flavor_type_array = 0;
        PasteboardCopyItemFlavors(main_clipboard, item_id, &flavor_type_array);
        for (CFIndex j = 0, nj = CFArrayGetCount(flavor_type_array); j < nj; j++)
        {
            CFDataRef cf_data;
            if (PasteboardCopyItemFlavorData(main_clipboard, item_id, CFSTR("public.utf8-plain-text"), &cf_data) == noErr)
            {
                static ImVector<char> clipboard_text;
                int length = (int)CFDataGetLength(cf_data);
                clipboard_text.resize(length + 1);
                CFDataGetBytes(cf_data, CFRangeMake(0, length), (UInt8*)clipboard_text.Data);
                clipboard_text[length] = 0;
                CFRelease(cf_data);
                return clipboard_text.Data;
            }
        }
    }
    return NULL;
}

#else

// Local Dear ImGui-only clipboard implementation, if user hasn't defined better clipboard handlers.
static const char* GetClipboardTextFn_DefaultImpl(void*)
{
    ImGuiContext& g = *GImGui;
    return g.PrivateClipboard.empty() ? NULL : g.PrivateClipboard.begin();
}

static void SetClipboardTextFn_DefaultImpl(void*, const char* text)
{
    ImGuiContext& g = *GImGui;
    g.PrivateClipboard.clear();
    const char* text_end = text + strlen(text);
    g.PrivateClipboard.resize((int)(text_end - text) + 1);
    memcpy(&g.PrivateClipboard[0], text, (size_t)(text_end - text));
    g.PrivateClipboard[(int)(text_end - text)] = 0;
}

#endif

// Win32 API IME support (for Asian languages, etc.)
#if defined(_WIN32) && !defined(__GNUC__) && !defined(IMGUI_DISABLE_WIN32_FUNCTIONS) && !defined(IMGUI_DISABLE_WIN32_DEFAULT_IME_FUNCTIONS)

#include <imm.h>
#ifdef _MSC_VER
#pragma comment(lib, "imm32")
#endif

static void ImeSetInputScreenPosFn_DefaultImpl(int x, int y)
{
    // Notify OS Input Method Editor of text input position
    if (HWND hwnd = (HWND)GImGui->IO.ImeWindowHandle)
        if (HIMC himc = ::ImmGetContext(hwnd))
        {
            COMPOSITIONFORM cf;
            cf.ptCurrentPos.x = x;
            cf.ptCurrentPos.y = y;
            cf.dwStyle = CFS_FORCE_POSITION;
            ::ImmSetCompositionWindow(himc, &cf);
            ::ImmReleaseContext(hwnd, himc);
        }
}

#else

static void ImeSetInputScreenPosFn_DefaultImpl(int, int) {}

#endif

//-----------------------------------------------------------------------------
// [SECTION] METRICS/DEBUG WINDOW
//-----------------------------------------------------------------------------

void ImGui::ShowMetricsWindow(bool* p_open)
{
    if (!ImGui::Begin("Dear ImGui Metrics", p_open))
    {
        ImGui::End();
        return;
    }

<<<<<<< HEAD
    enum { RT_OuterRect, RT_OuterRectClipped, RT_InnerMainRect, RT_InnerClipRect, RT_ContentsRegionRect, RT_ContentsFullRect };
    static bool show_windows_begin_order = false;
    static bool show_windows_rects = false;
    static int  show_windows_rect_type = RT_ContentsRegionRect;
=======
    enum { RT_OuterRect, RT_OuterRectClipped, RT_InnerRect, RT_InnerClipRect, RT_WorkRect, RT_Contents, RT_ContentsRegionRect, RT_Count };
    static bool show_windows_begin_order = false;
    static bool show_windows_rects = false;
    static int  show_windows_rect_type = RT_WorkRect;
>>>>>>> ae7f426a
    static bool show_drawcmd_clip_rects = true;

    ImGuiIO& io = ImGui::GetIO();
    ImGui::Text("Dear ImGui %s", ImGui::GetVersion());
    ImGui::Text("Application average %.3f ms/frame (%.1f FPS)", 1000.0f / io.Framerate, io.Framerate);
    ImGui::Text("%d vertices, %d indices (%d triangles)", io.MetricsRenderVertices, io.MetricsRenderIndices, io.MetricsRenderIndices / 3);
    ImGui::Text("%d active windows (%d visible)", io.MetricsActiveWindows, io.MetricsRenderWindows);
    ImGui::Text("%d active allocations", io.MetricsActiveAllocations);
    ImGui::Separator();

    struct Funcs
    {
        static ImRect GetRect(ImGuiWindow* window, int rect_type)
        {
            if (rect_type == RT_OuterRect)                  { return window->Rect(); }
            else if (rect_type == RT_OuterRectClipped)      { return window->OuterRectClipped; }
            else if (rect_type == RT_InnerRect)             { return window->InnerRect; }
            else if (rect_type == RT_InnerClipRect)         { return window->InnerClipRect; }
            else if (rect_type == RT_WorkRect)              { return window->WorkRect; }
            else if (rect_type == RT_Contents)              { ImVec2 min = window->InnerRect.Min - window->Scroll + window->WindowPadding; return ImRect(min, min + window->ContentSize); }
            else if (rect_type == RT_ContentsRegionRect)    { return window->ContentsRegionRect; }
            IM_ASSERT(0);
            return ImRect();
        }

        static void NodeDrawList(ImGuiWindow* window, ImDrawList* draw_list, const char* label)
        {
            bool node_open = ImGui::TreeNode(draw_list, "%s: '%s' %d vtx, %d indices, %d cmds", label, draw_list->_OwnerName ? draw_list->_OwnerName : "", draw_list->VtxBuffer.Size, draw_list->IdxBuffer.Size, draw_list->CmdBuffer.Size);
            if (draw_list == ImGui::GetWindowDrawList())
            {
                ImGui::SameLine();
                ImGui::TextColored(ImVec4(1.0f,0.4f,0.4f,1.0f), "CURRENTLY APPENDING"); // Can't display stats for active draw list! (we don't have the data double-buffered)
                if (node_open) ImGui::TreePop();
                return;
            }

            ImDrawList* fg_draw_list = GetForegroundDrawList(window); // Render additional visuals into the top-most draw list
            if (window && IsItemHovered())
                fg_draw_list->AddRect(window->Pos, window->Pos + window->Size, IM_COL32(255, 255, 0, 255));
            if (!node_open)
                return;

            int elem_offset = 0;
            for (const ImDrawCmd* pcmd = draw_list->CmdBuffer.begin(); pcmd < draw_list->CmdBuffer.end(); elem_offset += pcmd->ElemCount, pcmd++)
            {
                if (pcmd->UserCallback == NULL && pcmd->ElemCount == 0)
                    continue;
                if (pcmd->UserCallback)
                {
                    ImGui::BulletText("Callback %p, user_data %p", pcmd->UserCallback, pcmd->UserCallbackData);
                    continue;
                }
                ImDrawIdx* idx_buffer = (draw_list->IdxBuffer.Size > 0) ? draw_list->IdxBuffer.Data : NULL;
<<<<<<< HEAD
                bool pcmd_node_open = ImGui::TreeNode((void*)(pcmd - draw_list->CmdBuffer.begin()), "Draw %4d %s vtx, tex 0x%p, clip_rect (%4.0f,%4.0f)-(%4.0f,%4.0f)", pcmd->ElemCount, draw_list->IdxBuffer.Size > 0 ? "indexed" : "non-indexed", pcmd->TextureId, pcmd->ClipRect.x, pcmd->ClipRect.y, pcmd->ClipRect.z, pcmd->ClipRect.w);
=======
                char buf[300];
                ImFormatString(buf, IM_ARRAYSIZE(buf), "Draw %4d triangles, tex 0x%p, clip_rect (%4.0f,%4.0f)-(%4.0f,%4.0f)",
                    pcmd->ElemCount/3, (void*)(intptr_t)pcmd->TextureId, pcmd->ClipRect.x, pcmd->ClipRect.y, pcmd->ClipRect.z, pcmd->ClipRect.w);
                bool pcmd_node_open = ImGui::TreeNode((void*)(pcmd - draw_list->CmdBuffer.begin()), "%s", buf);
>>>>>>> ae7f426a
                if (show_drawcmd_clip_rects && fg_draw_list && ImGui::IsItemHovered())
                {
                    ImRect clip_rect = pcmd->ClipRect;
                    ImRect vtxs_rect;
                    for (int i = elem_offset; i < elem_offset + (int)pcmd->ElemCount; i++)
                        vtxs_rect.Add(draw_list->VtxBuffer[idx_buffer ? idx_buffer[i] : i].pos);
                    clip_rect.Floor(); fg_draw_list->AddRect(clip_rect.Min, clip_rect.Max, IM_COL32(255,0,255,255));
                    vtxs_rect.Floor(); fg_draw_list->AddRect(vtxs_rect.Min, vtxs_rect.Max, IM_COL32(255,255,0,255));
                }
                if (!pcmd_node_open)
                    continue;

                // Display individual triangles/vertices. Hover on to get the corresponding triangle highlighted.
                ImGui::Text("ElemCount: %d, ElemCount/3: %d, VtxOffset: +%d, IdxOffset: +%d", pcmd->ElemCount, pcmd->ElemCount/3, pcmd->VtxOffset, pcmd->IdxOffset);
                ImGuiListClipper clipper(pcmd->ElemCount/3); // Manually coarse clip our print out of individual vertices to save CPU, only items that may be visible.
                while (clipper.Step())
                    for (int prim = clipper.DisplayStart, idx_i = elem_offset + clipper.DisplayStart*3; prim < clipper.DisplayEnd; prim++)
                    {
                        char *buf_p = buf, *buf_end = buf + IM_ARRAYSIZE(buf);
                        ImVec2 triangles_pos[3];
                        for (int n = 0; n < 3; n++, idx_i++)
                        {
                            int vtx_i = idx_buffer ? idx_buffer[idx_i] : idx_i;
                            ImDrawVert& v = draw_list->VtxBuffer[vtx_i];
                            triangles_pos[n] = v.pos;
                            buf_p += ImFormatString(buf_p, buf_end - buf_p, "%s %04d: pos (%8.2f,%8.2f), uv (%.6f,%.6f), col %08X\n",
                                (n == 0) ? "elem" : "    ", idx_i, v.pos.x, v.pos.y, v.uv.x, v.uv.y, v.col);
                        }
                        ImGui::Selectable(buf, false);
                        if (fg_draw_list && ImGui::IsItemHovered())
                        {
                            ImDrawListFlags backup_flags = fg_draw_list->Flags;
                            fg_draw_list->Flags &= ~ImDrawListFlags_AntiAliasedLines; // Disable AA on triangle outlines at is more readable for very large and thin triangles.
                            fg_draw_list->AddPolyline(triangles_pos, 3, IM_COL32(255,255,0,255), true, 1.0f);
                            fg_draw_list->Flags = backup_flags;
                        }
                    }
                ImGui::TreePop();
            }
            ImGui::TreePop();
        }

        static void NodeColumns(const ImGuiColumns* columns)
        {
            if (!ImGui::TreeNode((void*)(uintptr_t)columns->ID, "Columns Id: 0x%08X, Count: %d, Flags: 0x%04X", columns->ID, columns->Count, columns->Flags))
                return;
<<<<<<< HEAD
            ImGui::BulletText("Width: %.1f (MinX: %.1f, MaxX: %.1f)", columns->MaxX - columns->MinX, columns->MinX, columns->MaxX);
=======
            ImGui::BulletText("Width: %.1f (MinX: %.1f, MaxX: %.1f)", columns->OffMaxX - columns->OffMinX, columns->OffMinX, columns->OffMaxX);
>>>>>>> ae7f426a
            for (int column_n = 0; column_n < columns->Columns.Size; column_n++)
                ImGui::BulletText("Column %02d: OffsetNorm %.3f (= %.1f px)", column_n, columns->Columns[column_n].OffsetNorm, OffsetNormToPixels(columns, columns->Columns[column_n].OffsetNorm));
            ImGui::TreePop();
        }

        static void NodeWindows(ImVector<ImGuiWindow*>& windows, const char* label)
        {
            if (!ImGui::TreeNode(label, "%s (%d)", label, windows.Size))
                return;
            for (int i = 0; i < windows.Size; i++)
                Funcs::NodeWindow(windows[i], "Window");
            ImGui::TreePop();
        }

        static void NodeWindow(ImGuiWindow* window, const char* label)
        {
            if (!ImGui::TreeNode(window, "%s '%s', %d @ 0x%p", label, window->Name, window->Active || window->WasActive, window))
                return;
            ImGuiWindowFlags flags = window->Flags;
            NodeDrawList(window, window->DrawList, "DrawList");
            ImGui::BulletText("Pos: (%.1f,%.1f), Size: (%.1f,%.1f), ContentSize (%.1f,%.1f)", window->Pos.x, window->Pos.y, window->Size.x, window->Size.y, window->ContentSize.x, window->ContentSize.y);
            ImGui::BulletText("Flags: 0x%08X (%s%s%s%s%s%s%s%s%s..)", flags,
                (flags & ImGuiWindowFlags_ChildWindow)  ? "Child " : "",      (flags & ImGuiWindowFlags_Tooltip)     ? "Tooltip "   : "",  (flags & ImGuiWindowFlags_Popup) ? "Popup " : "",
                (flags & ImGuiWindowFlags_Modal)        ? "Modal " : "",      (flags & ImGuiWindowFlags_ChildMenu)   ? "ChildMenu " : "",  (flags & ImGuiWindowFlags_NoSavedSettings) ? "NoSavedSettings " : "",
                (flags & ImGuiWindowFlags_NoMouseInputs)? "NoMouseInputs":"", (flags & ImGuiWindowFlags_NoNavInputs) ? "NoNavInputs" : "", (flags & ImGuiWindowFlags_AlwaysAutoResize) ? "AlwaysAutoResize" : "");
            ImGui::BulletText("Scroll: (%.2f/%.2f,%.2f/%.2f)", window->Scroll.x, window->ScrollMax.x, window->Scroll.y, window->ScrollMax.y);
            ImGui::BulletText("Active: %d/%d, WriteAccessed: %d, BeginOrderWithinContext: %d", window->Active, window->WasActive, window->WriteAccessed, (window->Active || window->WasActive) ? window->BeginOrderWithinContext : -1);
            ImGui::BulletText("Appearing: %d, Hidden: %d (CanSkip %d Cannot %d), SkipItems: %d", window->Appearing, window->Hidden, window->HiddenFramesCanSkipItems, window->HiddenFramesCannotSkipItems, window->SkipItems);
            ImGui::BulletText("NavLastIds: 0x%08X,0x%08X, NavLayerActiveMask: %X", window->NavLastIds[0], window->NavLastIds[1], window->DC.NavLayerActiveMask);
            ImGui::BulletText("NavLastChildNavWindow: %s", window->NavLastChildNavWindow ? window->NavLastChildNavWindow->Name : "NULL");
            if (!window->NavRectRel[0].IsInverted())
                ImGui::BulletText("NavRectRel[0]: (%.1f,%.1f)(%.1f,%.1f)", window->NavRectRel[0].Min.x, window->NavRectRel[0].Min.y, window->NavRectRel[0].Max.x, window->NavRectRel[0].Max.y);
            else
                ImGui::BulletText("NavRectRel[0]: <None>");
            if (window->RootWindow != window) NodeWindow(window->RootWindow, "RootWindow");
            if (window->ParentWindow != NULL) NodeWindow(window->ParentWindow, "ParentWindow");
            if (window->DC.ChildWindows.Size > 0) NodeWindows(window->DC.ChildWindows, "ChildWindows");
            if (window->ColumnsStorage.Size > 0 && ImGui::TreeNode("Columns", "Columns sets (%d)", window->ColumnsStorage.Size))
            {
                for (int n = 0; n < window->ColumnsStorage.Size; n++)
                    NodeColumns(&window->ColumnsStorage[n]);
                ImGui::TreePop();
            }
            ImGui::BulletText("Storage: %d bytes", window->StateStorage.Data.Size * (int)sizeof(ImGuiStorage::Pair));
            ImGui::TreePop();
        }

        static void NodeTabBar(ImGuiTabBar* tab_bar)
        {
            // Standalone tab bars (not associated to docking/windows functionality) currently hold no discernible strings.
            char buf[256];
            char* p = buf;
            const char* buf_end = buf + IM_ARRAYSIZE(buf);
            ImFormatString(p, buf_end - p, "TabBar (%d tabs)%s", tab_bar->Tabs.Size, (tab_bar->PrevFrameVisible < ImGui::GetFrameCount() - 2) ? " *Inactive*" : "");
            if (ImGui::TreeNode(tab_bar, "%s", buf))
            {
                for (int tab_n = 0; tab_n < tab_bar->Tabs.Size; tab_n++)
                {
                    const ImGuiTabItem* tab = &tab_bar->Tabs[tab_n];
                    ImGui::PushID(tab);
                    if (ImGui::SmallButton("<")) { TabBarQueueChangeTabOrder(tab_bar, tab, -1); } ImGui::SameLine(0, 2);
                    if (ImGui::SmallButton(">")) { TabBarQueueChangeTabOrder(tab_bar, tab, +1); } ImGui::SameLine();
                    ImGui::Text("%02d%c Tab 0x%08X", tab_n, (tab->ID == tab_bar->SelectedTabId) ? '*' : ' ', tab->ID);
                    ImGui::PopID();
                }
                ImGui::TreePop();
            }
        }
    };

    // Access private state, we are going to display the draw lists from last frame
    ImGuiContext& g = *GImGui;
    Funcs::NodeWindows(g.Windows, "Windows");
    if (ImGui::TreeNode("DrawList", "Active DrawLists (%d)", g.DrawDataBuilder.Layers[0].Size))
    {
        for (int i = 0; i < g.DrawDataBuilder.Layers[0].Size; i++)
            Funcs::NodeDrawList(NULL, g.DrawDataBuilder.Layers[0][i], "DrawList");
        ImGui::TreePop();
    }

    if (ImGui::TreeNode("Popups", "Popups (%d)", g.OpenPopupStack.Size))
    {
        for (int i = 0; i < g.OpenPopupStack.Size; i++)
        {
            ImGuiWindow* window = g.OpenPopupStack[i].Window;
            ImGui::BulletText("PopupID: %08x, Window: '%s'%s%s", g.OpenPopupStack[i].PopupId, window ? window->Name : "NULL", window && (window->Flags & ImGuiWindowFlags_ChildWindow) ? " ChildWindow" : "", window && (window->Flags & ImGuiWindowFlags_ChildMenu) ? " ChildMenu" : "");
        }
        ImGui::TreePop();
    }

    if (ImGui::TreeNode("TabBars", "Tab Bars (%d)", g.TabBars.Data.Size))
    {
        for (int n = 0; n < g.TabBars.Data.Size; n++)
            Funcs::NodeTabBar(g.TabBars.GetByIndex(n));
        ImGui::TreePop();
    }

    if (ImGui::TreeNode("Internal state"))
    {
        const char* input_source_names[] = { "None", "Mouse", "Nav", "NavKeyboard", "NavGamepad" }; IM_ASSERT(IM_ARRAYSIZE(input_source_names) == ImGuiInputSource_COUNT);
        ImGui::Text("HoveredWindow: '%s'", g.HoveredWindow ? g.HoveredWindow->Name : "NULL");
        ImGui::Text("HoveredRootWindow: '%s'", g.HoveredRootWindow ? g.HoveredRootWindow->Name : "NULL");
        ImGui::Text("HoveredId: 0x%08X/0x%08X (%.2f sec), AllowOverlap: %d", g.HoveredId, g.HoveredIdPreviousFrame, g.HoveredIdTimer, g.HoveredIdAllowOverlap); // Data is "in-flight" so depending on when the Metrics window is called we may see current frame information or not
        ImGui::Text("ActiveId: 0x%08X/0x%08X (%.2f sec), AllowOverlap: %d, Source: %s", g.ActiveId, g.ActiveIdPreviousFrame, g.ActiveIdTimer, g.ActiveIdAllowOverlap, input_source_names[g.ActiveIdSource]);
        ImGui::Text("ActiveIdWindow: '%s'", g.ActiveIdWindow ? g.ActiveIdWindow->Name : "NULL");
        ImGui::Text("MovingWindow: '%s'", g.MovingWindow ? g.MovingWindow->Name : "NULL");
        ImGui::Text("NavWindow: '%s'", g.NavWindow ? g.NavWindow->Name : "NULL");
        ImGui::Text("NavId: 0x%08X, NavLayer: %d", g.NavId, g.NavLayer);
        ImGui::Text("NavInputSource: %s", input_source_names[g.NavInputSource]);
        ImGui::Text("NavActive: %d, NavVisible: %d", g.IO.NavActive, g.IO.NavVisible);
        ImGui::Text("NavActivateId: 0x%08X, NavInputId: 0x%08X", g.NavActivateId, g.NavInputId);
        ImGui::Text("NavDisableHighlight: %d, NavDisableMouseHover: %d", g.NavDisableHighlight, g.NavDisableMouseHover);
        ImGui::Text("NavWindowingTarget: '%s'", g.NavWindowingTarget ? g.NavWindowingTarget->Name : "NULL");
        ImGui::Text("DragDrop: %d, SourceId = 0x%08X, Payload \"%s\" (%d bytes)", g.DragDropActive, g.DragDropPayload.SourceId, g.DragDropPayload.DataType, g.DragDropPayload.DataSize);
        ImGui::TreePop();
    }

    if (ImGui::TreeNode("Tools"))
    {
        ImGui::Checkbox("Show windows begin order", &show_windows_begin_order);
        ImGui::Checkbox("Show windows rectangles", &show_windows_rects);
        ImGui::SameLine();
        ImGui::SetNextItemWidth(ImGui::GetFontSize() * 12);
<<<<<<< HEAD
        show_windows_rects |= ImGui::Combo("##rects_type", &show_windows_rect_type, "OuterRect\0" "OuterRectClipped\0" "InnerMainRect\0" "InnerClipRect\0" "ContentsRegionRect\0");
=======
        const char* rects_names[RT_Count] = { "OuterRect", "OuterRectClipped", "InnerRect", "InnerClipRect", "WorkRect", "Contents", "ContentsRegionRect" };
        show_windows_rects |= ImGui::Combo("##rects_type", &show_windows_rect_type, rects_names, RT_Count);
        if (show_windows_rects && g.NavWindow)
        {
            ImGui::BulletText("'%s':", g.NavWindow->Name);
            ImGui::Indent();
            for (int n = 0; n < RT_Count; n++)
            {
                ImRect r = Funcs::GetRect(g.NavWindow, n);
                ImGui::Text("(%6.1f,%6.1f) (%6.1f,%6.1f) Size (%6.1f,%6.1f) %s", r.Min.x, r.Min.y, r.Max.x, r.Max.y, r.GetWidth(), r.GetHeight(), rects_names[n]);
            }
            ImGui::Unindent();
        }
>>>>>>> ae7f426a
        ImGui::Checkbox("Show clipping rectangle when hovering ImDrawCmd node", &show_drawcmd_clip_rects);
        ImGui::TreePop();
    }

    if (show_windows_rects || show_windows_begin_order)
    {
        for (int n = 0; n < g.Windows.Size; n++)
        {
            ImGuiWindow* window = g.Windows[n];
            if (!window->WasActive)
                continue;
            ImDrawList* draw_list = GetForegroundDrawList(window);
            if (show_windows_rects)
            {
<<<<<<< HEAD
                ImRect r;
                if (show_windows_rect_type == RT_OuterRect)                 { r = window->Rect(); }
                else if (show_windows_rect_type == RT_OuterRectClipped)     { r = window->OuterRectClipped; }
                else if (show_windows_rect_type == RT_InnerMainRect)        { r = window->InnerMainRect; }
                else if (show_windows_rect_type == RT_InnerClipRect)        { r = window->InnerClipRect; }
                else if (show_windows_rect_type == RT_ContentsRegionRect)   { r = window->ContentsRegionRect; }
=======
                ImRect r = Funcs::GetRect(window, show_windows_rect_type);
>>>>>>> ae7f426a
                draw_list->AddRect(r.Min, r.Max, IM_COL32(255, 0, 128, 255));
            }
            if (show_windows_begin_order && !(window->Flags & ImGuiWindowFlags_ChildWindow))
            {
                char buf[32];
                ImFormatString(buf, IM_ARRAYSIZE(buf), "%d", window->BeginOrderWithinContext);
                float font_size = ImGui::GetFontSize();
                draw_list->AddRectFilled(window->Pos, window->Pos + ImVec2(font_size, font_size), IM_COL32(200, 100, 100, 255));
                draw_list->AddText(window->Pos, IM_COL32(255, 255, 255, 255), buf);
            }
        }
    }
    ImGui::End();
}

//-----------------------------------------------------------------------------

// Include imgui_user.inl at the end of imgui.cpp to access private data/functions that aren't exposed.
// Prefer just including imgui_internal.h from your code rather than using this define. If a declaration is missing from imgui_internal.h add it or request it on the github.
#ifdef IMGUI_INCLUDE_IMGUI_USER_INL
#include "imgui_user.inl"
#endif

//-----------------------------------------------------------------------------<|MERGE_RESOLUTION|>--- conflicted
+++ resolved
@@ -1,8 +1,4 @@
-<<<<<<< HEAD
-// dear imgui, v1.70
-=======
 // dear imgui, v1.71
->>>>>>> ae7f426a
 // (main code and documentation)
 
 // Call and read ImGui::ShowDemoWindow() in imgui_demo.cpp for demo code.
@@ -373,15 +369,12 @@
  When you are not sure about a old symbol or function name, try using the Search/Find function of your IDE to look for comments or references in all imgui files.
  You can read releases logs https://github.com/ocornut/imgui/releases for more details.
 
-<<<<<<< HEAD
-=======
  - 2019/06/07 (1.71) - rendering of child window outer decorations (bg color, border, scrollbars) is now performed as part of the parent window. If you have
                        overlapping child windows in a same parent, and relied on their relative z-order to be mapped to their submission order, this will affect your rendering.
                        This optimization is disabled if the parent window has no visual output, because it appears to be the most common situation leading to the creation of overlapping child windows.
                        Please reach out if you are affected.
  - 2019/05/13 (1.71) - renamed SetNextTreeNodeOpen() to SetNextItemOpen(). Kept inline redirection function (will obsolete).
  - 2019/05/11 (1.71) - changed io.AddInputCharacter(unsigned short c) signature to io.AddInputCharacter(unsigned int c).
->>>>>>> ae7f426a
  - 2019/04/29 (1.70) - improved ImDrawList thick strokes (>1.0f) preserving correct thickness up to 90 degrees angles (e.g. rectangles). If you have custom rendering using thick lines, they will appear thicker now.
  - 2019/04/29 (1.70) - removed GetContentRegionAvailWidth(), use GetContentRegionAvail().x instead. Kept inline redirection function (will obsolete).
  - 2019/03/04 (1.69) - renamed GetOverlayDrawList() to GetForegroundDrawList(). Kept redirection function (will obsolete).
@@ -606,11 +599,7 @@
     longer name "Dear ImGui" that people can use to refer to this specific library.
     Please try to refer to this library as "Dear ImGui".
 
-<<<<<<< HEAD
- Q: How can I tell whether to dispatch mouse/keyboard to imgui or to my application?
-=======
  Q: How can I tell whether to dispatch mouse/keyboard to Dear ImGui or to my application?
->>>>>>> ae7f426a
  A: You can read the 'io.WantCaptureMouse', 'io.WantCaptureKeyboard' and 'io.WantTextInput' flags from the ImGuiIO structure (e.g. if (ImGui::GetIO().WantCaptureMouse) { ... } )
     - When 'io.WantCaptureMouse' is set, imgui wants to use your mouse state, and you may want to discard/hide the inputs from the rest of your application.
     - When 'io.WantCaptureKeyboard' is set, imgui wants to use your keyboard state, and you may want to discard/hide the inputs from the rest of your application.
@@ -3075,11 +3064,7 @@
 
     ImGuiWindow* window = GImGui->CurrentWindow;
     if (wrap_pos_x == 0.0f)
-<<<<<<< HEAD
-        wrap_pos_x = GetWorkRectMax().x;
-=======
         wrap_pos_x = window->WorkRect.Max.x;
->>>>>>> ae7f426a
     else if (wrap_pos_x > 0.0f)
         wrap_pos_x += window->Pos.x - window->Scroll.x; // wrap_pos_x is provided is window local space
 
@@ -3138,11 +3123,7 @@
 // Helper function to verify ABI compatibility between caller code and compiled version of Dear ImGui.
 // Verify that the type sizes are matching between the calling file's compilation unit and imgui.cpp's compilation unit
 // If the user has inconsistent compilation settings, imgui configuration #define, packing pragma, etc. your user code
-<<<<<<< HEAD
-// may see different structures thanwhat imgui.cpp sees, which is problematic.
-=======
 // may see different structures than what imgui.cpp sees, which is problematic.
->>>>>>> ae7f426a
 // We usually require settings to be in imconfig.h to make sure that they are accessible to all compilation units involved with Dear ImGui.
 bool ImGui::DebugCheckVersionAndDataLayout(const char* version, size_t sz_io, size_t sz_style, size_t sz_vec2, size_t sz_vec4, size_t sz_vert, size_t sz_idx)
 {
@@ -3416,11 +3397,7 @@
 
     // Zoom / Scale window
     // FIXME-OBSOLETE: This is an old feature, it still works but pretty much nobody is using it and may be best redesigned.
-<<<<<<< HEAD
-    if (g.IO.MouseWheel != 0.0f && g.IO.KeyCtrl && g.IO.FontAllowUserScaling)
-=======
     if (g.IO.MouseWheel != 0.0f && g.IO.KeyCtrl && g.IO.FontAllowUserScaling && !window->Collapsed)
->>>>>>> ae7f426a
     {
         const float new_font_scale = ImClamp(window->FontWindowScale + g.IO.MouseWheel * 0.10f, 0.50f, 2.50f);
         const float scale = new_font_scale / window->FontWindowScale;
@@ -3428,11 +3405,7 @@
         if (!(window->Flags & ImGuiWindowFlags_ChildWindow))
         {
             const ImVec2 offset = window->Size * (1.0f - scale) * (g.IO.MousePos - window->Pos) / window->Size;
-<<<<<<< HEAD
-            window->Pos = ImFloor(window->Pos + offset);
-=======
             SetWindowPos(window, window->Pos + offset, 0);
->>>>>>> ae7f426a
             window->Size = ImFloor(window->Size * scale);
             window->SizeFull = ImFloor(window->SizeFull * scale);
         }
@@ -4795,15 +4768,9 @@
 {
     if (window->Collapsed)
         if (window->AutoFitFramesX <= 0 && window->AutoFitFramesY <= 0)
-<<<<<<< HEAD
-            return window->SizeContents;
-    if (window->Hidden && window->HiddenFramesCannotSkipItems == 0 && window->HiddenFramesCanSkipItems > 0)
-        return window->SizeContents;
-=======
             return window->ContentSize;
     if (window->Hidden && window->HiddenFramesCannotSkipItems == 0 && window->HiddenFramesCanSkipItems > 0)
         return window->ContentSize;
->>>>>>> ae7f426a
 
     ImVec2 sz;
     sz.x = (float)(int)((window->ContentSizeExplicit.x != 0.0f) ? window->ContentSizeExplicit.x : window->DC.CursorMaxPos.x - window->DC.CursorStartPos.x);
@@ -5062,11 +5029,7 @@
     window->Pos = ImMin(rect.Max - padding, ImMax(window->Pos + size_for_clamping, rect.Min + padding) - size_for_clamping);
 }
 
-<<<<<<< HEAD
-static void ImGui::RenderOuterBorders(ImGuiWindow* window)
-=======
 static void ImGui::RenderWindowOuterBorders(ImGuiWindow* window)
->>>>>>> ae7f426a
 {
     ImGuiContext& g = *GImGui;
     float rounding = window->WindowRounding;
@@ -5422,11 +5385,7 @@
         // UPDATE CONTENTS SIZE, UPDATE HIDDEN STATUS
 
         // Update contents size from last frame for auto-fitting (or use explicit size)
-<<<<<<< HEAD
-        window->SizeContents = CalcSizeContents(window);
-=======
         window->ContentSize = CalcContentSize(window);
->>>>>>> ae7f426a
         if (window->HiddenFramesCanSkipItems > 0)
             window->HiddenFramesCanSkipItems--;
         if (window->HiddenFramesCannotSkipItems > 0)
@@ -5454,12 +5413,8 @@
         // FIXME-VIEWPORT: In the docking/viewport branch, this is the point where we select the current viewport (which may affect the style)
         SetCurrentWindow(window);
 
-<<<<<<< HEAD
-        // Lock border size and padding for the frame (so that altering them doesn't cause inconsistencies)
-=======
         // LOCK BORDER SIZE AND PADDING FOR THE FRAME (so that altering them doesn't cause inconsistencies)
 
->>>>>>> ae7f426a
         if (flags & ImGuiWindowFlags_ChildWindow)
             window->WindowBorderSize = style.ChildBorderSize;
         else
@@ -5686,14 +5641,7 @@
         // Setup draw list and outer clipping rectangle
         window->DrawList->Clear();
         window->DrawList->PushTextureID(g.Font->ContainerAtlas->TexID);
-<<<<<<< HEAD
-        if ((flags & ImGuiWindowFlags_ChildWindow) && !(flags & ImGuiWindowFlags_Popup) && !window_is_child_tooltip)
-            PushClipRect(parent_window->ClipRect.Min, parent_window->ClipRect.Max, true);
-        else
-            PushClipRect(viewport_rect.Min, viewport_rect.Max, true);
-=======
         PushClipRect(host_rect.Min, host_rect.Max, false);
->>>>>>> ae7f426a
 
         // Draw modal window background (darkens what is behind them, all viewports)
         const bool dim_bg_for_modal = (flags & ImGuiWindowFlags_Modal) && window == GetFrontMostPopupModal() && window->HiddenFramesCannotSkipItems <= 0;
@@ -5729,51 +5677,8 @@
         const bool title_bar_is_highlight = want_focus || (window_to_highlight && window->RootWindowForTitleBarHighlight == window_to_highlight->RootWindowForTitleBarHighlight);
         RenderWindowDecorations(window, title_bar_rect, title_bar_is_highlight, resize_grip_count, resize_grip_col, resize_grip_draw_size);
 
-<<<<<<< HEAD
-            // Title bar
-            if (!(flags & ImGuiWindowFlags_NoTitleBar))
-            {
-                ImU32 title_bar_col = GetColorU32(title_bar_is_highlight ? ImGuiCol_TitleBgActive : ImGuiCol_TitleBg);
-                window->DrawList->AddRectFilled(title_bar_rect.Min, title_bar_rect.Max, title_bar_col, window_rounding, ImDrawCornerFlags_Top);
-            }
-
-            // Menu bar
-            if (flags & ImGuiWindowFlags_MenuBar)
-            {
-                ImRect menu_bar_rect = window->MenuBarRect();
-                menu_bar_rect.ClipWith(window->Rect());  // Soft clipping, in particular child window don't have minimum size covering the menu bar so this is useful for them.
-                window->DrawList->AddRectFilled(menu_bar_rect.Min+ImVec2(window_border_size,0), menu_bar_rect.Max-ImVec2(window_border_size,0), GetColorU32(ImGuiCol_MenuBarBg), (flags & ImGuiWindowFlags_NoTitleBar) ? window_rounding : 0.0f, ImDrawCornerFlags_Top);
-                if (style.FrameBorderSize > 0.0f && menu_bar_rect.Max.y < window->Pos.y + window->Size.y)
-                    window->DrawList->AddLine(menu_bar_rect.GetBL(), menu_bar_rect.GetBR(), GetColorU32(ImGuiCol_Border), style.FrameBorderSize);
-            }
-
-            // Scrollbars
-            if (window->ScrollbarX)
-                Scrollbar(ImGuiAxis_X);
-            if (window->ScrollbarY)
-                Scrollbar(ImGuiAxis_Y);
-
-            // Render resize grips (after their input handling so we don't have a frame of latency)
-            if (!(flags & ImGuiWindowFlags_NoResize))
-            {
-                for (int resize_grip_n = 0; resize_grip_n < resize_grip_count; resize_grip_n++)
-                {
-                    const ImGuiResizeGripDef& grip = resize_grip_def[resize_grip_n];
-                    const ImVec2 corner = ImLerp(window->Pos, window->Pos + window->Size, grip.CornerPosN);
-                    window->DrawList->PathLineTo(corner + grip.InnerDir * ((resize_grip_n & 1) ? ImVec2(window_border_size, grip_draw_size) : ImVec2(grip_draw_size, window_border_size)));
-                    window->DrawList->PathLineTo(corner + grip.InnerDir * ((resize_grip_n & 1) ? ImVec2(grip_draw_size, window_border_size) : ImVec2(window_border_size, grip_draw_size)));
-                    window->DrawList->PathArcToFast(ImVec2(corner.x + grip.InnerDir.x * (window_rounding + window_border_size), corner.y + grip.InnerDir.y * (window_rounding + window_border_size)), window_rounding, grip.AngleMin12, grip.AngleMax12);
-                    window->DrawList->PathFillConvex(resize_grip_col[resize_grip_n]);
-                }
-            }
-
-            // Borders
-            RenderOuterBorders(window);
-        }
-=======
         if (render_decorations_in_parent)
             window->DrawList = &window->DrawListInst;
->>>>>>> ae7f426a
 
         // Draw navigation selection/windowing rectangle border
         if (g.NavWindowingTargetAnim == window)
@@ -5789,18 +5694,6 @@
             window->DrawList->AddRect(bb.Min, bb.Max, GetColorU32(ImGuiCol_NavWindowingHighlight, g.NavWindowingHighlightAlpha), rounding, ~0, 3.0f);
         }
 
-<<<<<<< HEAD
-        // Store a backup of SizeFull which we will use next frame to decide if we need scrollbars.
-        window->SizeFullAtLastBegin = window->SizeFull;
-
-        // Update various regions. Variables they depends on are set above in this function.
-        // FIXME: window->ContentsRegionRect.Max is currently very misleading / partly faulty, but some BeginChild() patterns relies on it.
-        // NB: WindowBorderSize is included in WindowPadding _and_ ScrollbarSizes so we need to cancel one out.
-        window->ContentsRegionRect.Min.x = window->Pos.x - window->Scroll.x + window->WindowPadding.x;
-        window->ContentsRegionRect.Min.y = window->Pos.y - window->Scroll.y + window->WindowPadding.y + window->TitleBarHeight() + window->MenuBarHeight();
-        window->ContentsRegionRect.Max.x = window->Pos.x - window->Scroll.x - window->WindowPadding.x + (window->SizeContentsExplicit.x != 0.0f ? window->SizeContentsExplicit.x : (window->Size.x - window->ScrollbarSizes.x + ImMin(window->ScrollbarSizes.x, window->WindowBorderSize)));
-        window->ContentsRegionRect.Max.y = window->Pos.y - window->Scroll.y - window->WindowPadding.y + (window->SizeContentsExplicit.y != 0.0f ? window->SizeContentsExplicit.y : (window->Size.y - window->ScrollbarSizes.y + ImMin(window->ScrollbarSizes.y, window->WindowBorderSize)));
-=======
         // UPDATE RECTANGLES (2- THOSE AFFECTED BY SCROLLING)
 
         // Work rectangle.
@@ -5825,26 +5718,7 @@
         window->ContentsRegionRect.Min.y = window->Pos.y - window->Scroll.y + window->WindowPadding.y + decoration_up_height;
         window->ContentsRegionRect.Max.x = window->ContentsRegionRect.Min.x + (window->ContentSizeExplicit.x != 0.0f ? window->ContentSizeExplicit.x : (window->Size.x - window->WindowPadding.x * 2.0f - window->ScrollbarSizes.x));
         window->ContentsRegionRect.Max.y = window->ContentsRegionRect.Min.y + (window->ContentSizeExplicit.y != 0.0f ? window->ContentSizeExplicit.y : (window->Size.y - window->WindowPadding.y * 2.0f - decoration_up_height - window->ScrollbarSizes.y));
->>>>>>> ae7f426a
-
-        // Save clipped aabb so we can access it in constant-time in FindHoveredWindow()
-        window->OuterRectClipped = window->Rect();
-        window->OuterRectClipped.ClipWith(window->ClipRect);
-
-        // Inner rectangle
-        // We set this up after processing the resize grip so that our clip rectangle doesn't lag by a frame
-        // Note that if our window is collapsed we will end up with an inverted (~null) clipping rectangle which is the correct behavior.
-        window->InnerMainRect.Min.x = title_bar_rect.Min.x + window->WindowBorderSize;
-        window->InnerMainRect.Min.y = title_bar_rect.Max.y + window->MenuBarHeight() + (((flags & ImGuiWindowFlags_MenuBar) || !(flags & ImGuiWindowFlags_NoTitleBar)) ? style.FrameBorderSize : window->WindowBorderSize);
-        window->InnerMainRect.Max.x = window->Pos.x + window->Size.x - ImMax(window->ScrollbarSizes.x, window->WindowBorderSize);
-        window->InnerMainRect.Max.y = window->Pos.y + window->Size.y - ImMax(window->ScrollbarSizes.y, window->WindowBorderSize);
-
-        // Inner clipping rectangle
-        // Force round operator last to ensure that e.g. (int)(max.x-min.x) in user's render code produce correct result.
-        window->InnerClipRect.Min.x = ImFloor(0.5f + window->InnerMainRect.Min.x + ImMax(0.0f, ImFloor(window->WindowPadding.x * 0.5f - window->WindowBorderSize)));
-        window->InnerClipRect.Min.y = ImFloor(0.5f + window->InnerMainRect.Min.y);
-        window->InnerClipRect.Max.x = ImFloor(0.5f + window->InnerMainRect.Max.x - ImMax(0.0f, ImFloor(window->WindowPadding.x * 0.5f - window->WindowBorderSize)));
-        window->InnerClipRect.Max.y = ImFloor(0.5f + window->InnerMainRect.Max.y);
+
         // Setup drawing context
         // (NB: That term "drawing context / DC" lost its meaning a long time ago. Initially was meant to hold transient data only. Nowadays difference between window-> and window->DC-> is dubious.)
         window->DC.Indent.x = 0.0f + window->WindowPadding.x - window->Scroll.x;
@@ -5898,56 +5772,7 @@
 
         // Title bar
         if (!(flags & ImGuiWindowFlags_NoTitleBar))
-<<<<<<< HEAD
-        {
-            // Close & collapse button are on layer 1 (same as menus) and don't default focus
-            const ImGuiItemFlags item_flags_backup = window->DC.ItemFlags;
-            window->DC.ItemFlags |= ImGuiItemFlags_NoNavDefaultFocus;
-            window->DC.NavLayerCurrent = ImGuiNavLayer_Menu;
-            window->DC.NavLayerCurrentMask = (1 << ImGuiNavLayer_Menu);
-
-            // Collapse button
-            if (!(flags & ImGuiWindowFlags_NoCollapse))
-                if (CollapseButton(window->GetID("#COLLAPSE"), window->Pos))
-                    window->WantCollapseToggle = true; // Defer collapsing to next frame as we are too far in the Begin() function
-
-            // Close button
-            if (p_open != NULL)
-            {
-                const float rad = g.FontSize * 0.5f;
-                if (CloseButton(window->GetID("#CLOSE"), ImVec2(window->Pos.x + window->Size.x - style.FramePadding.x - rad, window->Pos.y + style.FramePadding.y + rad), rad + 1))
-                    *p_open = false;
-            }
-
-            window->DC.NavLayerCurrent = ImGuiNavLayer_Main;
-            window->DC.NavLayerCurrentMask = (1 << ImGuiNavLayer_Main);
-            window->DC.ItemFlags = item_flags_backup;
-
-            // Title bar text (with: horizontal alignment, avoiding collapse/close button, optional "unsaved document" marker)
-            // FIXME: Refactor text alignment facilities along with RenderText helpers, this is too much code..
-            const char* UNSAVED_DOCUMENT_MARKER = "*";
-            float marker_size_x = (flags & ImGuiWindowFlags_UnsavedDocument) ? CalcTextSize(UNSAVED_DOCUMENT_MARKER, NULL, false).x : 0.0f;
-            ImVec2 text_size = CalcTextSize(name, NULL, true) + ImVec2(marker_size_x, 0.0f);
-            ImRect text_r = title_bar_rect;
-            float pad_left = (flags & ImGuiWindowFlags_NoCollapse) ? style.FramePadding.x : (style.FramePadding.x + g.FontSize + style.ItemInnerSpacing.x);
-            float pad_right = (p_open == NULL)                     ? style.FramePadding.x : (style.FramePadding.x + g.FontSize + style.ItemInnerSpacing.x);
-            if (style.WindowTitleAlign.x > 0.0f)
-                pad_right = ImLerp(pad_right, pad_left, style.WindowTitleAlign.x);
-            text_r.Min.x += pad_left;
-            text_r.Max.x -= pad_right;
-            ImRect clip_rect = text_r;
-            clip_rect.Max.x = window->Pos.x + window->Size.x - (p_open ? title_bar_rect.GetHeight() - 3 : style.FramePadding.x); // Match the size of CloseButton()
-            RenderTextClipped(text_r.Min, text_r.Max, name, NULL, &text_size, style.WindowTitleAlign, &clip_rect);
-            if (flags & ImGuiWindowFlags_UnsavedDocument)
-            {
-                ImVec2 marker_pos = ImVec2(ImMax(text_r.Min.x, text_r.Min.x + (text_r.GetWidth() - text_size.x) * style.WindowTitleAlign.x) + text_size.x, text_r.Min.y) + ImVec2(2 - marker_size_x, 0.0f);
-                ImVec2 off = ImVec2(0.0f, (float)(int)(-g.FontSize * 0.25f));
-                RenderTextClipped(marker_pos + off, text_r.Max + off, UNSAVED_DOCUMENT_MARKER, NULL, NULL, ImVec2(0, style.WindowTitleAlign.y), &clip_rect);
-            }
-        }
-=======
             RenderWindowTitleBarContents(window, title_bar_rect, name, p_open);
->>>>>>> ae7f426a
 
         // Pressing CTRL+C while holding on a window copy its content to the clipboard
         // This works but 1. doesn't handle multiple Begin/End pairs, 2. recursing into another Begin/End pair - so we need to work that out and add better logging scope.
@@ -6169,14 +5994,9 @@
 
 void ImGui::SetNextItemWidth(float item_width)
 {
-<<<<<<< HEAD
-    ImGuiWindow* window = GetCurrentWindow();
-    window->DC.NextItemWidth = item_width;
-=======
     ImGuiContext& g = *GImGui;
     g.NextItemData.Flags |= ImGuiNextItemDataFlags_HasWidth;
     g.NextItemData.Width = item_width;
->>>>>>> ae7f426a
 }
 
 void ImGui::PushItemWidth(float item_width)
@@ -6209,26 +6029,6 @@
     window->DC.ItemWidth = window->DC.ItemWidthStack.empty() ? window->ItemWidthDefault : window->DC.ItemWidthStack.back();
 }
 
-<<<<<<< HEAD
-// Calculate default item width given value passed to PushItemWidth() or SetNextItemWidth(),
-// Then consume the 
-float ImGui::GetNextItemWidth()
-{
-    ImGuiWindow* window = GImGui->CurrentWindow;
-    float w;
-    if (window->DC.NextItemWidth != FLT_MAX)
-    {
-        w = window->DC.NextItemWidth;
-        window->DC.NextItemWidth = FLT_MAX;
-    }
-    else
-    {
-        w = window->DC.ItemWidth;
-    }
-    if (w < 0.0f)
-    {
-        float region_max_x = GetWorkRectMax().x;
-=======
 // Calculate default item width given value passed to PushItemWidth() or SetNextItemWidth().
 // The SetNextItemWidth() data is generally cleared/consumed by ItemAdd() or NextItemData.ClearFlags()
 float ImGui::CalcItemWidth()
@@ -6243,46 +6043,23 @@
     if (w < 0.0f)
     {
         float region_max_x = GetContentRegionMaxAbs().x;
->>>>>>> ae7f426a
         w = ImMax(1.0f, region_max_x - window->DC.CursorPos.x + w);
     }
     w = (float)(int)w;
     return w;
 }
 
-<<<<<<< HEAD
-// Calculate item width *without* popping/consuming NextItemWidth if it was set.
-// (rarely used, which is why we avoid calling this from GetNextItemWidth() and instead do a backup/restore here)
-float ImGui::CalcItemWidth()
-{
-    ImGuiWindow* window = GImGui->CurrentWindow;
-    float backup_next_item_width = window->DC.NextItemWidth;
-    float w = GetNextItemWidth();
-    window->DC.NextItemWidth = backup_next_item_width;
-    return w;
-}
-
-// [Internal] Calculate full item size given user provided 'size' parameter and default width/height. Default width is often == GetNextItemWidth().
-// Those two functions CalcItemWidth vs CalcItemSize are awkwardly named because they are not fully symmetrical.
-// Note that only CalcItemWidth() is publicly exposed.
-// The 4.0f here may be changed to match GetNextItemWidth() and/or BeginChild() (right now we have a mismatch which is harmless but undesirable)
-=======
 // [Internal] Calculate full item size given user provided 'size' parameter and default width/height. Default width is often == CalcItemWidth().
 // Those two functions CalcItemWidth vs CalcItemSize are awkwardly named because they are not fully symmetrical.
 // Note that only CalcItemWidth() is publicly exposed.
 // The 4.0f here may be changed to match CalcItemWidth() and/or BeginChild() (right now we have a mismatch which is harmless but undesirable)
->>>>>>> ae7f426a
 ImVec2 ImGui::CalcItemSize(ImVec2 size, float default_w, float default_h)
 {
     ImGuiWindow* window = GImGui->CurrentWindow;
 
     ImVec2 region_max;
     if (size.x < 0.0f || size.y < 0.0f)
-<<<<<<< HEAD
-        region_max = GetWorkRectMax();
-=======
         region_max = GetContentRegionMaxAbs();
->>>>>>> ae7f426a
 
     if (size.x == 0.0f)
         size.x = default_w;
@@ -6873,11 +6650,7 @@
 }
 
 // [Internal] Absolute coordinate. Saner. This is not exposed until we finishing refactoring work rect features.
-<<<<<<< HEAD
-ImVec2 ImGui::GetWorkRectMax()
-=======
 ImVec2 ImGui::GetContentRegionMaxAbs()
->>>>>>> ae7f426a
 {
     ImGuiWindow* window = GImGui->CurrentWindow;
     ImVec2 mx = window->ContentsRegionRect.Max;
@@ -6889,11 +6662,7 @@
 ImVec2 ImGui::GetContentRegionAvail()
 {
     ImGuiWindow* window = GImGui->CurrentWindow;
-<<<<<<< HEAD
-    return GetWorkRectMax() - window->DC.CursorPos;
-=======
     return GetContentRegionMaxAbs() - window->DC.CursorPos;
->>>>>>> ae7f426a
 }
 
 // In window space (not screen space!)
@@ -7151,13 +6920,6 @@
 {
     ImGuiWindow* window = GImGui->CurrentWindow;
     window->IDStack.push_back(window->GetIDNoKeepAlive(int_id));
-}
-
-// Push a given id value ignoring the ID stack as a seed.
-void ImGui::PushOverrideID(ImGuiID id)
-{
-    ImGuiWindow* window = GImGui->CurrentWindow;
-    window->IDStack.push_back(id);
 }
 
 // Push a given id value ignoring the ID stack as a seed.
@@ -8596,24 +8358,14 @@
             {
                 // Fallback manual-scroll when window has no navigable item
                 if (IsKeyPressed(g.IO.KeyMap[ImGuiKey_PageUp], true))
-<<<<<<< HEAD
-                    SetWindowScrollY(window, window->Scroll.y - window->InnerMainRect.GetHeight());
-                else if (IsKeyPressed(g.IO.KeyMap[ImGuiKey_PageDown], true))
-                    SetWindowScrollY(window, window->Scroll.y + window->InnerMainRect.GetHeight());
-=======
                     SetWindowScrollY(window, window->Scroll.y - window->InnerRect.GetHeight());
                 else if (IsKeyPressed(g.IO.KeyMap[ImGuiKey_PageDown], true))
                     SetWindowScrollY(window, window->Scroll.y + window->InnerRect.GetHeight());
->>>>>>> ae7f426a
             }
             else
             {
                 const ImRect& nav_rect_rel = window->NavRectRel[g.NavLayer];
-<<<<<<< HEAD
-                const float page_offset_y = ImMax(0.0f, window->InnerMainRect.GetHeight() - window->CalcFontSize() * 1.0f + nav_rect_rel.GetHeight());
-=======
                 const float page_offset_y = ImMax(0.0f, window->InnerRect.GetHeight() - window->CalcFontSize() * 1.0f + nav_rect_rel.GetHeight());
->>>>>>> ae7f426a
                 float nav_scoring_rect_offset_y = 0.0f;
                 if (IsKeyPressed(g.IO.KeyMap[ImGuiKey_PageUp], true))
                 {
@@ -8880,12 +8632,8 @@
     columns->LineMaxY = ImMax(columns->LineMaxY, window->DC.CursorPos.y);
     if (++columns->Current < columns->Count)
     {
-<<<<<<< HEAD
-        // New column (columns 1+ cancels out IndentX)
-=======
         // Columns 1+ cancel out IndentX
         // FIXME-COLUMNS: Unnecessary, could be locked?
->>>>>>> ae7f426a
         window->DC.ColumnsOffset.x = GetColumnOffset(columns->Current) - window->DC.Indent.x + g.Style.ItemSpacing.x;
         window->DrawList->ChannelsSetCurrent(columns->Current + 1);
     }
@@ -8902,11 +8650,7 @@
     window->DC.CurrLineSize = ImVec2(0.0f, 0.0f);
     window->DC.CurrLineTextBaseOffset = 0.0f;
 
-<<<<<<< HEAD
-    PushColumnClipRect();
-=======
     PushColumnClipRect(columns->Current);     // FIXME-COLUMNS: Could it be an overwrite?
->>>>>>> ae7f426a
     PushItemWidth(GetColumnWidth() * 0.65f);  // FIXME-COLUMNS: Move on columns setup
 }
 
@@ -9034,10 +8778,6 @@
     PushClipRect(column->ClipRect.Min, column->ClipRect.Max, false);
 }
 
-<<<<<<< HEAD
-ImGuiColumns* ImGui::FindOrCreateColumns(ImGuiWindow* window, ImGuiID id)
-{
-=======
 // Get into the columns background draw command (which is generally the same draw command as before we called BeginColumns)
 void ImGui::PushColumnsBackground()
 {
@@ -9060,7 +8800,6 @@
 
 ImGuiColumns* ImGui::FindOrCreateColumns(ImGuiWindow* window, ImGuiID id)
 {
->>>>>>> ae7f426a
     // We have few columns per window so for now we don't need bother much with turning this into a faster lookup.
     for (int n = 0; n < window->ColumnsStorage.Size; n++)
         if (window->ColumnsStorage[n].ID == id)
@@ -9093,14 +8832,8 @@
     IM_ASSERT(columns_count >= 1);
     IM_ASSERT(window->DC.CurrentColumns == NULL); // Nested columns are currently not supported
 
-<<<<<<< HEAD
-    ImGuiID id = GetColumnsID(str_id, columns_count);
-
-    // Acquire storage for the columns set
-=======
     // Acquire storage for the columns set
     ImGuiID id = GetColumnsID(str_id, columns_count);
->>>>>>> ae7f426a
     ImGuiColumns* columns = FindOrCreateColumns(window, id);
     IM_ASSERT(columns->ID == id);
     columns->Current = 0;
@@ -9109,19 +8842,11 @@
     window->DC.CurrentColumns = columns;
 
     // Set state for first column
-<<<<<<< HEAD
-    const float content_region_width = (window->SizeContentsExplicit.x != 0.0f) ? (window->SizeContentsExplicit.x) : (window->InnerClipRect.Max.x - window->Pos.x);
-    columns->MinX = window->DC.Indent.x - g.Style.ItemSpacing.x; // Lock our horizontal range
-    columns->MaxX = ImMax(content_region_width - window->Scroll.x, columns->MinX + 1.0f);
-    columns->BackupCursorPosY = window->DC.CursorPos.y;
-    columns->BackupCursorMaxPosX = window->DC.CursorMaxPos.x;
-=======
     columns->OffMinX = window->DC.Indent.x - g.Style.ItemSpacing.x;
     columns->OffMaxX = ImMax(window->WorkRect.Max.x - window->Pos.x, columns->OffMinX + 1.0f);
     columns->HostCursorPosY = window->DC.CursorPos.y;
     columns->HostCursorMaxPosX = window->DC.CursorMaxPos.x;
     columns->HostClipRect = window->ClipRect;
->>>>>>> ae7f426a
     columns->LineMinY = columns->LineMaxY = window->DC.CursorPos.y;
     window->DC.ColumnsOffset.x = 0.0f;
     window->DC.CursorPos.x = (float)(int)(window->Pos.x + window->DC.Indent.x + window->DC.ColumnsOffset.x);
@@ -9179,13 +8904,8 @@
     const ImGuiColumnsFlags flags = columns->Flags;
     columns->LineMaxY = ImMax(columns->LineMaxY, window->DC.CursorPos.y);
     window->DC.CursorPos.y = columns->LineMaxY;
-<<<<<<< HEAD
-    if (!(columns->Flags & ImGuiColumnsFlags_GrowParentContentsSize))
-        window->DC.CursorMaxPos.x = columns->BackupCursorMaxPosX;  // Restore cursor max pos, as columns don't grow parent
-=======
     if (!(flags & ImGuiColumnsFlags_GrowParentContentsSize))
         window->DC.CursorMaxPos.x = columns->HostCursorMaxPosX;  // Restore cursor max pos, as columns don't grow parent
->>>>>>> ae7f426a
 
     // Draw columns borders and handle resize
     // The IsBeingResized flag ensure we preserve pre-resize columns width so back-and-forth are not lossy
@@ -9193,11 +8913,7 @@
     if (!(flags & ImGuiColumnsFlags_NoBorder) && !window->SkipItems)
     {
         // We clip Y boundaries CPU side because very long triangles are mishandled by some GPU drivers.
-<<<<<<< HEAD
-        const float y1 = ImMax(columns->BackupCursorPosY, window->ClipRect.Min.y);
-=======
         const float y1 = ImMax(columns->HostCursorPosY, window->ClipRect.Min.y);
->>>>>>> ae7f426a
         const float y2 = ImMin(window->DC.CursorPos.y, window->ClipRect.Max.y);
         int dragging_column = -1;
         for (int n = 1; n < columns->Count; n++)
@@ -10173,17 +9889,10 @@
         return;
     }
 
-<<<<<<< HEAD
-    enum { RT_OuterRect, RT_OuterRectClipped, RT_InnerMainRect, RT_InnerClipRect, RT_ContentsRegionRect, RT_ContentsFullRect };
-    static bool show_windows_begin_order = false;
-    static bool show_windows_rects = false;
-    static int  show_windows_rect_type = RT_ContentsRegionRect;
-=======
     enum { RT_OuterRect, RT_OuterRectClipped, RT_InnerRect, RT_InnerClipRect, RT_WorkRect, RT_Contents, RT_ContentsRegionRect, RT_Count };
     static bool show_windows_begin_order = false;
     static bool show_windows_rects = false;
     static int  show_windows_rect_type = RT_WorkRect;
->>>>>>> ae7f426a
     static bool show_drawcmd_clip_rects = true;
 
     ImGuiIO& io = ImGui::GetIO();
@@ -10237,14 +9946,10 @@
                     continue;
                 }
                 ImDrawIdx* idx_buffer = (draw_list->IdxBuffer.Size > 0) ? draw_list->IdxBuffer.Data : NULL;
-<<<<<<< HEAD
-                bool pcmd_node_open = ImGui::TreeNode((void*)(pcmd - draw_list->CmdBuffer.begin()), "Draw %4d %s vtx, tex 0x%p, clip_rect (%4.0f,%4.0f)-(%4.0f,%4.0f)", pcmd->ElemCount, draw_list->IdxBuffer.Size > 0 ? "indexed" : "non-indexed", pcmd->TextureId, pcmd->ClipRect.x, pcmd->ClipRect.y, pcmd->ClipRect.z, pcmd->ClipRect.w);
-=======
                 char buf[300];
                 ImFormatString(buf, IM_ARRAYSIZE(buf), "Draw %4d triangles, tex 0x%p, clip_rect (%4.0f,%4.0f)-(%4.0f,%4.0f)",
                     pcmd->ElemCount/3, (void*)(intptr_t)pcmd->TextureId, pcmd->ClipRect.x, pcmd->ClipRect.y, pcmd->ClipRect.z, pcmd->ClipRect.w);
                 bool pcmd_node_open = ImGui::TreeNode((void*)(pcmd - draw_list->CmdBuffer.begin()), "%s", buf);
->>>>>>> ae7f426a
                 if (show_drawcmd_clip_rects && fg_draw_list && ImGui::IsItemHovered())
                 {
                     ImRect clip_rect = pcmd->ClipRect;
@@ -10291,11 +9996,7 @@
         {
             if (!ImGui::TreeNode((void*)(uintptr_t)columns->ID, "Columns Id: 0x%08X, Count: %d, Flags: 0x%04X", columns->ID, columns->Count, columns->Flags))
                 return;
-<<<<<<< HEAD
-            ImGui::BulletText("Width: %.1f (MinX: %.1f, MaxX: %.1f)", columns->MaxX - columns->MinX, columns->MinX, columns->MaxX);
-=======
             ImGui::BulletText("Width: %.1f (MinX: %.1f, MaxX: %.1f)", columns->OffMaxX - columns->OffMinX, columns->OffMinX, columns->OffMaxX);
->>>>>>> ae7f426a
             for (int column_n = 0; column_n < columns->Columns.Size; column_n++)
                 ImGui::BulletText("Column %02d: OffsetNorm %.3f (= %.1f px)", column_n, columns->Columns[column_n].OffsetNorm, OffsetNormToPixels(columns, columns->Columns[column_n].OffsetNorm));
             ImGui::TreePop();
@@ -10419,9 +10120,6 @@
         ImGui::Checkbox("Show windows rectangles", &show_windows_rects);
         ImGui::SameLine();
         ImGui::SetNextItemWidth(ImGui::GetFontSize() * 12);
-<<<<<<< HEAD
-        show_windows_rects |= ImGui::Combo("##rects_type", &show_windows_rect_type, "OuterRect\0" "OuterRectClipped\0" "InnerMainRect\0" "InnerClipRect\0" "ContentsRegionRect\0");
-=======
         const char* rects_names[RT_Count] = { "OuterRect", "OuterRectClipped", "InnerRect", "InnerClipRect", "WorkRect", "Contents", "ContentsRegionRect" };
         show_windows_rects |= ImGui::Combo("##rects_type", &show_windows_rect_type, rects_names, RT_Count);
         if (show_windows_rects && g.NavWindow)
@@ -10435,7 +10133,6 @@
             }
             ImGui::Unindent();
         }
->>>>>>> ae7f426a
         ImGui::Checkbox("Show clipping rectangle when hovering ImDrawCmd node", &show_drawcmd_clip_rects);
         ImGui::TreePop();
     }
@@ -10450,16 +10147,7 @@
             ImDrawList* draw_list = GetForegroundDrawList(window);
             if (show_windows_rects)
             {
-<<<<<<< HEAD
-                ImRect r;
-                if (show_windows_rect_type == RT_OuterRect)                 { r = window->Rect(); }
-                else if (show_windows_rect_type == RT_OuterRectClipped)     { r = window->OuterRectClipped; }
-                else if (show_windows_rect_type == RT_InnerMainRect)        { r = window->InnerMainRect; }
-                else if (show_windows_rect_type == RT_InnerClipRect)        { r = window->InnerClipRect; }
-                else if (show_windows_rect_type == RT_ContentsRegionRect)   { r = window->ContentsRegionRect; }
-=======
                 ImRect r = Funcs::GetRect(window, show_windows_rect_type);
->>>>>>> ae7f426a
                 draw_list->AddRect(r.Min, r.Max, IM_COL32(255, 0, 128, 255));
             }
             if (show_windows_begin_order && !(window->Flags & ImGuiWindowFlags_ChildWindow))
