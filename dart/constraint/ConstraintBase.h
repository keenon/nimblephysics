/*
 * Copyright (c) 2014-2015, Georgia Tech Research Corporation
 * All rights reserved.
 *
 * Author(s): Jeongseok Lee <jslee02@gmail.com>
 *
 * Georgia Tech Graphics Lab and Humanoid Robotics Lab
 *
 * Directed by Prof. C. Karen Liu and Prof. Mike Stilman
 * <karenliu@cc.gatech.edu> <mstilman@cc.gatech.edu>
 *
 * This file is provided under the following "BSD-style" License:
 *   Redistribution and use in source and binary forms, with or
 *   without modification, are permitted provided that the following
 *   conditions are met:
 *   * Redistributions of source code must retain the above copyright
 *     notice, this list of conditions and the following disclaimer.
 *   * Redistributions in binary form must reproduce the above
 *     copyright notice, this list of conditions and the following
 *     disclaimer in the documentation and/or other materials provided
 *     with the distribution.
 *   THIS SOFTWARE IS PROVIDED BY THE COPYRIGHT HOLDERS AND
 *   CONTRIBUTORS "AS IS" AND ANY EXPRESS OR IMPLIED WARRANTIES,
 *   INCLUDING, BUT NOT LIMITED TO, THE IMPLIED WARRANTIES OF
 *   MERCHANTABILITY AND FITNESS FOR A PARTICULAR PURPOSE ARE
 *   DISCLAIMED. IN NO EVENT SHALL THE COPYRIGHT HOLDER OR
 *   CONTRIBUTORS BE LIABLE FOR ANY DIRECT, INDIRECT, INCIDENTAL,
 *   SPECIAL, EXEMPLARY, OR CONSEQUENTIAL DAMAGES (INCLUDING, BUT NOT
 *   LIMITED TO, PROCUREMENT OF SUBSTITUTE GOODS OR SERVICES; LOSS OF
 *   USE, DATA, OR PROFITS; OR BUSINESS INTERRUPTION) HOWEVER CAUSED
 *   AND ON ANY THEORY OF LIABILITY, WHETHER IN CONTRACT, STRICT
 *   LIABILITY, OR TORT (INCLUDING NEGLIGENCE OR OTHERWISE) ARISING IN
 *   ANY WAY OUT OF THE USE OF THIS SOFTWARE, EVEN IF ADVISED OF THE
 *   POSSIBILITY OF SUCH DAMAGE.
 */

#ifndef DART_CONSTRAINT_CONSTRAINTBASE_H_
#define DART_CONSTRAINT_CONSTRAINTBASE_H_

#include <cstddef>

<<<<<<< HEAD
#include "dart/dynamics/Ptr.h"
=======
#include "dart/common/Deprecated.h"
#include "dart/dynamics/SmartPointer.h"
>>>>>>> 2e293326

namespace dart {

namespace dynamics {
class Skeleton;
}  // namespace dynamics

namespace constraint {

/// ConstraintInfo
struct ConstraintInfo
{
  /// Impulse
  double* x;

  /// Lower bound of x
  double* lo;

  /// Upper bound of x
  double* hi;

  /// Bias term
  double* b;

  /// Slack variable
  double* w;

  /// Friction index
  int* findex;

  /// Inverse of time step
  double invTimeStep;
};

/// Constraint is a base class of concrete constraints classes
class ConstraintBase
{
public:
  /// Return dimesion of this constranit
  size_t getDimension() const;

  /// Update constraint using updated Skeleton's states
  virtual void update() = 0;

  /// Fill LCP variables
  virtual void getInformation(ConstraintInfo* _info) = 0;

  /// Apply unit impulse to constraint space
  virtual void applyUnitImpulse(size_t _index) = 0;

  /// Get velocity change due to the uint impulse
  virtual void getVelocityChange(double* _vel, bool _withCfm) = 0;

  /// Excite the constraint
  virtual void excite() = 0;

  /// Unexcite the constraint
  virtual void unexcite() = 0;

  /// Apply computed constraint impulse to constrained skeletons
  virtual void applyImpulse(double* _lambda) = 0;

  /// Return true if this constraint is active
  virtual bool isActive() const = 0;

  ///
  virtual dynamics::SkeletonPtr getRootSkeleton() const = 0;

  ///
  virtual void uniteSkeletons() {}

  ///
  static dynamics::SkeletonPtr compressPath(dynamics::SkeletonPtr _skeleton);

  ///
  static dynamics::SkeletonPtr getRootSkeleton(dynamics::SkeletonPtr _skeleton);

  //----------------------------------------------------------------------------
  // Friendship
  //----------------------------------------------------------------------------

  friend class ConstraintSolver;
  friend class ConstrainedGroup;

protected:
  /// Default contructor
  ConstraintBase();

  /// Destructor
  virtual ~ConstraintBase();

protected:
  /// Dimension of constraint
  size_t mDim;
};

} // namespace constraint
} // namespace dart

#endif  // DART_CONSTRAINT_CONSTRAINTBASE_H_
<|MERGE_RESOLUTION|>--- conflicted
+++ resolved
@@ -39,12 +39,7 @@
 
 #include <cstddef>
 
-<<<<<<< HEAD
-#include "dart/dynamics/Ptr.h"
-=======
-#include "dart/common/Deprecated.h"
 #include "dart/dynamics/SmartPointer.h"
->>>>>>> 2e293326
 
 namespace dart {
 
