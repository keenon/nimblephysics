#include "Controller.h"

#include "dynamics/SkeletonDynamics.h"
<<<<<<< HEAD
#include "dynamics/ContactDynamics.h"
=======
>>>>>>> 74083f19
#include "dynamics/ConstraintDynamics.h"
#include "dynamics/BodyNodeDynamics.h"
#include "kinematics/Dof.h"
#include "kinematics/Shape.h"
#include "math/UtilsMath.h"
#include "collision/CollisionDetector.h"

using namespace kinematics;
using namespace dynamics;
<<<<<<< HEAD
using namespace dart_math;
Controller::Controller(dynamics::SkeletonDynamics *_skel,
                       //dynamics::ContactDynamics *_collisionHandle, double _t) {
                       dynamics::ConstraintDynamics *_collisionHandle, double _t) {
=======
using namespace math;
Controller::Controller(dynamics::SkeletonDynamics *_skel, dynamics::ConstraintDynamics *_collisionHandle, double _t) {
>>>>>>> 74083f19
    mSkel = _skel;
    mCollisionHandle = _collisionHandle;
    mTimestep = _t;
    mFrame = 0;
    int nDof = mSkel->getNumDofs();
    mKp = MatrixXd::Identity(nDof, nDof);
    mKd = MatrixXd::Identity(nDof, nDof);
    mConstrForces = VectorXd::Zero(nDof);
        
    mTorques.resize(nDof);
    mDesiredDofs.resize(nDof);
    for (int i = 0; i < nDof; i++){
        mTorques[i] = 0.0;
        mDesiredDofs[i] = mSkel->getDof(i)->getValue();
    }

    // using SPD results in simple Kp coefficients
    for (int i = 0; i < 6; i++) {
        mKp(i, i) = 0.0;
        mKd(i, i) = 0.0;
    }
    for (int i = 6; i < 22; i++)
        mKp(i, i) = 200.0; // lower body + lower back
    for (int i = 22; i < nDof; i++)
        mKp(i, i) = 20.0;
    for (int i = 6; i < 22; i++) 
        mKd(i, i) = 100.0;
    for (int i = 22; i < nDof; i++) 
        mKd(i, i) = 10.0;
        
    mPreOffset = 0.0;
}

void Controller::computeTorques(const VectorXd& _dof, const VectorXd& _dofVel) {
    // SPD tracking
    int nDof = mSkel->getNumDofs();
    MatrixXd invM = (mSkel->getMassMatrix() + mKd * mTimestep).inverse();
    VectorXd p = -mKp * (_dof + _dofVel * mTimestep - mDesiredDofs);
    VectorXd d = -mKd * _dofVel;
    VectorXd qddot = invM * (-mSkel->getCombinedVector() + p + d + mConstrForces);
    mTorques = p + d - mKd * qddot * mTimestep;
    
    // ankle strategy for sagital plane
    Vector3d com = mSkel->getWorldCOM();    
    Vector3d cop = xformHom(mSkel->getNode("fullbody1_h_heel_left")->getWorldTransform(), Vector3d(0.05, 0, 0));
    Vector2d diff(com[0] - cop[0], com[2] - cop[2]);
    if (diff[0] < 0.1) {
        double offset = com[0] - cop[0];
        double k1 = 20.0;
        double k2 = 10.0;
        double kd = 100.0;
        mTorques[10] += -k1 * offset + kd * (mPreOffset - offset);
        mTorques[12] += -k2 * offset + kd * (mPreOffset - offset);
        mTorques[17] += -k1 * offset + kd * (mPreOffset - offset);
        mTorques[19] += -k2 * offset + kd * (mPreOffset - offset);
        mPreOffset = offset;
    }

    // Just to make sure no illegal torque is used    
    for (int i = 0; i < 6; i++){        
        mTorques[i] = 0.0;
    }
    mFrame++;
}
<|MERGE_RESOLUTION|>--- conflicted
+++ resolved
@@ -1,10 +1,6 @@
 #include "Controller.h"
 
 #include "dynamics/SkeletonDynamics.h"
-<<<<<<< HEAD
-#include "dynamics/ContactDynamics.h"
-=======
->>>>>>> 74083f19
 #include "dynamics/ConstraintDynamics.h"
 #include "dynamics/BodyNodeDynamics.h"
 #include "kinematics/Dof.h"
@@ -14,15 +10,8 @@
 
 using namespace kinematics;
 using namespace dynamics;
-<<<<<<< HEAD
 using namespace dart_math;
-Controller::Controller(dynamics::SkeletonDynamics *_skel,
-                       //dynamics::ContactDynamics *_collisionHandle, double _t) {
-                       dynamics::ConstraintDynamics *_collisionHandle, double _t) {
-=======
-using namespace math;
 Controller::Controller(dynamics::SkeletonDynamics *_skel, dynamics::ConstraintDynamics *_collisionHandle, double _t) {
->>>>>>> 74083f19
     mSkel = _skel;
     mCollisionHandle = _collisionHandle;
     mTimestep = _t;
